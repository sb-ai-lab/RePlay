workflow:
  rules:
    - if: $CI_PIPELINE_SOURCE == "merge_request_event"
    - if: $CI_PIPELINE_SOURCE == "schedule"
    - if: $CI_COMMIT_BRANCH == $CI_DEFAULT_BRANCH
    - if: $CI_COMMIT_TAG

image: "${CI_REGISTRY_IMAGE}:${VERSION}_py39"

variables:
  VERSION: "0.0.6"
  PIP_CACHE_DIR: "$CI_PROJECT_DIR/.cache/pip"

.setup_env: &setup_env
  - pip install -q --upgrade pip wheel poetry==1.5.1 poetry-dynamic-versioning

.setup_experimental_env: &setup_experimental_env
  - *setup_env
  - pip install -q --upgrade lightfm==1.17

.install_replay: &install_replay
  before_script:
    - *setup_env
    - ./poetry_wrapper.sh install

.install_experimental_replay: &install_experimental_replay
  before_script:
    - *setup_experimental_env
    - ./poetry_wrapper.sh --experimental install

cache: &global_cache
  key: ${CI_COMMIT_REF_NAME}_${CI_COMMIT_SHORT_SHA}
  paths:
    - ./.cache/pip
    - ./.cache/pypoetry
  policy: pull

stages:
  - resolve
  - code_quality
  - test
<<<<<<< HEAD
  - examples
  - build package
=======
  - build packages
>>>>>>> b5232e47

resolve-job:
  stage: resolve
  cache:
    <<: *global_cache
    policy: push
  script:
    - *setup_experimental_env
    - poetry --version
    - pip --version
    - ./poetry_wrapper.sh --experimental install
    - dependencies="${CI_COMMIT_REF_NAME}_${CI_COMMIT_SHORT_SHA}_dependencies.txt"
    - dependencies=$(echo ${dependencies} | sed -e 's/[^0-9a-zA-Z.-]/_/g') # removed invalid characters
    - pip list > ${dependencies}
  artifacts:
    paths:
      - projects/experimental/poetry.lock
      - ${dependencies}
    expire_in: 2 week

pylint-job:
  <<: *install_experimental_replay
  stage: code_quality
  script:
    - pylint replay

pycodestyle-job:
  <<: *install_experimental_replay
  stage: code_quality
  script:
    - pycodestyle replay tests

sphinx-job:
  <<: *install_experimental_replay
  stage: code_quality
  script:
    - make -C docs clean html

pytest:
  <<: *install_experimental_replay
  stage: test
  script:
    - pytest
  coverage: '/TOTAL.*\s+(\d+%)$/'
  artifacts:
    when: always
    reports:
      coverage_report:
        coverage_format: cobertura
        path: coverage.xml

examples-execute-job:
  <<: *install_replay
  stage: examples
  script:
    - export EXAMPLES_EXCLUDE=02_models_comparison.ipynb,06_item2item_recommendations.ipynb
    - cd examples
    - for i in *.ipynb; do [[ ! "$EXAMPLES_EXCLUDE" =~ "$i" ]] && jupyter nbconvert --to notebook --execute $i; done

build-production-package:
  rules:
    - if: $CI_COMMIT_BRANCH == $CI_DEFAULT_BRANCH
  stage: build packages
  script:
    - *setup_env
    - export PACKAGE_SUFFIX=.dev${CI_JOB_ID}
    - echo $PACKAGE_SUFFIX
    - ./poetry_wrapper.sh --generate
    - poetry version
    - poetry config repositories.replay ${CI_API_V4_URL}/projects/${CI_PROJECT_ID}/packages/pypi
    - poetry publish --build -r replay -u gitlab-ci-token -p ${CI_JOB_TOKEN}


build-experimental-package:
  rules:
    - if: $CI_COMMIT_BRANCH == $CI_DEFAULT_BRANCH
  stage: build packages
  script:
    - export PACKAGE_SUFFIX=.preview${CI_JOB_ID}
    - echo $PACKAGE_SUFFIX
    - ./poetry_wrapper.sh --experimental --generate
    - poetry version
    - poetry config repositories.replay ${CI_API_V4_URL}/projects/${CI_PROJECT_ID}/packages/pypi
    - poetry publish --build -r replay -u gitlab-ci-token -p ${CI_JOB_TOKEN}<|MERGE_RESOLUTION|>--- conflicted
+++ resolved
@@ -39,12 +39,8 @@
   - resolve
   - code_quality
   - test
-<<<<<<< HEAD
   - examples
   - build package
-=======
-  - build packages
->>>>>>> b5232e47
 
 resolve-job:
   stage: resolve
