from typing import Optional, Union

from pyspark.sql import DataFrame
from pyspark.sql import functions as sf

from replay.models.base_rec import NonPersonalizedRecommender


class RandomRec(NonPersonalizedRecommender):
    """
    Recommend random items, either weighted by item popularity or uniform.

    .. math::
        P\\left(i\\right)\\propto N_i + \\alpha

    :math:`N_i` --- number of users who rated item :math:`i`

    :math:`\\alpha` --- bigger :math:`\\alpha` values increase amount of rare items in recommendations.
        Must be bigger than -1. Default value is :math:`\\alpha = 0`.

    Model without seed provides non-determenistic recommendations,
    model with fixed seed provides reproducible recommendataions.

    As the recommendations from `predict` are cached, save them to disk, or create a checkpoint
    and unpersist them to get different recommendations after another `predict` call.

    >>> from replay.session_handler import get_spark_session, State
    >>> spark = get_spark_session(1, 1)
    >>> state = State(spark)

    >>> import pandas as pd
    >>> from replay.utils import convert2spark
    >>>
    >>> log = convert2spark(pd.DataFrame({
    ...     "user_idx": [1, 1, 2, 2, 3, 4],
    ...     "item_idx": [1, 2, 2, 3, 3, 3]
    ... }))
    >>> log.show()
    +--------+--------+
    |user_idx|item_idx|
    +--------+--------+
    |       1|       1|
    |       1|       2|
    |       2|       2|
    |       2|       3|
    |       3|       3|
    |       4|       3|
    +--------+--------+
    <BLANKLINE>
    >>> random_pop = RandomRec(distribution="popular_based", alpha=-1)
    Traceback (most recent call last):
     ...
    ValueError: alpha must be bigger than -1

    >>> random_pop = RandomRec(distribution="abracadabra")
    Traceback (most recent call last):
     ...
    ValueError: distribution can be one of [popular_based, relevance, uniform]

    >>> random_pop = RandomRec(distribution="popular_based", alpha=1.0, seed=777)
    >>> random_pop.fit(log)
    >>> random_pop.item_popularity.show()
    +--------+------------------+
    |item_idx|         relevance|
    +--------+------------------+
    |       1|0.2222222222222222|
    |       2|0.3333333333333333|
    |       3|0.4444444444444444|
    +--------+------------------+
    <BLANKLINE>
    >>> recs = random_pop.predict(log, 2)
    >>> recs.show()
    +--------+--------+------------------+
    |user_idx|item_idx|         relevance|
    +--------+--------+------------------+
    |       1|       3|0.3333333333333333|
    |       2|       1|               0.5|
    |       3|       2|               1.0|
    |       3|       1|0.3333333333333333|
    |       4|       2|               1.0|
    |       4|       1|               0.5|
    +--------+--------+------------------+
    <BLANKLINE>
    >>> recs = random_pop.predict(log, 2, users=[1], items=[7, 8])
    >>> recs.show()
    +--------+--------+---------+
    |user_idx|item_idx|relevance|
    +--------+--------+---------+
    |       1|       7|      1.0|
    |       1|       8|      0.5|
    +--------+--------+---------+
    <BLANKLINE>
    >>> random_pop = RandomRec(seed=555)
    >>> random_pop.fit(log)
    >>> random_pop.item_popularity.show()
    +--------+------------------+
    |item_idx|         relevance|
    +--------+------------------+
    |       1|0.3333333333333333|
    |       2|0.3333333333333333|
    |       3|0.3333333333333333|
    +--------+------------------+
    <BLANKLINE>
    """

    _search_space = {
        "distribution": {
            "type": "categorical",
            "args": ["popular_based", "relevance", "uniform"],
        },
        "alpha": {"type": "uniform", "args": [-0.5, 100]},
    }
    sample: bool = True

    # pylint: disable=too-many-arguments
    def __init__(
        self,
        distribution: str = "uniform",
        alpha: float = 0.0,
        seed: Optional[int] = None,
        add_cold_items: bool = True,
        cold_weight: float = 0.5,
    ):
        """
        :param distribution: recommendation strategy:
            "uniform" - all items are sampled uniformly
            "popular_based" - recommend popular items more
        :param alpha: bigger values adjust model towards less popular items
        :param seed: random seed
        :param add_cold_items: flag to consider cold items in recommendations building
            if present in `items` parameter of `predict` method
            or `pairs` parameter of `predict_pairs` methods.
            If true, cold items are assigned relevance equals to the less relevant item relevance
            multiplied by `cold_weight` and may appear among top-K recommendations.
            Otherwise cold items are filtered out.
            Could be changed after model training by setting the `add_cold_items` attribute.
        :param cold_weight: if `add_cold_items` is True,
            cold items are added with reduced relevance.
            The relevance for cold items is equal to the relevance
            of a least relevant item multiplied by a `cold_weight` value.
            `Cold_weight` value should be in interval (0, 1].
        """
        if distribution not in ("popular_based", "relevance", "uniform"):
            raise ValueError(
                "distribution can be one of [popular_based, relevance, uniform]"
            )
        if alpha <= -1.0 and distribution == "popular_based":
            raise ValueError("alpha must be bigger than -1")
        self.distribution = distribution
        self.alpha = alpha
        self.seed = seed
        super().__init__(
            add_cold_items=add_cold_items, cold_weight=cold_weight
        )

    @property
    def _init_args(self):
        return {
            "distribution": self.distribution,
            "alpha": self.alpha,
            "seed": self.seed,
            "add_cold_items": self.add_cold_items,
            "cold_weight": self.cold_weight,
        }

    def _fit(
        self,
        log: DataFrame,
        user_features: Optional[DataFrame] = None,
        item_features: Optional[DataFrame] = None,
    ) -> None:
        if self.distribution == "popular_based":
<<<<<<< HEAD
            # item_idx int, user_idx array<int>
            self.item_users = log.groupBy("item_idx").agg(
                sf.collect_set("user_idx").alias("user_idx")
            )
            self.item_users = self.item_users.cache()

            self.item_popularity = self.item_users.select(
                sf.col("item_idx"),
                (sf.size("user_idx").astype("float") + self.alpha).alias(
                    "relevance"
                ),
            )
        elif self.distribution == "relevance":
            self.total_relevance = log.agg(sf.sum("relevance")).first()[0]
            self.relevance_sums = log.groupBy("item_idx").agg(
                sf.sum("relevance").alias("relevance")
            )
            self.relevance_sums = self.relevance_sums.cache()
            self.item_popularity = self.relevance_sums.select(
                "item_idx",
                (sf.col("relevance") / sf.lit(self.total_relevance)).alias(
                    "relevance"
                ),
            )
        else:
            self.item_idxs = log.select("item_idx").distinct()
            self.item_idxs = self.item_idxs.cache()
            self.item_popularity = self.item_idxs.withColumn(
                "relevance", sf.lit(1.0)
            )

        self.item_popularity.cache().count()
        self.fill = (
            self.item_popularity.agg({"relevance": "min"}).first()[0]
            if self.add_cold_items
            else 0.0
        )

    def refit(
        self,
        log: DataFrame,
        previous_log: Optional[Union[str, DataFrame]] = None,
        merged_log_path: Optional[str] = None,
    ) -> None:
        if self.distribution == "popular_based":
            new_item_idx = (
                log.select("item_idx", "user_idx")
                .join(
                    self.item_users.select("item_idx"),
                    on=["item_idx"],
                    how="leftanti",
                )
                .distinct()
            )
            # item_idx int, user_idx array<int>
            new_item_users = new_item_idx.groupBy("item_idx").agg(
                sf.collect_set("user_idx").alias("user_idx")
            )

            existing_item_idx = log.select("item_idx", "user_idx").join(
                self.item_users.select("item_idx"),
                on=["item_idx"],
                how="inner",
            )
            existing_item_groups = existing_item_idx.groupBy("item_idx").agg(
                sf.collect_set("user_idx").alias("new_user_idx")
            )

            # item_idx int, user_idx array<int>
            self.item_users = (
                self.item_users.alias("a")
                .join(
                    existing_item_groups.alias("b"),
                    on=["item_idx"],
                    how="left",
                )
                .select(
                    "item_idx",
                    sf.array_union(
                        "a.user_idx",
                        sf.coalesce( # converts nulls to empty arrays
                            "b.new_user_idx", sf.array().cast("array<integer>")
                        )
                    ).alias("user_idx"),
                )
=======
            self.item_popularity = (
                log.groupBy("item_idx")
                .agg(sf.countDistinct("user_idx").alias("user_count"))
                .select(
                    sf.col("item_idx"),
                    (
                        sf.col("user_count").astype("float")
                        + sf.lit(self.alpha)
                    ).alias("relevance"),
                )
            )
        elif self.distribution == "relevance":
            self.item_popularity = (
                log.groupBy("item_idx")
                .agg(sf.sum("relevance").alias("relevance"))
                .select("item_idx", "relevance")
>>>>>>> e0f10f03
            )

            self.item_users = self.item_users.union(new_item_users)
            self.item_users = self.item_users.cache()

            self.item_popularity = self.item_users.select(
                sf.col("item_idx"),
                (sf.size("user_idx").astype("float") + self.alpha).alias(
                    "relevance"
                ),
            )
        elif self.distribution == "relevance":
            self.total_relevance += log.agg(sf.sum("relevance")).first()[0]
            self.relevance_sums = (
                log.select("item_idx", "relevance")
                .union(self.relevance_sums)
                .groupBy("item_idx")
                .agg(sf.sum("relevance").alias("relevance"))
            )
            self.relevance_sums = self.relevance_sums.cache()
            self.item_popularity = self.relevance_sums.select(
                "item_idx",
                (sf.col("relevance") / sf.lit(self.total_relevance)).alias(
                    "relevance"
                ),
            )
        else:
            self.item_idxs = (
                log.select("item_idx").union(self.item_idxs).distinct()
            )
            self.item_idxs = self.item_idxs.cache()
            self.item_popularity = self.item_idxs.withColumn(
                "relevance", sf.lit(1.0)
            )
<<<<<<< HEAD

        self.item_popularity = self.item_popularity.cache()
        self.item_popularity.write.mode("overwrite").format("noop").save()
        self.fill = (
            self.item_popularity.agg({"relevance": "min"}).first()[0]
            if self.add_cold_items
            else 0.0
=======
        self.item_popularity = self.item_popularity.withColumn(
            "relevance",
            sf.col("relevance")
            / self.item_popularity.agg(sf.sum("relevance")).first()[0],
>>>>>>> e0f10f03
        )
        self.item_popularity.cache().count()
        self.fill = self._calc_fill(self.item_popularity, self.cold_weight)<|MERGE_RESOLUTION|>--- conflicted
+++ resolved
@@ -93,13 +93,13 @@
     >>> random_pop = RandomRec(seed=555)
     >>> random_pop.fit(log)
     >>> random_pop.item_popularity.show()
-    +--------+------------------+
-    |item_idx|         relevance|
-    +--------+------------------+
-    |       1|0.3333333333333333|
-    |       2|0.3333333333333333|
-    |       3|0.3333333333333333|
-    +--------+------------------+
+    +--------+---------+
+    |item_idx|relevance|
+    +--------+---------+
+    |       1|      1.0|
+    |       2|      1.0|
+    |       3|      1.0|
+    +--------+---------+
     <BLANKLINE>
     """
 
@@ -110,7 +110,7 @@
         },
         "alpha": {"type": "uniform", "args": [-0.5, 100]},
     }
-    sample: bool = True
+    fill: float
 
     # pylint: disable=too-many-arguments
     def __init__(
@@ -163,100 +163,21 @@
             "cold_weight": self.cold_weight,
         }
 
+    def _load_model(self, path: str):
+        if self.add_cold_items:
+            fill = self.item_popularity.agg({"relevance": "min"}).first()[0]
+        else:
+            fill = 0
+        self.fill = fill
+
     def _fit(
         self,
         log: DataFrame,
         user_features: Optional[DataFrame] = None,
         item_features: Optional[DataFrame] = None,
     ) -> None:
+
         if self.distribution == "popular_based":
-<<<<<<< HEAD
-            # item_idx int, user_idx array<int>
-            self.item_users = log.groupBy("item_idx").agg(
-                sf.collect_set("user_idx").alias("user_idx")
-            )
-            self.item_users = self.item_users.cache()
-
-            self.item_popularity = self.item_users.select(
-                sf.col("item_idx"),
-                (sf.size("user_idx").astype("float") + self.alpha).alias(
-                    "relevance"
-                ),
-            )
-        elif self.distribution == "relevance":
-            self.total_relevance = log.agg(sf.sum("relevance")).first()[0]
-            self.relevance_sums = log.groupBy("item_idx").agg(
-                sf.sum("relevance").alias("relevance")
-            )
-            self.relevance_sums = self.relevance_sums.cache()
-            self.item_popularity = self.relevance_sums.select(
-                "item_idx",
-                (sf.col("relevance") / sf.lit(self.total_relevance)).alias(
-                    "relevance"
-                ),
-            )
-        else:
-            self.item_idxs = log.select("item_idx").distinct()
-            self.item_idxs = self.item_idxs.cache()
-            self.item_popularity = self.item_idxs.withColumn(
-                "relevance", sf.lit(1.0)
-            )
-
-        self.item_popularity.cache().count()
-        self.fill = (
-            self.item_popularity.agg({"relevance": "min"}).first()[0]
-            if self.add_cold_items
-            else 0.0
-        )
-
-    def refit(
-        self,
-        log: DataFrame,
-        previous_log: Optional[Union[str, DataFrame]] = None,
-        merged_log_path: Optional[str] = None,
-    ) -> None:
-        if self.distribution == "popular_based":
-            new_item_idx = (
-                log.select("item_idx", "user_idx")
-                .join(
-                    self.item_users.select("item_idx"),
-                    on=["item_idx"],
-                    how="leftanti",
-                )
-                .distinct()
-            )
-            # item_idx int, user_idx array<int>
-            new_item_users = new_item_idx.groupBy("item_idx").agg(
-                sf.collect_set("user_idx").alias("user_idx")
-            )
-
-            existing_item_idx = log.select("item_idx", "user_idx").join(
-                self.item_users.select("item_idx"),
-                on=["item_idx"],
-                how="inner",
-            )
-            existing_item_groups = existing_item_idx.groupBy("item_idx").agg(
-                sf.collect_set("user_idx").alias("new_user_idx")
-            )
-
-            # item_idx int, user_idx array<int>
-            self.item_users = (
-                self.item_users.alias("a")
-                .join(
-                    existing_item_groups.alias("b"),
-                    on=["item_idx"],
-                    how="left",
-                )
-                .select(
-                    "item_idx",
-                    sf.array_union(
-                        "a.user_idx",
-                        sf.coalesce( # converts nulls to empty arrays
-                            "b.new_user_idx", sf.array().cast("array<integer>")
-                        )
-                    ).alias("user_idx"),
-                )
-=======
             self.item_popularity = (
                 log.groupBy("item_idx")
                 .agg(sf.countDistinct("user_idx").alias("user_count"))
@@ -273,55 +194,17 @@
                 log.groupBy("item_idx")
                 .agg(sf.sum("relevance").alias("relevance"))
                 .select("item_idx", "relevance")
->>>>>>> e0f10f03
-            )
-
-            self.item_users = self.item_users.union(new_item_users)
-            self.item_users = self.item_users.cache()
-
-            self.item_popularity = self.item_users.select(
-                sf.col("item_idx"),
-                (sf.size("user_idx").astype("float") + self.alpha).alias(
-                    "relevance"
-                ),
-            )
-        elif self.distribution == "relevance":
-            self.total_relevance += log.agg(sf.sum("relevance")).first()[0]
-            self.relevance_sums = (
-                log.select("item_idx", "relevance")
-                .union(self.relevance_sums)
-                .groupBy("item_idx")
-                .agg(sf.sum("relevance").alias("relevance"))
-            )
-            self.relevance_sums = self.relevance_sums.cache()
-            self.item_popularity = self.relevance_sums.select(
-                "item_idx",
-                (sf.col("relevance") / sf.lit(self.total_relevance)).alias(
-                    "relevance"
-                ),
             )
         else:
-            self.item_idxs = (
-                log.select("item_idx").union(self.item_idxs).distinct()
-            )
-            self.item_idxs = self.item_idxs.cache()
-            self.item_popularity = self.item_idxs.withColumn(
-                "relevance", sf.lit(1.0)
-            )
-<<<<<<< HEAD
-
-        self.item_popularity = self.item_popularity.cache()
-        self.item_popularity.write.mode("overwrite").format("noop").save()
-        self.fill = (
-            self.item_popularity.agg({"relevance": "min"}).first()[0]
-            if self.add_cold_items
-            else 0.0
-=======
+            self.item_popularity = (
+                log.select("item_idx")
+                .distinct()
+                .withColumn("relevance", sf.lit(1.0))
+            )
         self.item_popularity = self.item_popularity.withColumn(
             "relevance",
             sf.col("relevance")
             / self.item_popularity.agg(sf.sum("relevance")).first()[0],
->>>>>>> e0f10f03
         )
         self.item_popularity.cache().count()
         self.fill = self._calc_fill(self.item_popularity, self.cold_weight)