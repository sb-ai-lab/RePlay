from typing import Optional, Tuple, Dict, Any

import pyspark.sql.functions as sf

from pyspark.ml.recommendation import ALS, ALSModel
from pyspark.sql import DataFrame
from pyspark.sql.types import DoubleType

from replay.models.base_rec import Recommender, ItemVectorModel
from replay.models.hnswlib import HnswlibMixin
from replay.utils import list_to_vector_udf


class ALSWrap(Recommender, ItemVectorModel, HnswlibMixin):
    """Wrapper for `Spark ALS
    <https://spark.apache.org/docs/latest/api/python/pyspark.mllib.html#pyspark.mllib.recommendation.ALS>`_.
    """

    def _get_ann_infer_params(self) -> Dict[str, Any]:
        return {
            "features_col": "user_factors",
            "params": self._hnswlib_params,
            "index_dim": self.rank,
        }

    def _get_vectors_to_infer_ann_inner(self, log: DataFrame, users: DataFrame) -> DataFrame:
        user_vectors, _ = self.get_features(users)
        return user_vectors

    def _get_ann_build_params(self, log: DataFrame):
        self.num_elements = log.select("item_idx").distinct().count()
        return {
            "features_col": "item_factors",
            "params": self._hnswlib_params,
            "dim": self.rank,
            "num_elements": self.num_elements,
            "id_col": "item_idx",
        }

    def _get_vectors_to_build_ann(self, log: DataFrame) -> DataFrame:
        item_vectors, _ = self.get_features(
            log.select("item_idx").distinct()
        )
        return item_vectors

    @property
    def _use_ann(self) -> bool:
        return self._hnswlib_params is not None

    _seed: Optional[int] = None
    _search_space = {
        "rank": {"type": "loguniform_int", "args": [8, 256]},
    }

    def __init__(
        self,
        rank: int = 10,
        implicit_prefs: bool = True,
        seed: Optional[int] = None,
<<<<<<< HEAD
        num_item_blocks: Optional[int] = None,
        num_user_blocks: Optional[int] = None,
=======
        hnswlib_params: Optional[dict] = None,
>>>>>>> 8eeeff8a
    ):
        """
        :param rank: hidden dimension for the approximate matrix
        :param implicit_prefs: flag to use implicit feedback
        :param seed: random seed
        """
        self.rank = rank
        self.implicit_prefs = implicit_prefs
        self._seed = seed
<<<<<<< HEAD
        self._num_item_blocks = num_item_blocks
        self._num_user_blocks = num_user_blocks
=======
        self._hnswlib_params = hnswlib_params
>>>>>>> 8eeeff8a

    @property
    def _init_args(self):
        return {
            "rank": self.rank,
            "implicit_prefs": self.implicit_prefs,
            "seed": self._seed,
            "hnswlib_params": self._hnswlib_params
        }

    def _save_model(self, path: str):
        self.model.write().overwrite().save(path)

        if self._hnswlib_params:
            self._save_hnswlib_index(path)

    def _load_model(self, path: str):
        self.model = ALSModel.load(path)
        self.model.itemFactors.cache()
        self.model.userFactors.cache()

        if self._hnswlib_params:
            self._load_hnswlib_index(path)

    def _fit(
        self,
        log: DataFrame,
        user_features: Optional[DataFrame] = None,
        item_features: Optional[DataFrame] = None,
    ) -> None:
        if self._num_item_blocks is None:
            self._num_item_blocks = log.rdd.getNumPartitions()
        if self._num_user_blocks is None:
            self._num_user_blocks = log.rdd.getNumPartitions()

        self.model = ALS(
            rank=self.rank,
            numItemBlocks=self._num_item_blocks,
            numUserBlocks=self._num_user_blocks,
            userCol="user_idx",
            itemCol="item_idx",
            ratingCol="relevance",
            implicitPrefs=self.implicit_prefs,
            seed=self._seed,
            coldStartStrategy="drop",
        ).fit(log)
        self.model.itemFactors.cache()
        self.model.userFactors.cache()
        self.model.itemFactors.count()
        self.model.userFactors.count()

    def _clear_cache(self):
        if hasattr(self, "model"):
            self.model.itemFactors.unpersist()
            self.model.userFactors.unpersist()

    # pylint: disable=too-many-arguments
    def _predict(
        self,
        log: Optional[DataFrame],
        k: int,
        users: DataFrame,
        items: DataFrame,
        user_features: Optional[DataFrame] = None,
        item_features: Optional[DataFrame] = None,
        filter_seen_items: bool = True,
    ) -> DataFrame:

        if (items.count() == self.fit_items.count()) and (
            items.join(self.fit_items, on="item_idx", how="inner").count()
            == self.fit_items.count()
        ):
            max_seen = 0
            if filter_seen_items and log is not None:
                max_seen_in_log = (
                    log.join(users, on="user_idx")
                    .groupBy("user_idx")
                    .agg(sf.count("user_idx").alias("num_seen"))
                    .select(sf.max("num_seen"))
                    .collect()[0][0]
                )
                max_seen = max_seen_in_log if max_seen_in_log is not None else 0

            recs_als = self.model.recommendForUserSubset(users, k + max_seen)
            return (
                recs_als.withColumn(
                    "recommendations", sf.explode("recommendations")
                )
                .withColumn("item_idx", sf.col("recommendations.item_idx"))
                .withColumn(
                    "relevance",
                    sf.col("recommendations.rating").cast(DoubleType()),
                )
                .select("user_idx", "item_idx", "relevance")
            )

        return self._predict_pairs(
            pairs=users.crossJoin(items).withColumn("relevance", sf.lit(1)),
            log=log,
        )

    def _predict_pairs(
        self,
        pairs: DataFrame,
        log: Optional[DataFrame] = None,
        user_features: Optional[DataFrame] = None,
        item_features: Optional[DataFrame] = None,
    ) -> DataFrame:
        return (
            self.model.transform(pairs)
            .withColumn("relevance", sf.col("prediction").cast(DoubleType()))
            .drop("prediction")
        )

    def _get_features(
        self, ids: DataFrame, features: Optional[DataFrame]
    ) -> Tuple[Optional[DataFrame], Optional[int]]:
        entity = "user" if "user_idx" in ids.columns else "item"
        als_factors = getattr(self.model, f"{entity}Factors")
        als_factors = als_factors.withColumnRenamed(
            "id", f"{entity}_idx"
        ).withColumnRenamed("features", f"{entity}_factors")
        return (
            als_factors.join(ids, how="right", on=f"{entity}_idx"),
            self.model.rank,
        )

    def _get_item_vectors(self):
        return self.model.itemFactors.select(
            sf.col("id").alias("item_idx"),
            list_to_vector_udf(sf.col("features")).alias("item_vector"),
        )<|MERGE_RESOLUTION|>--- conflicted
+++ resolved
@@ -57,12 +57,9 @@
         rank: int = 10,
         implicit_prefs: bool = True,
         seed: Optional[int] = None,
-<<<<<<< HEAD
         num_item_blocks: Optional[int] = None,
         num_user_blocks: Optional[int] = None,
-=======
         hnswlib_params: Optional[dict] = None,
->>>>>>> 8eeeff8a
     ):
         """
         :param rank: hidden dimension for the approximate matrix
@@ -72,12 +69,9 @@
         self.rank = rank
         self.implicit_prefs = implicit_prefs
         self._seed = seed
-<<<<<<< HEAD
         self._num_item_blocks = num_item_blocks
         self._num_user_blocks = num_user_blocks
-=======
         self._hnswlib_params = hnswlib_params
->>>>>>> 8eeeff8a
 
     @property
     def _init_args(self):
