--- conflicted
+++ resolved
@@ -47,11 +47,7 @@
         use_upscale=False,
         weight_scale=None,
         multi_profile=False,
-<<<<<<< HEAD
         multi_profile_aggr_scheme="mean",
-=======
-        multi_profile_aggr_scheme="mean"
->>>>>>> f69cae39
     ) -> None:
         """
         :param tensor_schema: Tensor schema of features.
@@ -153,15 +149,6 @@
         :return: Criterion for reconstruction
         """
         if criterion_name == "MSE":
-<<<<<<< HEAD
-            return lambda x, y: nn.MSELoss()(x, y)
-        if criterion_name == "RMSE":
-            return lambda x, y: torch.sqrt(nn.MSELoss()(x, y))
-        if criterion_name == "CosSim":
-            return lambda x, y: 1 - torch.mean(nn.CosineSimilarity(dim=1, eps=1e-6)(x, y))
-        msg = f"Not existing reconstruction loss: {criterion_name}"
-        raise ValueError(msg)
-=======
             return lambda x,y: nn.MSELoss()(x,y)
         if criterion_name == "RMSE":
             return lambda x,y: torch.sqrt(nn.MSELoss()(x,y))
@@ -169,7 +156,6 @@
             return lambda x,y: 1 - torch.mean(nn.CosineSimilarity(dim=1, eps=1e-6)(x,y))
         error_msg = f"Not existing reconstruction loss {criterion_name}"
         raise NotImplementedError(error_msg)
->>>>>>> f69cae39
 
     def _compute_loss(self, batch: SasRecLLMTrainingBatch) -> torch.Tensor:
         if self._loss_type == "BCE":
@@ -320,18 +306,9 @@
         target_padding_mask: torch.BoolTensor,
     ) -> Tuple[torch.Tensor, torch.Tensor]:
         assert self._loss_sample_count is not None
-<<<<<<< HEAD
         (positive_logits, negative_logits, hidden_state, positive_labels, negative_labels, vocab_size) = (
             self._get_sampled_logits(feature_tensors, positive_labels, padding_mask, target_padding_mask)
         )
-=======
-        (positive_logits, negative_logits, hidden_state, positive_labels, negative_labels, vocab_size) =\
-            self._get_sampled_logits(feature_tensors,
-                                     positive_labels,
-                                     padding_mask,
-                                     target_padding_mask
-                                     )
->>>>>>> f69cae39
         n_negative_samples = min(self._loss_sample_count, vocab_size)
 
         # Reject negative samples matching target label & correct for remaining samples
