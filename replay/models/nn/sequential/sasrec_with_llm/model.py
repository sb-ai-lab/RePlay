import gc
from typing import Tuple, Union

import torch
from torch import nn

from replay.data.nn import TensorMap, TensorSchema
from replay.models.nn.sequential.sasrec import SasRecModel
from replay.models.nn.sequential.sasrec.model import SasRecLayers, TiSasRecLayers
from replay.models.nn.sequential.sasrec_with_llm.utils import (
    SimpleAttentionAggregator,
    exponential_weightening,
    mean_weightening,
)


class SasRecLLMModel(SasRecModel):
    """
    SasRec model with LLM profiles
    """

    def __init__(
        self,
        schema: TensorSchema,
        profile_emb_dim: int,
        num_blocks: int = 2,
        num_heads: int = 1,
        hidden_size: int = 50,
        max_len: int = 200,
        dropout: float = 0.2,
        ti_modification: bool = False,
        time_span: int = 256,
        reconstruction_layer: int = -1,
        weighting_scheme="mean",
        use_down_scale=True,
        use_upscale=False,
        weight_scale=None,
        multi_profile=False,
<<<<<<< HEAD
        multi_profile_aggr_scheme="mean",
=======
        multi_profile_aggr_scheme="mean"
>>>>>>> f69cae39
    ) -> None:
        """
        :param schema: Tensor schema of features.
        :param num_blocks: Number of Transformer blocks.
            Default: ``2``.
        :param num_heads: Number of Attention heads.
            Default: ``1``.
        :param hidden_size: Hidden size of transformer.
            Default: ``50``.
        :param max_len: Max length of sequence.
            Default: ``200``.
        :param dropout: Dropout rate.
            Default: ``0.2``.
        :param ti_modification: Enable time relation.
            Default: ``False``.
        :param time_span: Time span if `ti_modification` is `True`.
            Default: ``256``.
        :param reconstruction_layer: Layer to use for reconstruction.
            Default: ``-1``.
        :param weighting_scheme: Weighting scheme for aggregation.
            Default: ``'mean'``.
        :param use_down_scale: Use downscale.
            Default: ``True``.
        :param use_upscale: Use upscale.
            Default: ``False``.
        :param weight_scale: Weight scale for exponential weighting.
            Default: ``None``.
        :param multi_profile: Use multi-profile.
            Default: ``False``.
        :param multi_profile_aggr_scheme: Multi-profile aggregation scheme.
            Default: ``'mean'``.
        """
        super().__init__(
            schema=schema,
            num_blocks=num_blocks,
            num_heads=num_heads,
            hidden_size=hidden_size,
            max_len=max_len,
            dropout=dropout,
            ti_modification=ti_modification,
            time_span=time_span,
        )

        # override SASRec layers to return hidden states
        del self.sasrec_layers
        gc.collect()

        if self.ti_modification:
            self.sasrec_layers = TiSasRecWithHiddenLayers(
                hidden_size=self.hidden_size,
                num_heads=self.num_heads,
                num_blocks=self.num_blocks,
                dropout=self.dropout,
            )
        else:
            self.sasrec_layers = SasRecWithHiddenLayers(
                hidden_size=self.hidden_size,
                num_heads=self.num_heads,
                num_blocks=self.num_blocks,
                dropout=self.dropout,
            )

        if weighting_scheme == "mean":
            self.weighting_fn = mean_weightening
            self.weighting_kwargs = {}
        elif weighting_scheme == "exponential":
            self.weighting_fn = exponential_weightening
            self.weighting_kwargs = {"weight_scale": weight_scale}
        elif weighting_scheme == "attention":
            self.weighting_fn = SimpleAttentionAggregator(self.hidden_size)
            self.weighting_kwargs = {}
        else:
<<<<<<< HEAD
            msg = f"No such weighting_scheme {weighting_scheme} exists"
            raise NotImplementedError(msg)
=======
            error_msg = f"No such weighting_scheme {weighting_scheme} exists"
            raise NotImplementedError(error_msg)
>>>>>>> f69cae39

        if multi_profile_aggr_scheme == "mean":
            self.profile_aggregator = mean_weightening
            self.multi_profile_weighting_kwargs = {}
        elif multi_profile_aggr_scheme == "attention":
<<<<<<< HEAD
            self.profile_aggregator = SimpleAttentionAggregator(
                profile_emb_dim if not use_down_scale else self.hidden_size
            )
            self.multi_profile_weighting_kwargs = {}
        else:
            msg = f"No such multi_profile_aggr_scheme {multi_profile_aggr_scheme} exists"
            raise NotImplementedError(msg)
=======
            self.profile_aggregator = SimpleAttentionAggregator(profile_emb_dim if not use_down_scale
                                                                else self.hidden_size)
            self.multi_profile_weighting_kwargs = {}
        else:
            error_msg = f"No such multi_profile_aggr_scheme {multi_profile_aggr_scheme} exists"
            raise NotImplementedError(error_msg)
>>>>>>> f69cae39

        self.use_down_scale = use_down_scale
        self.use_upscale = use_upscale
        self.multi_profile = multi_profile
        self.reconstruction_layer = reconstruction_layer

        if use_down_scale:
            self.profile_transform = nn.Linear(profile_emb_dim, self.hidden_size)
        if use_upscale:
            self.hidden_layer_transform = nn.Linear(self.hidden_size, profile_emb_dim)

    def forward(
        self,
        feature_tensor: TensorMap,
        padding_mask: torch.BoolTensor,
    ) -> Tuple[torch.Tensor, torch.Tensor]:
        """
        :param feature_tensor: Batch of features.
        :param padding_mask: Padding mask where 0 - <PAD>, 1 otherwise.

        :returns: Calculated scores.
        """
        output_embeddings, hidden_states = self.forward_step(feature_tensor, padding_mask)
        all_scores = self.get_logits(output_embeddings)
        return all_scores, hidden_states

    def get_query_embeddings(
        self,
        feature_tensor: TensorMap,
        padding_mask: torch.BoolTensor,
    ):
        """
        :param feature_tensor: Batch of features.
        :param padding_mask: Padding mask where 0 - <PAD>, 1 otherwise.

        :returns: Query embeddings.
        """
        output, hidden_state = self.forward_step(feature_tensor, padding_mask)
        return output[:, -1, :]

    def forward_step(
        self,
        feature_tensor: TensorMap,
        padding_mask: torch.BoolTensor,
    ) -> Union[torch.Tensor, Tuple[torch.Tensor, list]]:
        """
        :param feature_tensor: Batch of features.
        :param padding_mask: Padding mask where 0 - <PAD>, 1 otherwise.

        :returns: Output embeddings.
        """
        device = feature_tensor[self.item_feature_name].device
        attention_mask, padding_mask, feature_tensor = self.masking(feature_tensor, padding_mask)
        if self.ti_modification:
            seqs, ti_embeddings = self.item_embedder(feature_tensor, padding_mask)
            seqs, hidden_states__list = self.sasrec_layers(seqs, attention_mask, padding_mask, ti_embeddings, device)
        else:
            seqs = self.item_embedder(feature_tensor, padding_mask)
            seqs, hidden_states__list = self.sasrec_layers(seqs, attention_mask, padding_mask)
        output_embeddings = self.output_normalization(seqs)
        if self.reconstruction_layer == -1:
            hidden_states = output_embeddings
        else:
            hidden_states = hidden_states__list[self.reconstruction_layer]
        hidden_states_agg = self.weighting_fn(hidden_states, **self.weighting_kwargs)
        return output_embeddings, hidden_states_agg

    def aggregate_profile(self, user_profile_emb):
        """
        :param user_profile_emb: User profile embeddings.

        :returns: Aggregated user profile embeddings.
        """
        if user_profile_emb is None:
            return None

<<<<<<< HEAD
        if user_profile_emb.dim() == 2:  # single-profile [batch_size, emb_dim]
=======
        if user_profile_emb.dim() == 2:
>>>>>>> f69cae39
            if self.use_down_scale:
                return self.profile_transform(user_profile_emb)
            else:
                return user_profile_emb.detach().clone()

<<<<<<< HEAD
        bsz, num_profiles, edim = user_profile_emb.shape  # multi-profile [batch_size, num_profiles, emb_dim]

        if self.use_down_scale:
            user_profile_emb = user_profile_emb.view(bsz * num_profiles, edim)
            user_profile_emb = self.profile_transform(user_profile_emb)
            user_profile_emb = user_profile_emb.view(bsz, num_profiles, self.hidden_size)
=======
        bsz, k, edim = user_profile_emb.shape

        if self.use_down_scale:
            user_profile_emb = user_profile_emb.view(bsz * k, edim)
            user_profile_emb = self.profile_transform(user_profile_emb)
            user_profile_emb = user_profile_emb.view(bsz, k, self.hidden_size)
>>>>>>> f69cae39

        aggregated = self.profile_aggregator(user_profile_emb, *self.multi_profile_weighting_kwargs)
        return aggregated


class SasRecWithHiddenLayers(SasRecLayers):
    """
    SasRec vanilla layers with hidden states:
        1. SelfAttention layers
        2. FeedForward layers

    Link: https://arxiv.org/pdf/1808.09781.pdf
    """

    def __init__(
        self,
        hidden_size: int,
        num_heads: int,
        num_blocks: int,
        dropout: float,
    ) -> None:
        """
        :param hidden_size: Hidden size of transformer.
        :param num_heads: Number of Attention heads.
        :param num_blocks: Number of Transformer blocks.
        :param dropout: Dropout rate.
        """
        super().__init__(hidden_size=hidden_size, num_heads=num_heads, num_blocks=num_blocks, dropout=dropout)

    def forward(
        self,
        seqs: torch.Tensor,
        attention_mask: torch.BoolTensor,
        padding_mask: torch.BoolTensor,
    ) -> Tuple[torch.Tensor, list]:
        """
        :param seqs: Item embeddings.
        :param attention_mask: Attention mask.
        :param padding_mask: Padding mask where 0 - <PAD>, 1 otherwise.

        :returns: Output embeddings.
        """
        hidden_states__list = []
        num_blocks = len(self.attention_layers)
        for i in range(num_blocks):
            query = self.attention_layernorms[i](seqs)
            attent_emb, _ = self.attention_layers[i](query, seqs, seqs, attn_mask=attention_mask, need_weights=False)
            seqs = query + attent_emb

            seqs = self.forward_layernorms[i](seqs)
            seqs = self.forward_layers[i](seqs)
            seqs *= padding_mask

            hidden_states__list.append(seqs.clone())
        return seqs, hidden_states__list


class TiSasRecWithHiddenLayers(TiSasRecLayers):
    """
    TiSasRec layers with hidden states:
        1. Time-relative SelfAttention layers
        2. FeedForward layers

    Link: https://cseweb.ucsd.edu/~jmcauley/pdfs/wsdm20b.pdf
    """

    def __init__(
        self,
        hidden_size: int,
        num_heads: int,
        num_blocks: int,
        dropout: float,
    ) -> None:
        """
        :param hidden_size: Hidden size of transformer.
        :param num_heads: Number of Attention heads.
        :param num_blocks: Number of Transformer blocks.
        :param dropout: Dropout rate.
        """
        super().__init__(hidden_size=hidden_size, num_heads=num_heads, num_blocks=num_blocks, dropout=dropout)

    def forward(
        self,
        seqs: torch.Tensor,
        attention_mask: torch.BoolTensor,
        padding_mask: torch.BoolTensor,
        ti_embeddings: Tuple[torch.Tensor, torch.Tensor, torch.Tensor, torch.Tensor],
        device: torch.device,
    ) -> Tuple[torch.Tensor, list]:
        """
        :param seqs: Item embeddings.
        :param attention_mask: Attention mask.
        :param padding_mask: Padding mask where 0 - <PAD>, 1 otherwise.
        :param ti_embeddings: Output embeddings, key and value time interval matrices,
            key and value positional embeddings.
        :param device: Selected device.

        :returns: Output embeddings.
        """
        hidden_states = []
        length = len(self.attention_layers)
        for i in range(length):
            query = self.attention_layernorms[i](seqs)
            attent_emb = self.attention_layers[i](query, seqs, ~padding_mask, attention_mask, ti_embeddings, device)
            seqs = query + attent_emb
            seqs = self.forward_layernorms[i](seqs)
            seqs = self.forward_layers[i](seqs)
            seqs *= padding_mask

            hidden_states.append(seqs.clone())
        return seqs, hidden_states<|MERGE_RESOLUTION|>--- conflicted
+++ resolved
@@ -36,11 +36,7 @@
         use_upscale=False,
         weight_scale=None,
         multi_profile=False,
-<<<<<<< HEAD
         multi_profile_aggr_scheme="mean",
-=======
-        multi_profile_aggr_scheme="mean"
->>>>>>> f69cae39
     ) -> None:
         """
         :param schema: Tensor schema of features.
@@ -113,34 +109,20 @@
             self.weighting_fn = SimpleAttentionAggregator(self.hidden_size)
             self.weighting_kwargs = {}
         else:
-<<<<<<< HEAD
-            msg = f"No such weighting_scheme {weighting_scheme} exists"
-            raise NotImplementedError(msg)
-=======
             error_msg = f"No such weighting_scheme {weighting_scheme} exists"
             raise NotImplementedError(error_msg)
->>>>>>> f69cae39
 
         if multi_profile_aggr_scheme == "mean":
             self.profile_aggregator = mean_weightening
             self.multi_profile_weighting_kwargs = {}
         elif multi_profile_aggr_scheme == "attention":
-<<<<<<< HEAD
             self.profile_aggregator = SimpleAttentionAggregator(
                 profile_emb_dim if not use_down_scale else self.hidden_size
             )
             self.multi_profile_weighting_kwargs = {}
         else:
-            msg = f"No such multi_profile_aggr_scheme {multi_profile_aggr_scheme} exists"
-            raise NotImplementedError(msg)
-=======
-            self.profile_aggregator = SimpleAttentionAggregator(profile_emb_dim if not use_down_scale
-                                                                else self.hidden_size)
-            self.multi_profile_weighting_kwargs = {}
-        else:
             error_msg = f"No such multi_profile_aggr_scheme {multi_profile_aggr_scheme} exists"
             raise NotImplementedError(error_msg)
->>>>>>> f69cae39
 
         self.use_down_scale = use_down_scale
         self.use_upscale = use_upscale
@@ -217,31 +199,18 @@
         if user_profile_emb is None:
             return None
 
-<<<<<<< HEAD
         if user_profile_emb.dim() == 2:  # single-profile [batch_size, emb_dim]
-=======
-        if user_profile_emb.dim() == 2:
->>>>>>> f69cae39
             if self.use_down_scale:
                 return self.profile_transform(user_profile_emb)
             else:
                 return user_profile_emb.detach().clone()
 
-<<<<<<< HEAD
         bsz, num_profiles, edim = user_profile_emb.shape  # multi-profile [batch_size, num_profiles, emb_dim]
 
         if self.use_down_scale:
             user_profile_emb = user_profile_emb.view(bsz * num_profiles, edim)
             user_profile_emb = self.profile_transform(user_profile_emb)
             user_profile_emb = user_profile_emb.view(bsz, num_profiles, self.hidden_size)
-=======
-        bsz, k, edim = user_profile_emb.shape
-
-        if self.use_down_scale:
-            user_profile_emb = user_profile_emb.view(bsz * k, edim)
-            user_profile_emb = self.profile_transform(user_profile_emb)
-            user_profile_emb = user_profile_emb.view(bsz, k, self.hidden_size)
->>>>>>> f69cae39
 
         aggregated = self.profile_aggregator(user_profile_emb, *self.multi_profile_weighting_kwargs)
         return aggregated
