import math
from typing import Any, Dict, Optional, Tuple, Union, cast

import lightning
import torch

from replay.data.nn import TensorMap, TensorSchema
from replay.models.nn.optimizer_utils import FatOptimizerFactory, LRSchedulerFactory, OptimizerFactory

from .dataset import SasRecPredictionBatch, SasRecTrainingBatch, SasRecValidationBatch
from .model import SasRecModel


class SasRec(lightning.LightningModule):
    """
    SASRec Lightning module.

    You can get initialization parameters with attribute `hparams`
    for object of SasRec instance.
    """

    def __init__(
        self,
        tensor_schema: TensorSchema,
        block_count: int = 2,
        head_count: int = 1,
        hidden_size: int = 50,
        max_seq_len: int = 200,
        dropout_rate: float = 0.2,
        ti_modification: bool = False,
        time_span: int = 256,
        loss_type: str = "CE",
        loss_sample_count: Optional[int] = None,
        negative_sampling_strategy: str = "global_uniform",
        negatives_sharing: bool = False,
        n_buckets: int = 100,
        bucket_size_x: int = 100,
        bucket_size_y: int = 100,
        mix_x: bool = False,
        optimizer_factory: OptimizerFactory = FatOptimizerFactory(),
        lr_scheduler_factory: Optional[LRSchedulerFactory] = None,
    ):
        """
        :param tensor_schema: Tensor schema of features.
        :param block_count: Number of Transformer blocks.
            Default: ``2``.
        :param head_count: Number of Attention heads.
            Default: ``1``.
        :param hidden_size: Hidden size of transformer.
            Default: ``50``.
        :param max_seq_len: Max length of sequence.
            Default: ``200``.
        :param dropout_rate: Dropout rate.
            Default: ``0.2``.
        :param ti_modification: Enable time relation.
            Default: ``False``.
        :param time_span: Time span value.
            Default: ``256``.
        :param loss_type: Loss type. Possible values: ``"CE"``, ``"BCE"``.
            Default: ``CE``.
        :param loss_sample_count (Optional[int]): Sample count to calculate loss.
            Default: ``None``.
        :param negative_sampling_strategy: Negative sampling strategy to calculate loss on sampled negatives.
            Is used when large count of items in dataset.
            Possible values: ``"global_uniform"``, ``"inbatch"``
            Default: ``global_uniform``.
        :param negatives_sharing: Apply negative sharing in calculating sampled logits.
            Default: ``False``.
        :param n_buckets: Number of buckets for SCE loss.
            Default: ``100``
        :param bucket_size_x: Size of x buckets for SCE loss.
            Default: ``100``
        :param bucket_size_y: Size of y buckets for SCE loss.
            Default: ``100``
        :param mix_x: Mix states embeddings with random matrix for SCE loss.
            Default: ``False``
        :param optimizer_factory: Optimizer factory.
            Default: ``FatOptimizerFactory``.
        :param lr_scheduler_factory: Learning rate schedule factory.
            Default: ``None``.
        """
        super().__init__()
        self.save_hyperparameters()
        self._model = SasRecModel(
            schema=tensor_schema,
            num_blocks=block_count,
            num_heads=head_count,
            hidden_size=hidden_size,
            max_len=max_seq_len,
            dropout=dropout_rate,
            ti_modification=ti_modification,
            time_span=time_span,
        )
        self._loss_type = loss_type
        self._loss_sample_count = loss_sample_count
        self._negative_sampling_strategy = negative_sampling_strategy
        self._negatives_sharing = negatives_sharing
        self._optimizer_factory = optimizer_factory
        self._lr_scheduler_factory = lr_scheduler_factory
        self._loss = self._create_loss()
        self._schema = tensor_schema
        self._n_buckets = n_buckets
        self._bucket_size_x = bucket_size_x
        self._bucket_size_y = bucket_size_y
        self._mix_x = mix_x
        assert negative_sampling_strategy in {"global_uniform", "inbatch"}

        item_count = tensor_schema.item_id_features.item().cardinality
        assert item_count
        self._vocab_size = item_count

    def training_step(self, batch: SasRecTrainingBatch, batch_idx: int) -> torch.Tensor:
        """
        :param batch (SasRecTrainingBatch): Batch of training data.
        :param batch_idx (int): Batch index.

        :returns: Computed loss for batch.
        """
        if batch_idx % 100 == 0 and torch.cuda.is_available():  # pragma: no cover
            torch.cuda.empty_cache()
        loss = self._compute_loss(batch)
        self.log("train_loss", loss, on_step=True, on_epoch=True, prog_bar=True, sync_dist=True)
        return loss

    def forward(self, feature_tensors: TensorMap, padding_mask: torch.BoolTensor) -> torch.Tensor:  # pragma: no cover
        """
        :param feature_tensors: Batch of features.
        :param padding_mask: Padding mask where 0 - <PAD>, 1 otherwise.

        :returns: Calculated scores.
        """
        return self._model_predict(feature_tensors, padding_mask)

    def predict_step(
        self, batch: SasRecPredictionBatch, batch_idx: int, dataloader_idx: int = 0  # noqa: ARG002
    ) -> torch.Tensor:
        """
        :param batch: Batch of prediction data.
        :param batch_idx: Batch index.
        :param dataloader_idx: Dataloader index.

        :returns: Calculated scores.
        """
        batch = self._prepare_prediction_batch(batch)
        return self._model_predict(batch.features, batch.padding_mask)

    def validation_step(
        self, batch: SasRecValidationBatch, batch_idx: int, dataloader_idx: int = 0  # noqa: ARG002
    ) -> torch.Tensor:
        """
        :param batch (SasRecValidationBatch): Batch of prediction data.
        :param batch_idx (int): Batch index.

        :returns: Calculated scores.
        """
        return self._model_predict(batch.features, batch.padding_mask)

    def configure_optimizers(self) -> Any:
        """
        :returns: Configured optimizer and lr scheduler.
        """
        optimizer = self._optimizer_factory.create(self._model.parameters())

        if self._lr_scheduler_factory is None:
            return optimizer

        lr_scheduler = self._lr_scheduler_factory.create(optimizer)
        return [optimizer], [lr_scheduler]

    def _prepare_prediction_batch(self, batch: SasRecPredictionBatch) -> SasRecPredictionBatch:
        if batch.padding_mask.shape[1] > self._model.max_len:
            msg = f"The length of the submitted sequence \
                must not exceed the maximum length of the sequence. \
                The length of the sequence is given {batch.padding_mask.shape[1]}, \
                while the maximum length is {self._model.max_len}"
            raise ValueError(msg)

        if batch.padding_mask.shape[1] < self._model.max_len:
            query_id, padding_mask, features = batch
            sequence_item_count = padding_mask.shape[1]
            for feature_name, feature_tensor in features.items():
                if self._schema[feature_name].is_cat:
                    features[feature_name] = torch.nn.functional.pad(
                        feature_tensor, (self._model.max_len - sequence_item_count, 0), value=0
                    )
                else:
                    features[feature_name] = torch.nn.functional.pad(
                        feature_tensor.view(feature_tensor.size(0), feature_tensor.size(1)),
                        (self._model.max_len - sequence_item_count, 0),
                        value=0,
                    ).unsqueeze(-1)
            padding_mask = torch.nn.functional.pad(
                padding_mask, (self._model.max_len - sequence_item_count, 0), value=0
            )
            batch = SasRecPredictionBatch(query_id, padding_mask, features)
        return batch

    def _model_predict(self, feature_tensors: TensorMap, padding_mask: torch.BoolTensor) -> torch.Tensor:
        model: SasRecModel
        model = cast(SasRecModel, self._model.module) if isinstance(self._model, torch.nn.DataParallel) else self._model
        scores = model.predict(feature_tensors, padding_mask)
        return scores

    def _compute_loss(self, batch: SasRecTrainingBatch) -> torch.Tensor:
        if self._loss_type == "BCE":
            loss_func = self._compute_loss_bce if self._loss_sample_count is None else self._compute_loss_bce_sampled
        elif self._loss_type == "CE":
            loss_func = self._compute_loss_ce if self._loss_sample_count is None else self._compute_loss_ce_sampled
        elif self._loss_type == "SCE":
            loss_func = self._compute_loss_scalable_ce
        else:
            msg = f"Not supported loss type: {self._loss_type}"
            raise ValueError(msg)

        loss = loss_func(
            batch.features,
            batch.labels,
            batch.padding_mask,
            batch.labels_padding_mask,
        )
        return loss

    def _compute_loss_bce(
        self,
        feature_tensors: TensorMap,
        positive_labels: torch.LongTensor,
        padding_mask: torch.BoolTensor,
        target_padding_mask: torch.BoolTensor,
    ) -> torch.Tensor:
        # [B x L x V]
        logits = self._model.forward(feature_tensors, padding_mask)

        """
        Take only logits which correspond to non-padded tokens
        M = non_zero_count(target_padding_mask)
        """
        logits = logits[target_padding_mask]  # [M x V]
        labels = positive_labels[target_padding_mask]  # [M]

        bce_labels = torch.zeros(
            (logits.size(0), logits.size(-1)),
            device=logits.device,
        )

        # Fill positives with ones, all negatives are zeros
        bce_labels.scatter_(
            dim=-1,
            index=labels.unsqueeze(-1),
            value=1,
        )

        loss = self._loss(logits, bce_labels) / logits.size(0)
        return loss

    def _compute_loss_bce_sampled(
        self,
        feature_tensors: TensorMap,
        positive_labels: torch.LongTensor,
        padding_mask: torch.BoolTensor,
        target_padding_mask: torch.BoolTensor,
    ) -> torch.Tensor:
        (positive_logits, negative_logits, *_) = self._get_sampled_logits(
            feature_tensors, positive_labels, padding_mask, target_padding_mask
        )

        positive_prob = torch.sigmoid(positive_logits)
        negative_prob = torch.sigmoid(negative_logits)

        # Clamp and eps for numerical stability
        clamp_border: float = 100.0
        eps = 1e-6
        positive_loss = torch.clamp(torch.log((positive_prob) + eps), -clamp_border, clamp_border).sum()
        negative_loss = torch.clamp(torch.log((1 - negative_prob) + eps), -clamp_border, clamp_border).sum()

        loss = -(positive_loss + negative_loss)
        loss /= positive_logits.size(0)

        return loss

    def _compute_loss_ce(
        self,
        feature_tensors: TensorMap,
        positive_labels: torch.LongTensor,
        padding_mask: torch.BoolTensor,
        target_padding_mask: torch.BoolTensor,
    ) -> torch.Tensor:
        # logits: [B x L x V]
        logits = self._model.forward(
            feature_tensors,
            padding_mask,
        )

        # labels: [B x L]
        labels = positive_labels.masked_fill(mask=(~target_padding_mask), value=-100)

        logits_flat = logits.view(-1, logits.size(-1))  # [(B * L) x V]
        labels_flat = labels.view(-1)  # [(B * L)]

        loss = self._loss(logits_flat, labels_flat)
        return loss

    def _compute_loss_ce_sampled(
        self,
        feature_tensors: TensorMap,
        positive_labels: torch.LongTensor,
        padding_mask: torch.BoolTensor,
        target_padding_mask: torch.BoolTensor,
    ) -> torch.Tensor:
        assert self._loss_sample_count is not None
        (positive_logits, negative_logits, positive_labels, negative_labels, vocab_size) = self._get_sampled_logits(
            feature_tensors, positive_labels, padding_mask, target_padding_mask
        )
        n_negative_samples = min(self._loss_sample_count, vocab_size)

        # Reject negative samples matching target label & correct for remaining samples
        reject_labels = positive_labels == negative_labels  # [masked_batch_seq_size x n_negative_samples]
        negative_logits += math.log(vocab_size - 1)
        negative_logits -= 1e6 * reject_labels
        negative_logits -= torch.log((n_negative_samples - reject_labels.sum(dim=-1, keepdim=True)).float())

        # Apply regular softmax cross entropy
        # [masked_batch_seq_size x (1 + n_negative_samples)]
        logits = torch.cat([positive_logits, negative_logits], dim=1).float()
        labels_flat = torch.zeros(positive_logits.size(0), dtype=torch.long, device=padding_mask.device)
        loss = self._loss(logits, labels_flat)
        return loss
    
    def _compute_loss_scalable_ce(
        self,
        feature_tensors: TensorMap,
        positive_labels: torch.LongTensor,
        padding_mask: torch.BoolTensor,
        target_padding_mask: torch.BoolTensor,
    ) -> torch.Tensor:

<<<<<<< HEAD

        print(self._schema.item_id_features, self._model.item_feature_name)
        pad_token = feature_tensors[self._schema.item_id_feature_name].view(-1)[~padding_mask.view(-1)][0]
=======
        pad_token = feature_tensors[self._model.item_feature_name].view(-1)[~padding_mask.view(-1)][0]
>>>>>>> 7c0bb0cc
        emb = self._model.forward_step(feature_tensors, padding_mask)[target_padding_mask]
        hd = torch.tensor(emb.shape[-1])

        x = emb.view(-1, hd)
        y = positive_labels[target_padding_mask].view(-1)
        w = self.get_all_embeddings()["item_embedding"]

        correct_class_logits_ = (x * torch.index_select(w, dim=0, index=y)).sum(dim=1) # (bs,)

        with torch.no_grad():
            if self._mix_x:
                omega = 1/torch.sqrt(torch.sqrt(hd)) * torch.randn(x.shape[0], self._n_buckets, device=x.device)
                buckets = omega.T @ x
                del omega
            else:
                buckets = 1/torch.sqrt(torch.sqrt(hd)) * torch.randn(self._n_buckets, hd, device=x.device) # (n_b, hd)

        with torch.no_grad():
            x_bucket = buckets @ x.T # (n_b, hd) x (hd, b) -> (n_b, b)
            x_bucket[:, ~padding_mask[target_padding_mask].view(-1)] = float('-inf')
            _, top_x_bucket = torch.topk(x_bucket, dim=1, k=self._bucket_size_x) # (n_b, bs_x)
            del x_bucket

            y_bucket = buckets @ w.T # (n_b, hd) x (hd, n_cl) -> (n_b, n_cl)

            y_bucket[:, pad_token] = float('-inf')
            _, top_y_bucket = torch.topk(y_bucket, dim=1, k=self._bucket_size_y) # (n_b, bs_y)
            del y_bucket

        x_bucket = torch.gather(x, 0, top_x_bucket.view(-1, 1).expand(-1, hd)).view(self._n_buckets, self._bucket_size_x, hd) # (n_b, bs_x, hd)
        y_bucket = torch.gather(w, 0, top_y_bucket.view(-1, 1).expand(-1, hd)).view(self._n_buckets, self._bucket_size_y, hd) # (n_b, bs_y, hd)
        
        wrong_class_logits = (x_bucket @ y_bucket.transpose(-1, -2)) # (n_b, bs_x, bs_y)
        mask = torch.index_select(y, dim=0, index=top_x_bucket.view(-1)).view(self._n_buckets, self._bucket_size_x)[:, :, None] == top_y_bucket[:, None, :] # (n_b, bs_x, bs_y)
        wrong_class_logits = wrong_class_logits.masked_fill(mask, float('-inf')) # (n_b, bs_x, bs_y)
        correct_class_logits = torch.index_select(correct_class_logits_, dim=0, index=top_x_bucket.view(-1)).view(self._n_buckets, self._bucket_size_x)[:, :, None] # (n_b, bs_x, 1)
        logits = torch.cat((wrong_class_logits, correct_class_logits), dim=2) # (n_b, bs_x, bs_y + 1)

        loss_ = torch.nn.functional.cross_entropy(logits.view(-1, logits.shape[-1]), (logits.shape[-1] - 1) * torch.ones(logits.shape[0] * logits.shape[1], dtype=torch.int64, device=logits.device), reduction='none') # (n_b * bs_x,)
        loss = torch.zeros(x.shape[0], device=x.device, dtype=x.dtype)
        loss.scatter_reduce_(0, top_x_bucket.view(-1), loss_, reduce='amax', include_self=False)
        loss = loss[loss != 0]
        loss = torch.mean(loss)

        return loss

    def _get_sampled_logits(
        self,
        feature_tensors: TensorMap,
        positive_labels: torch.LongTensor,
        padding_mask: torch.BoolTensor,
        target_padding_mask: torch.BoolTensor,
    ) -> Tuple[torch.Tensor, torch.Tensor, torch.LongTensor, torch.LongTensor, int]:
        assert self._loss_sample_count is not None
        n_negative_samples = self._loss_sample_count
        positive_labels = cast(
            torch.LongTensor, torch.masked_select(positive_labels, target_padding_mask)
        )  # (masked_batch_seq_size,)
        masked_batch_seq_size = positive_labels.size(0)
        device = padding_mask.device
        output_emb = self._model.forward_step(feature_tensors, padding_mask)[target_padding_mask]

        positive_labels = cast(torch.LongTensor, positive_labels.view(-1, 1))
        ids = torch.arange(masked_batch_seq_size, dtype=torch.long, device=device)
        unique_positive_labels, positive_labels_indices = positive_labels.unique(return_inverse=True)

        if self._negative_sampling_strategy == "global_uniform":
            vocab_size = self._vocab_size
            multinomial_sample_distribution = torch.ones(vocab_size, device=device)
            # positive_labels - 2d
            positive_logits = self._model.get_logits(output_emb, positive_labels)
        elif self._negative_sampling_strategy == "inbatch":
            positive_labels_indices = positive_labels_indices.view(masked_batch_seq_size, 1)
            # unique_positive_labels - 1d
            positive_logits = self._model.get_logits(output_emb, unique_positive_labels)
            vocab_size = unique_positive_labels.size(0)
            if self._negatives_sharing:
                multinomial_sample_distribution = torch.ones(vocab_size, device=device)
            else:
                multinomial_sample_distribution = torch.softmax(positive_logits, dim=-1)
        else:
            msg = f"Unknown negative sampling strategy: {self._negative_sampling_strategy}"
            raise NotImplementedError(msg)
        n_negative_samples = min(n_negative_samples, vocab_size)

        if self._negatives_sharing:
            negative_labels = torch.multinomial(
                multinomial_sample_distribution,
                num_samples=n_negative_samples,
                replacement=False,
            )
            negative_labels = negative_labels.unsqueeze(0).repeat(masked_batch_seq_size, 1)
        elif self._negative_sampling_strategy == "global_uniform":
            negative_labels = torch.randint(
                low=0,
                high=vocab_size,
                size=(masked_batch_seq_size, n_negative_samples),
                dtype=torch.long,
                device=device,
            )
        else:
            negative_labels = torch.multinomial(
                multinomial_sample_distribution,
                num_samples=n_negative_samples,
                replacement=False,
            )
        negative_labels = cast(torch.LongTensor, negative_labels)

        if self._negative_sampling_strategy == "global_uniform":
            if self._negatives_sharing:
                unique_negative_labels, negative_labels_indices = negative_labels.unique(return_inverse=True)
                negative_labels_indices = negative_labels_indices.view(masked_batch_seq_size, n_negative_samples)
                # unique_negative_labels - 1d
                negative_logits = self._model.get_logits(output_emb, unique_negative_labels)
                negative_logits = negative_logits[ids, negative_labels_indices.T].T
            else:
                # unique_negative_labels - 1d
                negative_logits = self._model.get_logits(output_emb, negative_labels)
        else:  # self._negative_sampling_strategy == "inbatch":
            negative_labels_indices = negative_labels
            negative_logits = positive_logits
            negative_logits = negative_logits[ids, negative_labels_indices.T].T
            positive_logits = positive_logits[ids, positive_labels_indices.T].T

        return (positive_logits, negative_logits, positive_labels, negative_labels, vocab_size)

    def _create_loss(self) -> Union[torch.nn.BCEWithLogitsLoss, torch.nn.CrossEntropyLoss]:
        if self._loss_type == "BCE":
            return torch.nn.BCEWithLogitsLoss(reduction="sum")

        if self._loss_type == "CE" or self._loss_type == "SCE":
            return torch.nn.CrossEntropyLoss()

        msg = "Not supported loss_type"
        raise NotImplementedError(msg)

    def get_all_embeddings(self) -> Dict[str, torch.nn.Embedding]:
        """
        :returns: copy of all embeddings as a dictionary.
        """
        return self._model.item_embedder.get_all_embeddings()

    def set_item_embeddings_by_size(self, new_vocab_size: int):
        """
        Keep the current item embeddings and expand vocabulary with new embeddings
        initialized with xavier_normal_ for new items.

        :param new_vocab_size: Size of vocabulary with new items included.
            Must be greater then already fitted.
        """
        old_vocab_size = self._model.item_embedder.item_emb.weight.data.shape[0] - 1
        hidden_size = self._model.hidden_size

        if new_vocab_size <= old_vocab_size:
            msg = "New vocabulary size must be greater then already fitted"
            raise ValueError(msg)

        new_embedding = torch.nn.Embedding(new_vocab_size + 1, hidden_size, padding_idx=new_vocab_size)
        torch.nn.init.xavier_normal_(new_embedding.weight)
        new_embedding.weight.data[:old_vocab_size, :] = self._model.item_embedder.item_emb.weight.data[:-1, :]

        self._set_new_item_embedder_to_model(new_embedding, new_vocab_size)

    def set_item_embeddings_by_tensor(self, all_item_embeddings: torch.Tensor):
        """
        Set item embeddings with provided weights for all items.
        If new items presented, then tensor is expanded.
        The already fitted weights will be replaced with new ones.

        :param all_item_embeddings: tensor of weights for all items with
            shape (n, h), where n - number of all items, h - model hidden size.
        """
        if all_item_embeddings.dim() != 2:
            msg = "Input tensor must have (number of all items, model hidden size) shape"
            raise ValueError(msg)

        old_vocab_size = self._model.item_embedder.item_emb.weight.data.shape[0] - 1
        new_vocab_size = all_item_embeddings.shape[0]
        hidden_size = self._model.hidden_size

        if new_vocab_size < old_vocab_size:
            msg = "New vocabulary size can't be less then already fitted"
            raise ValueError(msg)
        if all_item_embeddings.shape[1] != hidden_size:
            msg = "Input tensor second dimension doesn't match model hidden size"
            raise ValueError(msg)

        new_embedding = torch.nn.Embedding(new_vocab_size + 1, hidden_size, padding_idx=new_vocab_size)
        new_embedding.weight.data[:-1, :] = all_item_embeddings

        self._set_new_item_embedder_to_model(new_embedding, new_vocab_size)

    def append_item_embeddings(self, item_embeddings: torch.Tensor):
        """
        Append provided weights for new items only to item embedder.

        :param item_embeddings: tensor of shape (n, h), where
            n - number of only new items, h - model hidden size.
        """
        if item_embeddings.dim() != 2:
            msg = "Input tensor must have (number of new items, model hidden size) shape"
            raise ValueError(msg)

        old_vocab_size = self._model.item_embedder.item_emb.weight.data.shape[0] - 1
        new_vocab_size = item_embeddings.shape[0] + old_vocab_size
        hidden_size = self._model.hidden_size

        if item_embeddings.shape[1] != hidden_size:
            msg = "Input tensor second dimension doesn't match model hidden size"
            raise ValueError(msg)

        new_embedding = torch.nn.Embedding(new_vocab_size + 1, hidden_size, padding_idx=new_vocab_size)
        new_embedding.weight.data[:old_vocab_size, :] = self._model.item_embedder.item_emb.weight.data[:-1, :]
        new_embedding.weight.data[old_vocab_size:-1, :] = item_embeddings

        self._set_new_item_embedder_to_model(new_embedding, new_vocab_size)

    @property
    def optimizer_factory(self) -> OptimizerFactory:
        """
        Returns current optimizer_factory.
        """
        return self._optimizer_factory

    @optimizer_factory.setter
    def optimizer_factory(self, optimizer_factory: OptimizerFactory) -> None:
        """
        Sets new optimizer_factory.
        :param optimizer_factory: New optimizer factory.
        """
        if isinstance(optimizer_factory, OptimizerFactory):
            self._optimizer_factory = optimizer_factory
        else:
            msg = f"Expected optimizer_factory of type OptimizerFactory, got {type(optimizer_factory)}"
            raise ValueError(msg)

    def _set_new_item_embedder_to_model(self, new_embedding: torch.nn.Embedding, new_vocab_size: int):
        self._model.item_embedder.item_emb = new_embedding
        self._model._head._item_embedder = self._model.item_embedder
        self._vocab_size = new_vocab_size
        self._model.item_count = new_vocab_size
        self._model.padding_idx = new_vocab_size
        self._model.masking.padding_idx = new_vocab_size
        self._schema.item_id_features[self._schema.item_id_feature_name]._set_cardinality(
            new_embedding.weight.data.shape[0] - 1
        )<|MERGE_RESOLUTION|>--- conflicted
+++ resolved
@@ -333,13 +333,7 @@
         target_padding_mask: torch.BoolTensor,
     ) -> torch.Tensor:
 
-<<<<<<< HEAD
-
-        print(self._schema.item_id_features, self._model.item_feature_name)
         pad_token = feature_tensors[self._schema.item_id_feature_name].view(-1)[~padding_mask.view(-1)][0]
-=======
-        pad_token = feature_tensors[self._model.item_feature_name].view(-1)[~padding_mask.view(-1)][0]
->>>>>>> 7c0bb0cc
         emb = self._model.forward_step(feature_tensors, padding_mask)[target_padding_mask]
         hd = torch.tensor(emb.shape[-1])
 
