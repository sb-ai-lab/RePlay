from typing import Optional, Dict, Any

from pyspark.ml.feature import Word2Vec
from pyspark.ml.functions import vector_to_array
from pyspark.sql import DataFrame
from pyspark.sql import functions as sf
from pyspark.sql import types as st
from pyspark.ml.stat import Summarizer

from replay.models.base_rec import Recommender, ItemVectorModel
<<<<<<< HEAD
from replay.utils import vector_dot, multiply_scala_udf, join_with_col_renaming
=======
from replay.models.hnswlib import HnswlibMixin
from replay.utils import vector_dot, vector_mult, join_with_col_renaming
>>>>>>> 8eeeff8a


# pylint: disable=too-many-instance-attributes
class Word2VecRec(Recommender, ItemVectorModel, HnswlibMixin):
    """
    Trains word2vec model where items ar treated as words and users as sentences.
    """

    def _get_ann_infer_params(self) -> Dict[str, Any]:
        return {
            "features_col": "user_vector",
            "params": self._hnswlib_params,
            "index_dim": self.rank,
        }

    def _get_vectors_to_infer_ann_inner(self, log: DataFrame, users: DataFrame) -> DataFrame:
        user_vectors = self._get_user_vectors(users, log)
        # converts to pandas_udf compatible format
        user_vectors = user_vectors.select(
            "user_idx", vector_to_array("user_vector").alias("user_vector")
        )
        return user_vectors

    def _get_ann_build_params(self, log: DataFrame) -> Dict[str, Any]:
        self.num_elements = log.select("item_idx").distinct().count()
        self.logger.debug(f"index 'num_elements' = {self.num_elements}")
        return {
            "features_col": "item_vector",
            "params": self._hnswlib_params,
            "dim": self.rank,
            "num_elements": self.num_elements,
            "id_col": "item_idx"
        }

    def _get_vectors_to_build_ann(self, log: DataFrame) -> DataFrame:
        item_vectors = self._get_item_vectors()
        item_vectors = (
            item_vectors
            .select(
                "item_idx",
                vector_to_array("item_vector").alias("item_vector")
            )
        )
        return item_vectors

    @property
    def _use_ann(self) -> bool:
        return self._hnswlib_params is not None

    idf: DataFrame
    vectors: DataFrame

    can_predict_cold_users = True
    _search_space = {
        "rank": {"type": "int", "args": [50, 300]},
        "window_size": {"type": "int", "args": [1, 100]},
        "use_idf": {"type": "categorical", "args": [True, False]},
    }

    # pylint: disable=too-many-arguments
    def __init__(
        self,
        rank: int = 100,
        min_count: int = 5,
        step_size: int = 0.025,
        max_iter: int = 1,
        window_size: int = 1,
        use_idf: bool = False,
        seed: Optional[int] = None,
<<<<<<< HEAD
        num_partitions: Optional[int] = None,
=======
        hnswlib_params: Optional[dict] = None,
>>>>>>> 8eeeff8a
    ):
        """
        :param rank: embedding size
        :param min_count: the minimum number of times a token must
            appear to be included in the word2vec model's vocabulary
        :param step_size: step size to be used for each iteration of optimization
        :param max_iter: max number of iterations
        :param window_size: window size
        :param use_idf: flag to use inverse document frequency
        :param seed: random seed
        """

        self.rank = rank
        self.window_size = window_size
        self.use_idf = use_idf
        self.min_count = min_count
        self.step_size = step_size
        self.max_iter = max_iter
        self._seed = seed
<<<<<<< HEAD
        self._num_partitions = num_partitions
=======
        self._hnswlib_params = hnswlib_params
>>>>>>> 8eeeff8a

    @property
    def _init_args(self):
        return {
            "rank": self.rank,
            "window_size": self.window_size,
            "use_idf": self.use_idf,
            "min_count": self.min_count,
            "step_size": self.step_size,
            "max_iter": self.max_iter,
            "seed": self._seed,
            "hnswlib_params": self._hnswlib_params,
        }

    def _save_model(self, path: str):
        if self._hnswlib_params:
            self._save_hnswlib_index(path)

    def _load_model(self, path: str):
        if self._hnswlib_params:
            self._load_hnswlib_index(path)

    def _fit(
        self,
        log: DataFrame,
        user_features: Optional[DataFrame] = None,
        item_features: Optional[DataFrame] = None,
    ) -> None:
        self.idf = (
            log.groupBy("item_idx")
            .agg(sf.countDistinct("user_idx").alias("count"))
            .withColumn(
                "idf",
                sf.log(sf.lit(self.users_count) / sf.col("count"))
                if self.use_idf
                else sf.lit(1.0),
            )
            .select("item_idx", "idf")
        )
        self.idf.cache().count()

        log_by_users = (
            log.groupBy("user_idx")
            .agg(
                sf.collect_list(sf.struct("timestamp", "item_idx")).alias(
                    "ts_item_idx"
                )
            )
            .withColumn("ts_item_idx", sf.array_sort("ts_item_idx"))
            .withColumn(
                "items",
                sf.col("ts_item_idx.item_idx").cast(
                    st.ArrayType(st.StringType())
                ),
            )
            .drop("ts_item_idx")
        )

        self.logger.debug("Model training")

        if self._num_partitions is None:
            self._num_partitions = log_by_users.rdd.getNumPartitions()

        word_2_vec = Word2Vec(
            vectorSize=self.rank,
            minCount=self.min_count,
            numPartitions=self._num_partitions,
            stepSize=self.step_size,
            maxIter=self.max_iter,
            inputCol="items",
            outputCol="w2v_vector",
            windowSize=self.window_size,
            seed=self._seed,
        )
        self.vectors = (
            word_2_vec.fit(log_by_users)
            .getVectors()
            .select(sf.col("word").cast("int").alias("item"), "vector")
        )
        self.vectors.cache().count()

    def _clear_cache(self):
        if hasattr(self, "idf") and hasattr(self, "vectors"):
            self.idf.unpersist()
            self.vectors.unpersist()

    @property
    def _dataframes(self):
        return {"idf": self.idf, "vectors": self.vectors}

    def _get_user_vectors(
        self,
        users: DataFrame,
        log: DataFrame,
    ) -> DataFrame:
        """
        :param users: user ids, dataframe ``[user_idx]``
        :param log: interaction dataframe
            ``[user_idx, item_idx, timestamp, relevance]``
        :return: user embeddings dataframe
            ``[user_idx, user_vector]``
        """
        res = join_with_col_renaming(
            log, users, on_col_name="user_idx", how="inner"
        )
        res = join_with_col_renaming(
            res, self.idf, on_col_name="item_idx", how="inner"
        )
        res = res.join(
            self.vectors.hint("broadcast"),
            how="inner",
            on=sf.col("item_idx") == sf.col("item"),
        ).drop("item")
        return (
            res.groupby("user_idx")
            .agg(
                Summarizer.mean(
                    multiply_scala_udf(sf.col("idf"), sf.col("vector"))
                ).alias("user_vector")
            )
            .select("user_idx", "user_vector")
        )

    def _predict_pairs_inner(
        self,
        pairs: DataFrame,
        log: DataFrame,
    ) -> DataFrame:
        if log is None:
            raise ValueError(
                f"log is not provided, {self} predict requires log."
            )

        user_vectors = self._get_user_vectors(
            pairs.select("user_idx").distinct(), log
        )
        pairs_with_vectors = join_with_col_renaming(
            pairs, user_vectors, on_col_name="user_idx", how="inner"
        )
        pairs_with_vectors = pairs_with_vectors.join(
            self.vectors, on=sf.col("item_idx") == sf.col("item"), how="inner"
        ).drop("item")
        return pairs_with_vectors.select(
            "user_idx",
            sf.col("item_idx"),
            (
                vector_dot(sf.col("vector"), sf.col("user_vector"))
                + sf.lit(self.rank)
            ).alias("relevance"),
        )

    # pylint: disable=too-many-arguments
    def _predict(
        self,
        log: DataFrame,
        k: int,
        users: DataFrame,
        items: DataFrame,
        user_features: Optional[DataFrame] = None,
        item_features: Optional[DataFrame] = None,
        filter_seen_items: bool = True,
    ) -> DataFrame:
        return self._predict_pairs_inner(users.crossJoin(items), log)

    def _predict_pairs(
        self,
        pairs: DataFrame,
        log: Optional[DataFrame] = None,
        user_features: Optional[DataFrame] = None,
        item_features: Optional[DataFrame] = None,
    ) -> DataFrame:
        return self._predict_pairs_inner(pairs, log)

    def _get_item_vectors(self):
        return self.vectors.withColumnRenamed(
            "vector", "item_vector"
        ).withColumnRenamed("item", "item_idx")<|MERGE_RESOLUTION|>--- conflicted
+++ resolved
@@ -8,12 +8,8 @@
 from pyspark.ml.stat import Summarizer
 
 from replay.models.base_rec import Recommender, ItemVectorModel
-<<<<<<< HEAD
+from replay.models.hnswlib import HnswlibMixin
 from replay.utils import vector_dot, multiply_scala_udf, join_with_col_renaming
-=======
-from replay.models.hnswlib import HnswlibMixin
-from replay.utils import vector_dot, vector_mult, join_with_col_renaming
->>>>>>> 8eeeff8a
 
 
 # pylint: disable=too-many-instance-attributes
@@ -83,11 +79,8 @@
         window_size: int = 1,
         use_idf: bool = False,
         seed: Optional[int] = None,
-<<<<<<< HEAD
         num_partitions: Optional[int] = None,
-=======
         hnswlib_params: Optional[dict] = None,
->>>>>>> 8eeeff8a
     ):
         """
         :param rank: embedding size
@@ -107,11 +100,8 @@
         self.step_size = step_size
         self.max_iter = max_iter
         self._seed = seed
-<<<<<<< HEAD
         self._num_partitions = num_partitions
-=======
         self._hnswlib_params = hnswlib_params
->>>>>>> 8eeeff8a
 
     @property
     def _init_args(self):
