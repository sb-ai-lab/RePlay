--- conflicted
+++ resolved
@@ -6,22 +6,15 @@
 from enum import Enum
 
 import numpy as np
-<<<<<<< HEAD
-# import pandas as pd
-=======
 import pandas as pd
->>>>>>> 17b19c79
 import pyspark.sql.types as st
 # import nmslib
 # import tempfile
 
-<<<<<<< HEAD
 from contextlib import contextmanager
 from pyarrow import fs
 from pyspark.sql import SparkSession
-=======
 from numpy.random import default_rng
->>>>>>> 17b19c79
 from pyspark.ml.linalg import DenseVector, Vectors, VectorUDT
 from pyspark.sql import Column, DataFrame, Window, functions as sf
 from pyspark.sql.functions import pandas_udf
@@ -773,7 +766,6 @@
     spark.catalog.dropTempView(temp_view_name)
 
 
-<<<<<<< HEAD
 class log_exec_timer:
     def __init__(self, name: Optional[str] = None):
         self.name = name
@@ -864,7 +856,8 @@
             return FileSystem.HDFS, default_fs, path
         else:
             return FileSystem.LOCAL, None, path
-=======
+
+
 def sample_k_items(pairs: DataFrame, k: int, seed: int = None):
     """
     Take dataframe with columns 'user_idx, item_idx, relevance' and
@@ -908,5 +901,4 @@
 
     recs = pairs.groupby("user_idx").applyInPandas(grouped_map, REC_SCHEMA)
 
-    return recs
->>>>>>> 17b19c79
+    return recs