import collections
<<<<<<< HEAD
import logging
import os
import pickle
import shutil
from abc import ABC, abstractmethod
from contextlib import contextmanager
from dataclasses import dataclass
from datetime import datetime
from enum import Enum
from typing import Any, Dict, List, Optional, Set, Tuple, Union
from typing import Iterable
=======
import pickle
from typing import Any, Iterable, List, Optional, Set, Tuple, Union
>>>>>>> 9a770133

import numpy as np
import pandas as pd
import pyspark.sql.types as st
from numpy.random import default_rng
from pyarrow import fs
from pyspark.ml.linalg import DenseVector, Vectors, VectorUDT
from pyspark.sql import SparkSession, Column, DataFrame, Window, functions as sf
<<<<<<< HEAD
=======
from pyspark.sql.column import _to_java_column, _to_seq
>>>>>>> 9a770133
from scipy.sparse import csr_matrix

from replay.constants import AnyDataFrame, NumType, REC_SCHEMA
from replay.session_handler import State
from pyspark.sql.column import _to_java_column, _to_seq


# pylint: disable=invalid-name

logger = logging.getLogger("replay")


def convert2spark(data_frame: Optional[AnyDataFrame]) -> Optional[DataFrame]:
    """
    Converts Pandas DataFrame to Spark DataFrame

    :param data_frame: pandas DataFrame
    :return: converted data
    """
    if data_frame is None:
        return None
    if isinstance(data_frame, DataFrame):
        return data_frame
    spark = State().session
    return spark.createDataFrame(data_frame)  # type: ignore


def get_distinct_values_in_column(
    dataframe: DataFrame, column: str
) -> Set[Any]:
    """
    Get unique values from a column as a set.

    :param dataframe: spark DataFrame
    :param column: column name
    :return: set of unique values
    """
    return {
        row[column] for row in (dataframe.select(column).distinct().collect())
    }


def func_get(vector: np.ndarray, i: int) -> float:
    """
    helper function for Spark UDF to get element by index

    :param vector: Scala vector or numpy array
    :param i: index in a vector
    :returns: element value
    """
    return float(vector[i])


def get_top_k(
    dataframe: DataFrame,
    partition_by_col: Column,
    order_by_col: List[Column],
    k: int,
) -> DataFrame:
    """
    Return top ``k`` rows for each entity in ``partition_by_col`` ordered by
    ``order_by_col``.

    >>> from replay.session_handler import State
    >>> spark = State().session
    >>> log = spark.createDataFrame([(1, 2, 1.), (1, 3, 1.), (1, 4, 0.5), (2, 1, 1.)]).toDF("user_id", "item_id", "relevance")
    >>> log.show()
    +-------+-------+---------+
    |user_id|item_id|relevance|
    +-------+-------+---------+
    |      1|      2|      1.0|
    |      1|      3|      1.0|
    |      1|      4|      0.5|
    |      2|      1|      1.0|
    +-------+-------+---------+
    <BLANKLINE>
    >>> get_top_k(dataframe=log,
    ...    partition_by_col=sf.col('user_id'),
    ...    order_by_col=[sf.col('relevance').desc(), sf.col('item_id').desc()],
    ...    k=1).orderBy('user_id').show()
    +-------+-------+---------+
    |user_id|item_id|relevance|
    +-------+-------+---------+
    |      1|      3|      1.0|
    |      2|      1|      1.0|
    +-------+-------+---------+
    <BLANKLINE>

    :param dataframe: spark dataframe to filter
    :param partition_by_col: spark column to partition by
    :param order_by_col: list of spark columns to orted by
    :param k: number of first rows for each entity in ``partition_by_col`` to return
    :return: filtered spark dataframe
    """
    return (
        dataframe.withColumn(
            "temp_rank",
            sf.row_number().over(
                Window.partitionBy(partition_by_col).orderBy(*order_by_col)
            ),
        )
        .filter(sf.col("temp_rank") <= k)
        .drop("temp_rank")
    )


def get_top_k_recs(recs: DataFrame, k: int, id_type: str = "idx") -> DataFrame:
    """
    Get top k recommendations by `relevance`.

    :param recs: recommendations DataFrame
        `[user_id, item_id, relevance]`
    :param k: length of a recommendation list
    :param id_type: id or idx
    :return: top k recommendations `[user_id, item_id, relevance]`
    """
    return get_top_k(
        dataframe=recs,
        partition_by_col=sf.col(f"user_{id_type}"),
        order_by_col=[sf.col("relevance").desc()],
        k=k,
    )


def delete_folder(path: str):
    file_info = get_filesystem(path)

    if file_info.filesystem == FileSystem.HDFS:
        fs.HadoopFileSystem.from_uri(file_info.hdfs_uri).delete_dir(path)
    else:
        fs.LocalFileSystem().delete_dir(file_info.path)


def create_folder(path: str, delete_if_exists: bool = False, exists_ok: bool = False):
    file_info = get_filesystem(path)

    is_exists = do_path_exists(path)
    if is_exists and delete_if_exists:
        delete_folder(path)
    elif is_exists and not exists_ok:
        raise FileExistsError(f"The path already exists: {path}")

    if file_info.filesystem == FileSystem.HDFS:
        fs.HadoopFileSystem.from_uri(file_info.hdfs_uri).create_dir(file_info.path)
    else:
        fs.LocalFileSystem().create_dir(file_info.path)


@sf.udf(returnType=st.DoubleType())
def vector_dot(one: DenseVector, two: DenseVector) -> float:
    """
    dot product of two column vectors

    >>> from replay.session_handler import State
    >>> from pyspark.ml.linalg import Vectors
    >>> spark = State().session
    >>> input_data = (
    ...     spark.createDataFrame([(Vectors.dense([1.0, 2.0]), Vectors.dense([3.0, 4.0]))])
    ...     .toDF("one", "two")
    ... )
    >>> input_data.dtypes
    [('one', 'vector'), ('two', 'vector')]
    >>> input_data.show()
    +---------+---------+
    |      one|      two|
    +---------+---------+
    |[1.0,2.0]|[3.0,4.0]|
    +---------+---------+
    <BLANKLINE>
    >>> output_data = input_data.select(vector_dot("one", "two").alias("dot"))
    >>> output_data.schema
    StructType(List(StructField(dot,DoubleType,true)))
    >>> output_data.show()
    +----+
    | dot|
    +----+
    |11.0|
    +----+
    <BLANKLINE>

    :param one: vector one
    :param two: vector two
    :returns: dot product
    """
    return float(one.dot(two))


@sf.udf(returnType=VectorUDT())  # type: ignore
def vector_mult(
    one: Union[DenseVector, NumType], two: DenseVector
) -> DenseVector:
    """
    elementwise vector multiplication

    >>> from replay.session_handler import State
    >>> from pyspark.ml.linalg import Vectors
    >>> spark = State().session
    >>> input_data = (
    ...     spark.createDataFrame([(Vectors.dense([1.0, 2.0]), Vectors.dense([3.0, 4.0]))])
    ...     .toDF("one", "two")
    ... )
    >>> input_data.dtypes
    [('one', 'vector'), ('two', 'vector')]
    >>> input_data.show()
    +---------+---------+
    |      one|      two|
    +---------+---------+
    |[1.0,2.0]|[3.0,4.0]|
    +---------+---------+
    <BLANKLINE>
    >>> output_data = input_data.select(vector_mult("one", "two").alias("mult"))
    >>> output_data.schema
    StructType(List(StructField(mult,VectorUDT,true)))
    >>> output_data.show()
    +---------+
    |     mult|
    +---------+
    |[3.0,8.0]|
    +---------+
    <BLANKLINE>

    :param one: vector one
    :param two: vector two
    :returns: result
    """
    return one * two


def multiply_scala_udf(scalar, vector):
<<<<<<< HEAD
    """Multiplies a scalar by a vector

    Args:
        scalar: column with scalars
        vector: column with vectors

    Returns: column expression
=======
    """
    Multiplies a scalar by a vector

    :param scalar: column with scalars
    :param vector: column with vectors
    :return: column expression
>>>>>>> 9a770133
    """
    sc = SparkSession.getActiveSession().sparkContext
    _f = sc._jvm.org.apache.spark.replay.utils.ScalaPySparkUDFs.multiplyUDF()
    return Column(_f.apply(_to_seq(sc, [scalar, vector], _to_java_column)))


@sf.udf(returnType=st.ArrayType(st.DoubleType()))
def array_mult(first: st.ArrayType, second: st.ArrayType):
    """
    elementwise array multiplication

    >>> from replay.session_handler import State
    >>> spark = State().session
    >>> input_data = (
    ...     spark.createDataFrame([([1.0, 2.0], [3.0, 4.0])])
    ...     .toDF("one", "two")
    ... )
    >>> input_data.dtypes
    [('one', 'array<double>'), ('two', 'array<double>')]
    >>> input_data.show()
    +----------+----------+
    |       one|       two|
    +----------+----------+
    |[1.0, 2.0]|[3.0, 4.0]|
    +----------+----------+
    <BLANKLINE>
    >>> output_data = input_data.select(array_mult("one", "two").alias("mult"))
    >>> output_data.schema
    StructType(List(StructField(mult,ArrayType(DoubleType,true),true)))
    >>> output_data.show()
    +----------+
    |      mult|
    +----------+
    |[3.0, 8.0]|
    +----------+
    <BLANKLINE>

    :param first: first array
    :param second: second array
    :returns: result
    """

    return [first[i] * second[i] for i in range(len(first))]


def get_log_info(
    log: DataFrame, user_col="user_idx", item_col="item_idx"
) -> str:
    """
    Basic log statistics

    >>> from replay.session_handler import State
    >>> spark = State().session
    >>> log = spark.createDataFrame([(1, 2), (3, 4), (5, 2)]).toDF("user_idx", "item_idx")
    >>> log.show()
    +--------+--------+
    |user_idx|item_idx|
    +--------+--------+
    |       1|       2|
    |       3|       4|
    |       5|       2|
    +--------+--------+
    <BLANKLINE>
    >>> get_log_info(log)
    'total lines: 3, total users: 3, total items: 2'

    :param log: interaction log containing ``user_idx`` and ``item_idx``
    :param user_col: name of a columns containing users' identificators
    :param item_col: name of a columns containing items' identificators

    :returns: statistics string
    """
    cnt = log.count()
    user_cnt = log.select(user_col).distinct().count()
    item_cnt = log.select(item_col).distinct().count()
    return ", ".join(
        [
            f"total lines: {cnt}",
            f"total users: {user_cnt}",
            f"total items: {item_cnt}",
        ]
    )


def get_stats(
    log: DataFrame, group_by: str = "user_id", target_column: str = "relevance"
) -> DataFrame:
    """
    Calculate log statistics: min, max, mean, median ratings, number of ratings.
    >>> from replay.session_handler import get_spark_session, State
    >>> spark = get_spark_session(1, 1)
    >>> test_df = (spark.
    ...   createDataFrame([(1, 2, 1), (1, 3, 3), (1, 1, 2), (2, 3, 2)])
    ...   .toDF("user_id", "item_id", "rel")
    ...   )
    >>> get_stats(test_df, target_column='rel').show()
    +-------+--------+-------+-------+---------+----------+
    |user_id|mean_rel|max_rel|min_rel|count_rel|median_rel|
    +-------+--------+-------+-------+---------+----------+
    |      1|     2.0|      3|      1|        3|         2|
    |      2|     2.0|      2|      2|        1|         2|
    +-------+--------+-------+-------+---------+----------+
    <BLANKLINE>
    >>> get_stats(test_df, group_by='item_id', target_column='rel').show()
    +-------+--------+-------+-------+---------+----------+
    |item_id|mean_rel|max_rel|min_rel|count_rel|median_rel|
    +-------+--------+-------+-------+---------+----------+
    |      2|     1.0|      1|      1|        1|         1|
    |      3|     2.5|      3|      2|        2|         2|
    |      1|     2.0|      2|      2|        1|         2|
    +-------+--------+-------+-------+---------+----------+
    <BLANKLINE>

    :param log: spark DataFrame with ``user_id``, ``item_id`` and ``relevance`` columns
    :param group_by: column to group data by, ``user_id`` or ``item_id``
    :param target_column: column with interaction ratings
    :return: spark DataFrame with statistics
    """
    agg_functions = {
        "mean": sf.avg,
        "max": sf.max,
        "min": sf.min,
        "count": sf.count,
    }
    agg_functions_list = [
        func(target_column).alias(str(name + "_" + target_column))
        for name, func in agg_functions.items()
    ]
    agg_functions_list.append(
        sf.expr(f"percentile_approx({target_column}, 0.5)").alias(
            "median_" + target_column
        )
    )

    return log.groupBy(group_by).agg(*agg_functions_list)


def check_numeric(feature_table: DataFrame) -> None:
    """
    Check if spark DataFrame columns are of NumericType
    :param feature_table: spark DataFrame
    """
    for column in feature_table.columns:
        if not isinstance(
            feature_table.schema[column].dataType, st.NumericType
        ):
            raise ValueError(
                f"""Column {column} has type {feature_table.schema[
            column].dataType}, that is not numeric."""
            )


def to_csr(
    log: DataFrame,
    user_count: Optional[int] = None,
    item_count: Optional[int] = None,
) -> csr_matrix:
    """
    Convert DataFrame to csr matrix

    >>> import pandas as pd
    >>> from replay.utils import convert2spark
    >>> data_frame = pd.DataFrame({"user_idx": [0, 1], "item_idx": [0, 2], "relevance": [1, 2]})
    >>> data_frame = convert2spark(data_frame)
    >>> m = to_csr(data_frame)
    >>> m.toarray()
    array([[1, 0, 0],
           [0, 0, 2]])

    :param log: interaction log with ``user_idx``, ``item_idx`` and
    ``relevance`` columns
    :param user_count: number of rows in resulting matrix
    :param item_count: number of columns in resulting matrix
    """
    pandas_df = log.select("user_idx", "item_idx", "relevance").toPandas()
    if pandas_df.empty:
        return csr_matrix(
            (
                [],
                ([],[]),
            ),
            shape=(0, 0),
        )

    row_count = int(
        user_count
        if user_count is not None
        else pandas_df["user_idx"].max() + 1
    )
    col_count = int(
        item_count
        if item_count is not None
        else pandas_df["item_idx"].max() + 1
    )
    return csr_matrix(
        (
            pandas_df["relevance"],
            (pandas_df["user_idx"], pandas_df["item_idx"]),
        ),
        shape=(row_count, col_count),
    )


def horizontal_explode(
    data_frame: DataFrame,
    column_to_explode: str,
    prefix: str,
    other_columns: List[Column],
) -> DataFrame:
    """
    Transform a column with an array of values into separate columns.
    Each array must contain the same amount of values.

    >>> from replay.session_handler import State
    >>> spark = State().session
    >>> input_data = (
    ...     spark.createDataFrame([(5, [1.0, 2.0]), (6, [3.0, 4.0])])
    ...     .toDF("id_col", "array_col")
    ... )
    >>> input_data.show()
    +------+----------+
    |id_col| array_col|
    +------+----------+
    |     5|[1.0, 2.0]|
    |     6|[3.0, 4.0]|
    +------+----------+
    <BLANKLINE>
    >>> horizontal_explode(input_data, "array_col", "element", [sf.col("id_col")]).show()
    +------+---------+---------+
    |id_col|element_0|element_1|
    +------+---------+---------+
    |     5|      1.0|      2.0|
    |     6|      3.0|      4.0|
    +------+---------+---------+
    <BLANKLINE>

    :param data_frame: input DataFrame
    :param column_to_explode: column with type ``array``
    :param prefix: prefix used for new columns, suffix is an integer
    :param other_columns: columns to select beside newly created
    :returns: DataFrame with elements from ``column_to_explode``
    """
    num_columns = len(data_frame.select(column_to_explode).head()[0])
    return data_frame.select(
        *other_columns,
        *[
            sf.element_at(column_to_explode, i + 1).alias(f"{prefix}_{i}")
            for i in range(num_columns)
        ],
    )


def join_or_return(first, second, on, how):
    """
    Safe wrapper for join of two DataFrames if ``second`` parameter is None it returns ``first``.

    :param first: Spark DataFrame
    :param second: Spark DataFrame
    :param on: name of the join column
    :param how: type of join
    :return: Spark DataFrame
    """
    if second is None:
        return first
    return first.join(second, on=on, how=how)


def fallback(
    base: DataFrame, fill: DataFrame, k: int, id_type: str = "idx"
) -> DataFrame:
    """
    Fill missing recommendations for users that have less than ``k`` recommended items.
    Score values for the fallback model may be decreased to preserve sorting.

    :param base: base recommendations that need to be completed
    :param fill: extra recommendations
    :param k: desired recommendation list lengths for each user
    :param id_type: id or idx
    :return: augmented recommendations
    """
    if fill is None:
        return base
    if base.count() == 0:
        return get_top_k_recs(fill, k, id_type)
    margin = 0.1
    min_in_base = base.agg({"relevance": "min"}).collect()[0][0]
    max_in_fill = fill.agg({"relevance": "max"}).collect()[0][0]
    diff = max_in_fill - min_in_base
    fill = fill.withColumnRenamed("relevance", "relevance_fallback")
    if diff >= 0:
        fill = fill.withColumn(
            "relevance_fallback", sf.col("relevance_fallback") - diff - margin
        )
    recs = base.join(
        fill, on=["user_" + id_type, "item_" + id_type], how="full_outer"
    )
    recs = recs.withColumn(
        "relevance", sf.coalesce("relevance", "relevance_fallback")
    ).select("user_" + id_type, "item_" + id_type, "relevance")
    recs = get_top_k_recs(recs, k, id_type)
    return recs


def cache_if_exists(dataframe: Optional[DataFrame]) -> Optional[DataFrame]:
    """
    Cache a DataFrame
    :param dataframe: Spark DataFrame or None
    :return: DataFrame or None
    """
    if dataframe is not None:
        return dataframe.cache()
    return dataframe


def unpersist_if_exists(dataframe: Optional[DataFrame]) -> None:
    """
    :param dataframe: DataFrame or None
    """
    if dataframe is not None and dataframe.is_cached:
        dataframe.unpersist()


def join_with_col_renaming(
    left: DataFrame,
    right: DataFrame,
    on_col_name: Union[str, List],
    how: str = "inner",
    suffix="join",
) -> DataFrame:
    """
    There is a bug in some Spark versions (e.g. 3.0.2), which causes errors
    in joins of DataFrames derived form the same DataFrame on the columns with the same name:
    https://issues.apache.org/jira/browse/SPARK-14948
    https://issues.apache.org/jira/browse/SPARK-36815.

    The function renames columns stated in `on_col_name` in one dataframe,
    performs join and removes renamed columns.

    :param left: left-side dataframe
    :param right: right-side dataframe
    :param on_col_name: column names to join on
    :param how: join type
    :param suffix: suffix added to `on_col_name` values to name temporary column
    :return: join result
    """
    if isinstance(on_col_name, str):
        on_col_name = [on_col_name]

    on_condition = sf.lit(True)
    for name in on_col_name:
        if how == "right":
            left = left.withColumnRenamed(name, f"{name}_{suffix}")
        else:
            right = right.withColumnRenamed(name, f"{name}_{suffix}")
        on_condition &= sf.col(name) == sf.col(f"{name}_{suffix}")

    return (left.join(right, on=on_condition, how=how)).drop(
        *[f"{name}_{suffix}" for name in on_col_name]
    )


def add_to_date(
    dataframe: DataFrame,
    column_name: str,
    base_date: str,
    base_date_format: Optional[str] = None,
) -> DataFrame:
    """
    Get user or item features from replay model.
    If a model can return both user and item embeddings,
    elementwise multiplication can be performed too.
    If a model can't return embedding for specific user/item, zero vector is returned.
    Treats column ``column_name`` as a number of days after the ``base_date``.
    Converts ``column_name`` to TimestampType with
    ``base_date`` + values of the ``column_name``.

    >>> from replay.session_handler import State
    >>> from pyspark.sql.types import IntegerType
    >>> spark = State().session
    >>> input_data = (
    ...     spark.createDataFrame([5, 6], IntegerType())
    ...     .toDF("days")
    ... )
    >>> input_data.show()
    +----+
    |days|
    +----+
    |   5|
    |   6|
    +----+
    <BLANKLINE>
    >>> add_to_date(input_data, 'days', '2021/09/01', 'yyyy/MM/dd').show()
    +-------------------+
    |               days|
    +-------------------+
    |2021-09-06 00:00:00|
    |2021-09-07 00:00:00|
    +-------------------+
    <BLANKLINE>

    :param dataframe: spark dataframe
    :param column_name: name of a column with numbers
        to add to the ``base_date``
    :param base_date: str with the date to add to
    :param base_date_format: base date pattern to parse
    :return: dataframe with new ``column_name`` converted to TimestampType
    """
    dataframe = (
        dataframe.withColumn(
            "tmp", sf.to_timestamp(sf.lit(base_date), format=base_date_format)
        )
        .withColumn(
            column_name,
            sf.to_timestamp(sf.expr(f"date_add(tmp, {column_name})")),
        )
        .drop("tmp")
    )
    return dataframe


def process_timestamp_column(
    dataframe: DataFrame,
    column_name: str,
    date_format: Optional[str] = None,
) -> DataFrame:
    """
    Convert ``column_name`` column of numeric/string/timestamp type
    to TimestampType.
    Return original ``dataframe`` if the column has TimestampType.
    Treats numbers as unix timestamp, treats strings as
    a string representation of dates in ``date_format``.
    Date format is inferred by pyspark if not defined by ``date_format``.

    :param dataframe: spark dataframe
    :param column_name: name of ``dataframe`` column to convert
    :param date_format: datetime pattern passed to
        ``to_timestamp`` pyspark sql function
    :return: dataframe with updated column ``column_name``
    """
    if column_name not in dataframe.columns:
        raise ValueError(f"Column {column_name} not found")

    # no conversion needed
    if isinstance(dataframe.schema[column_name].dataType, st.TimestampType):
        return dataframe

    # unix timestamp
    if isinstance(dataframe.schema[column_name].dataType, st.NumericType):
        return dataframe.withColumn(
            column_name, sf.to_timestamp(sf.from_unixtime(sf.col(column_name)))
        )

    # datetime in string format
    dataframe = dataframe.withColumn(
        column_name,
        sf.to_timestamp(sf.col(column_name), format=date_format),
    )
    return dataframe


@sf.udf(returnType=VectorUDT())
def list_to_vector_udf(array: st.ArrayType) -> DenseVector:
    """
    convert spark array to vector

    :param array: spark Array to convert
    :return:  spark DenseVector
    """
    return Vectors.dense(array)


@sf.udf(returnType=st.FloatType())
def vector_squared_distance(first: DenseVector, second: DenseVector) -> float:
    """
    :param first: first vector
    :param second: second vector
    :returns: squared distance value
    """
    return float(first.squared_distance(second))


@sf.udf(returnType=st.FloatType())
def vector_euclidean_distance_similarity(
    first: DenseVector, second: DenseVector
) -> float:
    """
    :param first: first vector
    :param second: second vector
    :returns: 1/(1 + euclidean distance value)
    """
    return 1 / (1 + float(first.squared_distance(second)) ** 0.5)


@sf.udf(returnType=st.FloatType())
def cosine_similarity(first: DenseVector, second: DenseVector) -> float:
    """
    :param first: first vector
    :param second: second vector
    :returns: cosine similarity value
    """
    num = first.dot(second)
    denom = first.dot(first) ** 0.5 * second.dot(second) ** 0.5
    return float(num / denom)


def cache_temp_view(df: DataFrame, name: str) -> None:
    """
    Create Spark SQL temporary view with `name` and cache it
    """
    spark = State().session
    df.createOrReplaceTempView(name)
    spark.sql(f"cache table {name}")


def drop_temp_view(temp_view_name: str) -> None:
    """
    Uncache and drop Spark SQL temporary view
    """
    spark = State().session
    spark.catalog.dropTempView(temp_view_name)


class log_exec_timer:
    def __init__(self, name: Optional[str] = None):
        self.name = name
        self._start = None
        self._duration = None

    def __enter__(self):
        self._start = datetime.now()
        return self

    def __exit__(self, type, value, traceback):
        self._duration = (datetime.now() - self._start).total_seconds()
        msg = (
            f"Exec time of {self.name}: {self._duration}"
            if self.name
            else f"Exec time: {self._duration}"
        )
        logger.info(msg)

    @property
    def duration(self):
        return self._duration


@contextmanager
def JobGroup(group_id: str, description: str):
    sc = SparkSession.getActiveSession().sparkContext
    sc.setJobGroup(group_id, description)
    yield f"{group_id} - {description}"
    sc._jsc.clearJobGroup()


def cache_and_materialize_if_in_debug(df: DataFrame, description: str = "no-desc"):
    if os.environ.get("REPLAY_DEBUG_MODE", None):
        with log_exec_timer(description):
            df = df.cache()
            df.write.mode('overwrite').format('noop').save()


@contextmanager
def JobGroupWithMetrics(group_id: str, description: str):
    metric_name = f"{group_id}__{description}"
    with JobGroup(group_id, description), log_exec_timer(metric_name) as timer:
        yield

    if os.environ.get("REPLAY_DEBUG_MODE", None):
        import mlflow
        mlflow.log_metric(timer.name, timer.duration)


def get_number_of_allocated_executors(spark: SparkSession):
    sc = spark._jsc.sc()
    return (
        len(
            [
                executor.host()
                for executor in sc.statusTracker().getExecutorInfos()
            ]
        )
        - 1
    )


class FileSystem(Enum):
    HDFS = 1
    LOCAL = 2


def get_default_fs() -> str:
    spark = SparkSession.getActiveSession()
    hadoop_conf = spark._jsc.hadoopConfiguration()
    default_fs = hadoop_conf.get("fs.defaultFS")
    logger.debug(f"hadoop_conf.get('fs.defaultFS'): {default_fs}")
    return default_fs


@dataclass(frozen=True)
class FileInfo:
    path: str
    filesystem: FileSystem
    hdfs_uri: str = None


def get_filesystem(path: str) -> FileInfo:
    """Analyzes path and hadoop config and return tuple of `filesystem`,
    `hdfs uri` (if filesystem is hdfs) and `cleaned path` (without prefix).

    For example:

    >>> path = 'hdfs://node21.bdcl:9000/tmp/file'
    >>> get_filesystem(path)
    FileInfo(path='/tmp/file', filesystem=<FileSystem.HDFS: 1>, hdfs_uri='hdfs://node21.bdcl:9000')
    or
    >>> path = 'file:///tmp/file'
    >>> get_filesystem(path)
    FileInfo(path='/tmp/file', filesystem=<FileSystem.LOCAL: 2>, hdfs_uri=None)

    Args:
        path (str): path to file on hdfs or local disk

    Returns:
        Tuple[int, Optional[str], str]: `filesystem id`,
    `hdfs uri` (if filesystem is hdfs) and `cleaned path` (without prefix)
    """
    prefix_len = 7  # 'hdfs://' and 'file://' length
    if path.startswith("hdfs://"):
        if path.startswith("hdfs:///"):
            default_fs = get_default_fs()
            if default_fs.startswith("hdfs://"):
                return FileInfo(path[prefix_len:], FileSystem.HDFS, default_fs)
            else:
                raise Exception(
                    f"Can't get default hdfs uri for path = '{path}'. "
                    "Specify an explicit path, such as 'hdfs://host:port/dir/file', "
                    "or set 'fs.defaultFS' in hadoop configuration."
                )
        else:
            hostname = path[prefix_len:].split("/", 1)[0]
            hdfs_uri = "hdfs://" + hostname
            return FileInfo(path[len(hdfs_uri):], FileSystem.HDFS, hdfs_uri)
    elif path.startswith("file://"):
        return FileInfo(path[prefix_len:], FileSystem.LOCAL)
    else:
        default_fs = get_default_fs()
        if default_fs.startswith("hdfs://"):
            return FileInfo(path, FileSystem.HDFS, default_fs)
        else:
            return FileInfo(path, FileSystem.LOCAL)


def sample_top_k_recs(pairs: DataFrame, k: int, seed: int = None):
    """
    Sample k items for each user with probability proportional to the relevance score.

    Motivation: sometimes we have a pre-defined list of items for each user
    and could use `predict_pairs` method of RePlay models to score them.
    After that we could select top K most relevant items for each user
    with `replay.utils.get_top_k_recs` or sample them with
    probabilities proportional to their relevance score
    with `replay.utils.sample_top_k_recs` to get more diverse recommendations.

    :param pairs: spark dataframe with columns ``[user_idx, item_idx, relevance]``
    :param k: number of items for each user to return
    :param seed: random seed
    :return:  spark dataframe with columns ``[user_idx, item_idx, relevance]``
    """
    pairs = pairs.withColumn(
        "probability",
        sf.col("relevance")
        / sf.sum("relevance").over(Window.partitionBy("user_idx")),
    )

    def grouped_map(pandas_df: pd.DataFrame) -> pd.DataFrame:
        user_idx = pandas_df["user_idx"][0]

        if seed is not None:
            local_rng = default_rng(seed + user_idx)
        else:
            local_rng = default_rng()

        items_positions = local_rng.choice(
            np.arange(pandas_df.shape[0]),
            size=min(k, pandas_df.shape[0]),
            p=pandas_df["probability"].values,
            replace=False,
        )

        return pd.DataFrame(
            {
                "user_idx": k * [user_idx],
                "item_idx": pandas_df["item_idx"].values[items_positions],
                "relevance": pandas_df["relevance"].values[items_positions],
            }
        )

    recs = pairs.groupby("user_idx").applyInPandas(grouped_map, REC_SCHEMA)

    return recs


def filter_cold(
    df: Optional[DataFrame],
    warm_df: DataFrame,
    col_name: str,
) -> Tuple[int, Optional[DataFrame]]:
    """
    Filter out new user/item ids absent in `warm_df`.
    Return number of new users/items and filtered dataframe.

    :param df: spark dataframe with columns ``[`col_name`, ...]``
    :param warm_df: spark dataframe with column ``[`col_name`]``,
        containing ids of `warm` users/items
    :param col_name: name of a column
    :return:  filtered spark dataframe columns ``[`col_name`, ...]``
    """
    if df is None:
        return 0, df

    num_cold = (
        df.select(col_name)
        .distinct()
        .join(warm_df, on=col_name, how="anti")
        .count()
    )

    if num_cold == 0:
        return 0, df

    return num_cold, df.join(
        warm_df.select(col_name), on=col_name, how="inner"
    )


def get_unique_entities(
    df: Union[Iterable, DataFrame],
    column: str,
) -> DataFrame:
    """
    Get unique values from ``df`` and put them into dataframe with column ``column``.
    :param df: spark dataframe with ``column`` or python iterable
    :param column: name of a column
    :return:  spark dataframe with column ``[`column`]``
    """
    spark = State().session
    if isinstance(df, DataFrame):
        unique = df.select(column).distinct()
    elif isinstance(df, collections.abc.Iterable):
        unique = spark.createDataFrame(
            data=pd.DataFrame(pd.unique(list(df)), columns=[column])
        )
    else:
        raise ValueError(f"Wrong type {type(df)}")
    return unique


def return_recs(
    recs: DataFrame, recs_file_path: Optional[str] = None
) -> Optional[DataFrame]:
    """
    Save dataframe `recs` to `recs_file_path` if presents otherwise cache
    and materialize the dataframe.

    :param recs: dataframe with recommendations
    :param recs_file_path: absolute path to save recommendations as a parquet file.
    :return: cached and materialized dataframe `recs` if `recs_file_path` is provided otherwise None
    """
    if recs_file_path is None:
        output = recs.cache()
        output.count()
        return output

    recs.write.parquet(path=recs_file_path, mode="overwrite")
    return None


<<<<<<< HEAD
def unionify(df: DataFrame, df_2: Optional[DataFrame] = None) -> DataFrame:
    if df_2 is not None:
        df = df.unionByName(df_2)
    return df


@contextmanager
def unpersist_after(dfs: Dict[str, Optional[DataFrame]]):
    yield

    for df in dfs.values():
        if df is not None:
            df.unpersist()


class AbleToSaveAndLoad(ABC):
    @classmethod
    @abstractmethod
    def load(cls, path: str, spark: Optional[SparkSession] = None):
        """
            load an instance of this class from saved state

            :return: an instance of the current class
        """

    @abstractmethod
    def save(self, path: str, overwrite: bool = False, spark: Optional[SparkSession] = None):
        """
            Saves the current instance
        """

    @staticmethod
    def _get_spark_session() -> SparkSession:
        return State().session

    @classmethod
    def _validate_classname(cls, classname: str):
        assert classname == cls.get_classname()

    @classmethod
    def get_classname(cls):
        return ".".join([cls.__module__, cls.__name__])


def prepare_dir(path):
    """
    Create empty `path` dir
    """
    if os.path.exists(path):
        shutil.rmtree(path)
    os.makedirs(path)


def get_class_by_name(classname: str) -> type:
    parts = classname.split(".")
    module = ".".join(parts[:-1])
    m = __import__(module)
    for comp in parts[1:]:
        m = getattr(m, comp)
    return m


def do_path_exists(path: str) -> bool:
    spark = State().session

    # due to the error: pyspark.sql.utils.IllegalArgumentException: Wrong FS: file:/...
    if path.startswith("file:/"):
        return os.path.exists(path)

    fs = spark._jvm.org.apache.hadoop.fs.FileSystem.get(spark._jsc.hadoopConfiguration())
    is_exists = fs.exists(spark._jvm.org.apache.hadoop.fs.Path(path))
    return is_exists


def list_folder(path: str) -> List[str]:
    """
        List files in a given directory
        :path: a directory to list files in
        :return: names of files from the given directory (not absolute names)
    """
    spark = State().session
    # if True:
    # # if path.startswith("file:/"):
    #
    #     files = [x for x in os.listdir(path)]
    #     logging.info("Files", files)
    #     return files
    fs = spark._jvm.org.apache.hadoop.fs.FileSystem.get(spark._jsc.hadoopConfiguration())
    base_path = spark._jvm.org.apache.hadoop.fs.Path(path)

    if not fs.isDirectory(base_path):
        raise RuntimeError(f"The path is not directory. Cannot list it. The path: {path}")

    entries = fs.listStatus(base_path)
    files = [entry.getPath().getName() for entry in entries]
    return files


def save_transformer(
        transformer: AbleToSaveAndLoad,
        path: str,
        overwrite: bool = False):

    logger.info(f"Saving transformer on path: {path}")
    spark = State().session

    is_exists = do_path_exists(path)

    if is_exists and not overwrite:
        raise FileExistsError(f"Path '{path}' already exists. Mode is 'overwrite = False'.")
    elif is_exists:
        delete_folder(path)

    create_folder(path)

    spark.createDataFrame([{
        "classname": transformer.get_classname()
    }]).write.parquet(os.path.join(path, "metadata.parquet"))

    transformer.save(os.path.join(path, "transformer"), overwrite, spark=spark)
    logger.info(f"The transformer is saved on path {path}")


def load_transformer(path: str):
    spark = State().session
    metadata_row = spark.read.parquet(os.path.join(path, "metadata.parquet")).first().asDict()
    clazz = get_class_by_name(metadata_row["classname"])
    instance = clazz.load(os.path.join(path, "transformer"), spark)
    return instance


=======
>>>>>>> 9a770133
def save_picklable_to_parquet(obj: Any, path: str) -> None:
    """
    Function dumps object to disk or hdfs in parquet format.

<<<<<<< HEAD
    Args:
        obj: object to be saved
        path: path to dump
    """
    sc = SparkSession.getActiveSession().sparkContext
=======
    :param obj: object to be saved
    :param path: path to dump
    :return:
    """

    sc = State().session.sparkContext
>>>>>>> 9a770133
    # We can use `RDD.saveAsPickleFile`, but it has no "overwrite" parameter
    pickled_instance = pickle.dumps(obj)
    Record = collections.namedtuple("Record", ["data"])
    rdd = sc.parallelize([Record(pickled_instance)])
    instance_df = rdd.map(lambda rec: Record(bytearray(rec.data))).toDF()
    instance_df.write.mode("overwrite").parquet(path)


def load_pickled_from_parquet(path: str) -> Any:
    """
<<<<<<< HEAD
    Function loads object from disk or hdfs, what was dumped via `save_picklable_to_parquet` function.

    Args:
        path: source path

    Returns: unpickled object

    """
    spark = SparkSession.getActiveSession()
=======
    Function loads object from disk or hdfs,
    what was dumped via `save_picklable_to_parquet` function.

    :param path: source path
    :return: unpickled object
    """
    spark = State().session
>>>>>>> 9a770133
    df = spark.read.parquet(path)
    pickled_instance = df.rdd.map(lambda row: bytes(row.data)).first()
    return pickle.loads(pickled_instance)<|MERGE_RESOLUTION|>--- conflicted
+++ resolved
@@ -1,38 +1,29 @@
-import collections
-<<<<<<< HEAD
-import logging
 import os
 import pickle
 import shutil
+import collections
+import logging
+
+from typing import Dict, Any, Iterable, List, Optional, Set, Tuple, Union
 from abc import ABC, abstractmethod
 from contextlib import contextmanager
 from dataclasses import dataclass
 from datetime import datetime
 from enum import Enum
-from typing import Any, Dict, List, Optional, Set, Tuple, Union
-from typing import Iterable
-=======
-import pickle
-from typing import Any, Iterable, List, Optional, Set, Tuple, Union
->>>>>>> 9a770133
 
 import numpy as np
 import pandas as pd
 import pyspark.sql.types as st
+
 from numpy.random import default_rng
 from pyarrow import fs
 from pyspark.ml.linalg import DenseVector, Vectors, VectorUDT
 from pyspark.sql import SparkSession, Column, DataFrame, Window, functions as sf
-<<<<<<< HEAD
-=======
-from pyspark.sql.column import _to_java_column, _to_seq
->>>>>>> 9a770133
 from scipy.sparse import csr_matrix
 
 from replay.constants import AnyDataFrame, NumType, REC_SCHEMA
 from replay.session_handler import State
 from pyspark.sql.column import _to_java_column, _to_seq
-
 
 # pylint: disable=invalid-name
 
@@ -256,7 +247,6 @@
 
 
 def multiply_scala_udf(scalar, vector):
-<<<<<<< HEAD
     """Multiplies a scalar by a vector
 
     Args:
@@ -264,14 +254,6 @@
         vector: column with vectors
 
     Returns: column expression
-=======
-    """
-    Multiplies a scalar by a vector
-
-    :param scalar: column with scalars
-    :param vector: column with vectors
-    :return: column expression
->>>>>>> 9a770133
     """
     sc = SparkSession.getActiveSession().sparkContext
     _f = sc._jvm.org.apache.spark.replay.utils.ScalaPySparkUDFs.multiplyUDF()
@@ -1049,7 +1031,6 @@
     return None
 
 
-<<<<<<< HEAD
 def unionify(df: DataFrame, df_2: Optional[DataFrame] = None) -> DataFrame:
     if df_2 is not None:
         df = df.unionByName(df_2)
@@ -1181,26 +1162,15 @@
     return instance
 
 
-=======
->>>>>>> 9a770133
 def save_picklable_to_parquet(obj: Any, path: str) -> None:
     """
     Function dumps object to disk or hdfs in parquet format.
 
-<<<<<<< HEAD
     Args:
         obj: object to be saved
         path: path to dump
     """
     sc = SparkSession.getActiveSession().sparkContext
-=======
-    :param obj: object to be saved
-    :param path: path to dump
-    :return:
-    """
-
-    sc = State().session.sparkContext
->>>>>>> 9a770133
     # We can use `RDD.saveAsPickleFile`, but it has no "overwrite" parameter
     pickled_instance = pickle.dumps(obj)
     Record = collections.namedtuple("Record", ["data"])
@@ -1211,7 +1181,6 @@
 
 def load_pickled_from_parquet(path: str) -> Any:
     """
-<<<<<<< HEAD
     Function loads object from disk or hdfs, what was dumped via `save_picklable_to_parquet` function.
 
     Args:
@@ -1221,15 +1190,6 @@
 
     """
     spark = SparkSession.getActiveSession()
-=======
-    Function loads object from disk or hdfs,
-    what was dumped via `save_picklable_to_parquet` function.
-
-    :param path: source path
-    :return: unpickled object
-    """
-    spark = State().session
->>>>>>> 9a770133
     df = spark.read.parquet(path)
     pickled_instance = df.rdd.map(lambda row: bytes(row.data)).first()
     return pickle.loads(pickled_instance)