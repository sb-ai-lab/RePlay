<<<<<<< HEAD
import logging
import os
from typing import Any, List, Optional, Set, Union
=======
from typing import Any, Iterable, List, Optional, Set, Tuple, Union
>>>>>>> 5d778f14

import collections
import numpy as np
import pandas as pd
import pyspark.sql.types as st

from numpy.random import default_rng
from pyspark.ml.linalg import DenseVector, Vectors, VectorUDT
from pyspark.sql import Column, DataFrame, Window, functions as sf
from scipy.sparse import csr_matrix

from replay.constants import AnyDataFrame, NumType, REC_SCHEMA
from replay.session_handler import State

# pylint: disable=invalid-name


def convert2spark(data_frame: Optional[AnyDataFrame]) -> Optional[DataFrame]:
    """
    Converts Pandas DataFrame to Spark DataFrame

    :param data_frame: pandas DataFrame
    :return: converted data
    """
    if data_frame is None:
        return None
    if isinstance(data_frame, DataFrame):
        return data_frame
    spark = State().session
    return spark.createDataFrame(data_frame)  # type: ignore


def get_distinct_values_in_column(
    dataframe: DataFrame, column: str
) -> Set[Any]:
    """
    Get unique values from a column as a set.

    :param dataframe: spark DataFrame
    :param column: column name
    :return: set of unique values
    """
    return {
        row[column] for row in (dataframe.select(column).distinct().collect())
    }


def func_get(vector: np.ndarray, i: int) -> float:
    """
    helper function for Spark UDF to get element by index

    :param vector: Scala vector or numpy array
    :param i: index in a vector
    :returns: element value
    """
    return float(vector[i])


def get_top_k(
    dataframe: DataFrame,
    partition_by_col: Column,
    order_by_col: List[Column],
    k: int,
) -> DataFrame:
    """
    Return top ``k`` rows for each entity in ``partition_by_col`` ordered by
    ``order_by_col``.

    >>> from replay.session_handler import State
    >>> spark = State().session
    >>> log = spark.createDataFrame([(1, 2, 1.), (1, 3, 1.), (1, 4, 0.5), (2, 1, 1.)]).toDF("user_id", "item_id", "relevance")
    >>> log.show()
    +-------+-------+---------+
    |user_id|item_id|relevance|
    +-------+-------+---------+
    |      1|      2|      1.0|
    |      1|      3|      1.0|
    |      1|      4|      0.5|
    |      2|      1|      1.0|
    +-------+-------+---------+
    <BLANKLINE>
    >>> get_top_k(dataframe=log,
    ...    partition_by_col=sf.col('user_id'),
    ...    order_by_col=[sf.col('relevance').desc(), sf.col('item_id').desc()],
    ...    k=1).orderBy('user_id').show()
    +-------+-------+---------+
    |user_id|item_id|relevance|
    +-------+-------+---------+
    |      1|      3|      1.0|
    |      2|      1|      1.0|
    +-------+-------+---------+
    <BLANKLINE>

    :param dataframe: spark dataframe to filter
    :param partition_by_col: spark column to partition by
    :param order_by_col: list of spark columns to orted by
    :param k: number of first rows for each entity in ``partition_by_col`` to return
    :return: filtered spark dataframe
    """
    return (
        dataframe.withColumn(
            "temp_rank",
            sf.row_number().over(
                Window.partitionBy(partition_by_col).orderBy(*order_by_col)
            ),
        )
        .filter(sf.col("temp_rank") <= k)
        .drop("temp_rank")
    )


def get_top_k_recs(recs: DataFrame, k: int, id_type: str = "idx") -> DataFrame:
    """
    Get top k recommendations by `relevance`.

    :param recs: recommendations DataFrame
        `[user_id, item_id, relevance]`
    :param k: length of a recommendation list
    :param id_type: id or idx
    :return: top k recommendations `[user_id, item_id, relevance]`
    """
    return get_top_k(
        dataframe=recs,
        partition_by_col=sf.col(f"user_{id_type}"),
        order_by_col=[sf.col("relevance").desc()],
        k=k,
    )


@sf.udf(returnType=st.DoubleType())
def vector_dot(one: DenseVector, two: DenseVector) -> float:
    """
    dot product of two column vectors

    >>> from replay.session_handler import State
    >>> from pyspark.ml.linalg import Vectors
    >>> spark = State().session
    >>> input_data = (
    ...     spark.createDataFrame([(Vectors.dense([1.0, 2.0]), Vectors.dense([3.0, 4.0]))])
    ...     .toDF("one", "two")
    ... )
    >>> input_data.dtypes
    [('one', 'vector'), ('two', 'vector')]
    >>> input_data.show()
    +---------+---------+
    |      one|      two|
    +---------+---------+
    |[1.0,2.0]|[3.0,4.0]|
    +---------+---------+
    <BLANKLINE>
    >>> output_data = input_data.select(vector_dot("one", "two").alias("dot"))
    >>> output_data.schema
    StructType(List(StructField(dot,DoubleType,true)))
    >>> output_data.show()
    +----+
    | dot|
    +----+
    |11.0|
    +----+
    <BLANKLINE>

    :param one: vector one
    :param two: vector two
    :returns: dot product
    """
    return float(one.dot(two))


@sf.udf(returnType=VectorUDT())  # type: ignore
def vector_mult(
    one: Union[DenseVector, NumType], two: DenseVector
) -> DenseVector:
    """
    elementwise vector multiplication

    >>> from replay.session_handler import State
    >>> from pyspark.ml.linalg import Vectors
    >>> spark = State().session
    >>> input_data = (
    ...     spark.createDataFrame([(Vectors.dense([1.0, 2.0]), Vectors.dense([3.0, 4.0]))])
    ...     .toDF("one", "two")
    ... )
    >>> input_data.dtypes
    [('one', 'vector'), ('two', 'vector')]
    >>> input_data.show()
    +---------+---------+
    |      one|      two|
    +---------+---------+
    |[1.0,2.0]|[3.0,4.0]|
    +---------+---------+
    <BLANKLINE>
    >>> output_data = input_data.select(vector_mult("one", "two").alias("mult"))
    >>> output_data.schema
    StructType(List(StructField(mult,VectorUDT,true)))
    >>> output_data.show()
    +---------+
    |     mult|
    +---------+
    |[3.0,8.0]|
    +---------+
    <BLANKLINE>

    :param one: vector one
    :param two: vector two
    :returns: result
    """
    return one * two


@sf.udf(returnType=st.ArrayType(st.DoubleType()))
def array_mult(first: st.ArrayType, second: st.ArrayType):
    """
    elementwise array multiplication

    >>> from replay.session_handler import State
    >>> spark = State().session
    >>> input_data = (
    ...     spark.createDataFrame([([1.0, 2.0], [3.0, 4.0])])
    ...     .toDF("one", "two")
    ... )
    >>> input_data.dtypes
    [('one', 'array<double>'), ('two', 'array<double>')]
    >>> input_data.show()
    +----------+----------+
    |       one|       two|
    +----------+----------+
    |[1.0, 2.0]|[3.0, 4.0]|
    +----------+----------+
    <BLANKLINE>
    >>> output_data = input_data.select(array_mult("one", "two").alias("mult"))
    >>> output_data.schema
    StructType(List(StructField(mult,ArrayType(DoubleType,true),true)))
    >>> output_data.show()
    +----------+
    |      mult|
    +----------+
    |[3.0, 8.0]|
    +----------+
    <BLANKLINE>

    :param first: first array
    :param second: second array
    :returns: result
    """

    return [first[i] * second[i] for i in range(len(first))]


def get_log_info(
    log: DataFrame, user_col="user_idx", item_col="item_idx"
) -> str:
    """
    Basic log statistics

    >>> from replay.session_handler import State
    >>> spark = State().session
    >>> log = spark.createDataFrame([(1, 2), (3, 4), (5, 2)]).toDF("user_idx", "item_idx")
    >>> log.show()
    +--------+--------+
    |user_idx|item_idx|
    +--------+--------+
    |       1|       2|
    |       3|       4|
    |       5|       2|
    +--------+--------+
    <BLANKLINE>
    >>> get_log_info(log)
    'total lines: 3, total users: 3, total items: 2'

    :param log: interaction log containing ``user_idx`` and ``item_idx``
    :param user_col: name of a columns containing users' identificators
    :param item_col: name of a columns containing items' identificators

    :returns: statistics string
    """
    cnt = log.count()
    user_cnt = log.select(user_col).distinct().count()
    item_cnt = log.select(item_col).distinct().count()
    return ", ".join(
        [
            f"total lines: {cnt}",
            f"total users: {user_cnt}",
            f"total items: {item_cnt}",
        ]
    )


def get_stats(
    log: DataFrame, group_by: str = "user_id", target_column: str = "relevance"
) -> DataFrame:
    """
    Calculate log statistics: min, max, mean, median ratings, number of ratings.
    >>> from replay.session_handler import get_spark_session, State
    >>> spark = get_spark_session(1, 1)
    >>> test_df = (spark.
    ...   createDataFrame([(1, 2, 1), (1, 3, 3), (1, 1, 2), (2, 3, 2)])
    ...   .toDF("user_id", "item_id", "rel")
    ...   )
    >>> get_stats(test_df, target_column='rel').show()
    +-------+--------+-------+-------+---------+----------+
    |user_id|mean_rel|max_rel|min_rel|count_rel|median_rel|
    +-------+--------+-------+-------+---------+----------+
    |      1|     2.0|      3|      1|        3|         2|
    |      2|     2.0|      2|      2|        1|         2|
    +-------+--------+-------+-------+---------+----------+
    <BLANKLINE>
    >>> get_stats(test_df, group_by='item_id', target_column='rel').show()
    +-------+--------+-------+-------+---------+----------+
    |item_id|mean_rel|max_rel|min_rel|count_rel|median_rel|
    +-------+--------+-------+-------+---------+----------+
    |      2|     1.0|      1|      1|        1|         1|
    |      3|     2.5|      3|      2|        2|         2|
    |      1|     2.0|      2|      2|        1|         2|
    +-------+--------+-------+-------+---------+----------+
    <BLANKLINE>

    :param log: spark DataFrame with ``user_id``, ``item_id`` and ``relevance`` columns
    :param group_by: column to group data by, ``user_id`` or ``item_id``
    :param target_column: column with interaction ratings
    :return: spark DataFrame with statistics
    """
    agg_functions = {
        "mean": sf.avg,
        "max": sf.max,
        "min": sf.min,
        "count": sf.count,
    }
    agg_functions_list = [
        func(target_column).alias(str(name + "_" + target_column))
        for name, func in agg_functions.items()
    ]
    agg_functions_list.append(
        sf.expr(f"percentile_approx({target_column}, 0.5)").alias(
            "median_" + target_column
        )
    )

    return log.groupBy(group_by).agg(*agg_functions_list)


def check_numeric(feature_table: DataFrame) -> None:
    """
    Check if spark DataFrame columns are of NumericType
    :param feature_table: spark DataFrame
    """
    for column in feature_table.columns:
        if not isinstance(
            feature_table.schema[column].dataType, st.NumericType
        ):
            raise ValueError(
                f"""Column {column} has type {feature_table.schema[
            column].dataType}, that is not numeric."""
            )


def to_csr(
    log: DataFrame,
    user_count: Optional[int] = None,
    item_count: Optional[int] = None,
) -> csr_matrix:
    """
    Convert DataFrame to csr matrix

    >>> import pandas as pd
    >>> from replay.utils import convert2spark
    >>> data_frame = pd.DataFrame({"user_idx": [0, 1], "item_idx": [0, 2], "relevance": [1, 2]})
    >>> data_frame = convert2spark(data_frame)
    >>> m = to_csr(data_frame)
    >>> m.toarray()
    array([[1, 0, 0],
           [0, 0, 2]])

    :param log: interaction log with ``user_idx``, ``item_idx`` and
    ``relevance`` columns
    :param user_count: number of rows in resulting matrix
    :param item_count: number of columns in resulting matrix
    """
    pandas_df = log.select("user_idx", "item_idx", "relevance").toPandas()
    if pandas_df.empty:
        return csr_matrix(
            (
                [],
                ([],[]),
            ),
            shape=(0, 0),
        )

    row_count = int(
        user_count
        if user_count is not None
        else pandas_df["user_idx"].max() + 1
    )
    col_count = int(
        item_count
        if item_count is not None
        else pandas_df["item_idx"].max() + 1
    )
    return csr_matrix(
        (
            pandas_df["relevance"],
            (pandas_df["user_idx"], pandas_df["item_idx"]),
        ),
        shape=(row_count, col_count),
    )


def horizontal_explode(
    data_frame: DataFrame,
    column_to_explode: str,
    prefix: str,
    other_columns: List[Column],
) -> DataFrame:
    """
    Transform a column with an array of values into separate columns.
    Each array must contain the same amount of values.

    >>> from replay.session_handler import State
    >>> spark = State().session
    >>> input_data = (
    ...     spark.createDataFrame([(5, [1.0, 2.0]), (6, [3.0, 4.0])])
    ...     .toDF("id_col", "array_col")
    ... )
    >>> input_data.show()
    +------+----------+
    |id_col| array_col|
    +------+----------+
    |     5|[1.0, 2.0]|
    |     6|[3.0, 4.0]|
    +------+----------+
    <BLANKLINE>
    >>> horizontal_explode(input_data, "array_col", "element", [sf.col("id_col")]).show()
    +------+---------+---------+
    |id_col|element_0|element_1|
    +------+---------+---------+
    |     5|      1.0|      2.0|
    |     6|      3.0|      4.0|
    +------+---------+---------+
    <BLANKLINE>

    :param data_frame: input DataFrame
    :param column_to_explode: column with type ``array``
    :param prefix: prefix used for new columns, suffix is an integer
    :param other_columns: columns to select beside newly created
    :returns: DataFrame with elements from ``column_to_explode``
    """
    num_columns = len(data_frame.select(column_to_explode).head()[0])
    return data_frame.select(
        *other_columns,
        *[
            sf.element_at(column_to_explode, i + 1).alias(f"{prefix}_{i}")
            for i in range(num_columns)
        ],
    )


def join_or_return(first, second, on, how):
    """
    Safe wrapper for join of two DataFrames if ``second`` parameter is None it returns ``first``.

    :param first: Spark DataFrame
    :param second: Spark DataFrame
    :param on: name of the join column
    :param how: type of join
    :return: Spark DataFrame
    """
    if second is None:
        return first
    return first.join(second, on=on, how=how)


def fallback(
    base: DataFrame, fill: DataFrame, k: int, id_type: str = "idx"
) -> DataFrame:
    """
    Fill missing recommendations for users that have less than ``k`` recommended items.
    Score values for the fallback model may be decreased to preserve sorting.

    :param base: base recommendations that need to be completed
    :param fill: extra recommendations
    :param k: desired recommendation list lengths for each user
    :param id_type: id or idx
    :return: augmented recommendations
    """
    if fill is None:
        return base
    if base.count() == 0:
        return get_top_k_recs(fill, k, id_type)
    margin = 0.1
    min_in_base = base.agg({"relevance": "min"}).collect()[0][0]
    max_in_fill = fill.agg({"relevance": "max"}).collect()[0][0]
    diff = max_in_fill - min_in_base
    fill = fill.withColumnRenamed("relevance", "relevance_fallback")
    if diff >= 0:
        fill = fill.withColumn(
            "relevance_fallback", sf.col("relevance_fallback") - diff - margin
        )
    recs = base.join(
        fill, on=["user_" + id_type, "item_" + id_type], how="full_outer"
    )
    recs = recs.withColumn(
        "relevance", sf.coalesce("relevance", "relevance_fallback")
    ).select("user_" + id_type, "item_" + id_type, "relevance")
    recs = get_top_k_recs(recs, k, id_type)
    return recs


def cache_if_exists(dataframe: Optional[DataFrame]) -> Optional[DataFrame]:
    """
    Cache a DataFrame
    :param dataframe: Spark DataFrame or None
    :return: DataFrame or None
    """
    if dataframe is not None:
        return dataframe.cache()
    return dataframe


def unpersist_if_exists(dataframe: Optional[DataFrame]) -> None:
    """
    :param dataframe: DataFrame or None
    """
    if dataframe is not None and dataframe.is_cached:
        dataframe.unpersist()


def join_with_col_renaming(
    left: DataFrame,
    right: DataFrame,
    on_col_name: Union[str, List],
    how: str = "inner",
    suffix="join",
) -> DataFrame:
    """
    There is a bug in some Spark versions (e.g. 3.0.2), which causes errors
    in joins of DataFrames derived form the same DataFrame on the columns with the same name:
    https://issues.apache.org/jira/browse/SPARK-14948
    https://issues.apache.org/jira/browse/SPARK-36815.

    The function renames columns stated in `on_col_name` in one dataframe,
    performs join and removes renamed columns.

    :param left: left-side dataframe
    :param right: right-side dataframe
    :param on_col_name: column names to join on
    :param how: join type
    :param suffix: suffix added to `on_col_name` values to name temporary column
    :return: join result
    """
    if isinstance(on_col_name, str):
        on_col_name = [on_col_name]

    on_condition = sf.lit(True)
    for name in on_col_name:
        if how == "right":
            left = left.withColumnRenamed(name, f"{name}_{suffix}")
        else:
            right = right.withColumnRenamed(name, f"{name}_{suffix}")
        on_condition &= sf.col(name) == sf.col(f"{name}_{suffix}")

    return (left.join(right, on=on_condition, how=how)).drop(
        *[f"{name}_{suffix}" for name in on_col_name]
    )


def add_to_date(
    dataframe: DataFrame,
    column_name: str,
    base_date: str,
    base_date_format: Optional[str] = None,
) -> DataFrame:
    """
    Get user or item features from replay model.
    If a model can return both user and item embeddings,
    elementwise multiplication can be performed too.
    If a model can't return embedding for specific user/item, zero vector is returned.
    Treats column ``column_name`` as a number of days after the ``base_date``.
    Converts ``column_name`` to TimestampType with
    ``base_date`` + values of the ``column_name``.

    >>> from replay.session_handler import State
    >>> from pyspark.sql.types import IntegerType
    >>> spark = State().session
    >>> input_data = (
    ...     spark.createDataFrame([5, 6], IntegerType())
    ...     .toDF("days")
    ... )
    >>> input_data.show()
    +----+
    |days|
    +----+
    |   5|
    |   6|
    +----+
    <BLANKLINE>
    >>> add_to_date(input_data, 'days', '2021/09/01', 'yyyy/MM/dd').show()
    +-------------------+
    |               days|
    +-------------------+
    |2021-09-06 00:00:00|
    |2021-09-07 00:00:00|
    +-------------------+
    <BLANKLINE>

    :param dataframe: spark dataframe
    :param column_name: name of a column with numbers
        to add to the ``base_date``
    :param base_date: str with the date to add to
    :param base_date_format: base date pattern to parse
    :return: dataframe with new ``column_name`` converted to TimestampType
    """
    dataframe = (
        dataframe.withColumn(
            "tmp", sf.to_timestamp(sf.lit(base_date), format=base_date_format)
        )
        .withColumn(
            column_name,
            sf.to_timestamp(sf.expr(f"date_add(tmp, {column_name})")),
        )
        .drop("tmp")
    )
    return dataframe


def process_timestamp_column(
    dataframe: DataFrame,
    column_name: str,
    date_format: Optional[str] = None,
) -> DataFrame:
    """
    Convert ``column_name`` column of numeric/string/timestamp type
    to TimestampType.
    Return original ``dataframe`` if the column has TimestampType.
    Treats numbers as unix timestamp, treats strings as
    a string representation of dates in ``date_format``.
    Date format is inferred by pyspark if not defined by ``date_format``.

    :param dataframe: spark dataframe
    :param column_name: name of ``dataframe`` column to convert
    :param date_format: datetime pattern passed to
        ``to_timestamp`` pyspark sql function
    :return: dataframe with updated column ``column_name``
    """
    if column_name not in dataframe.columns:
        raise ValueError(f"Column {column_name} not found")

    # no conversion needed
    if isinstance(dataframe.schema[column_name].dataType, st.TimestampType):
        return dataframe

    # unix timestamp
    if isinstance(dataframe.schema[column_name].dataType, st.NumericType):
        return dataframe.withColumn(
            column_name, sf.to_timestamp(sf.from_unixtime(sf.col(column_name)))
        )

    # datetime in string format
    dataframe = dataframe.withColumn(
        column_name,
        sf.to_timestamp(sf.col(column_name), format=date_format),
    )
    return dataframe


@sf.udf(returnType=VectorUDT())
def list_to_vector_udf(array: st.ArrayType) -> DenseVector:
    """
    convert spark array to vector

    :param array: spark Array to convert
    :return:  spark DenseVector
    """
    return Vectors.dense(array)


@sf.udf(returnType=st.FloatType())
def vector_squared_distance(first: DenseVector, second: DenseVector) -> float:
    """
    :param first: first vector
    :param second: second vector
    :returns: squared distance value
    """
    return float(first.squared_distance(second))


@sf.udf(returnType=st.FloatType())
def vector_euclidean_distance_similarity(
    first: DenseVector, second: DenseVector
) -> float:
    """
    :param first: first vector
    :param second: second vector
    :returns: 1/(1 + euclidean distance value)
    """
    return 1 / (1 + float(first.squared_distance(second)) ** 0.5)


@sf.udf(returnType=st.FloatType())
def cosine_similarity(first: DenseVector, second: DenseVector) -> float:
    """
    :param first: first vector
    :param second: second vector
    :returns: cosine similarity value
    """
    num = first.dot(second)
    denom = first.dot(first) ** 0.5 * second.dot(second) ** 0.5
    return float(num / denom)


def cache_temp_view(df: DataFrame, name: str) -> None:
    """
    Create Spark SQL temporary view with `name` and cache it
    """
    spark = State().session
    df.createOrReplaceTempView(name)
    spark.sql(f"cache table {name}")


def drop_temp_view(temp_view_name: str) -> None:
    """
    Uncache and drop Spark SQL temporary view
    """
    spark = State().session
    spark.catalog.dropTempView(temp_view_name)


def sample_top_k_recs(pairs: DataFrame, k: int, seed: int = None):
    """
    Sample k items for each user with probability proportional to the relevance score.

    Motivation: sometimes we have a pre-defined list of items for each user
    and could use `predict_pairs` method of RePlay models to score them.
    After that we could select top K most relevant items for each user
    with `replay.utils.get_top_k_recs` or sample them with
    probabilities proportional to their relevance score
    with `replay.utils.sample_top_k_recs` to get more diverse recommendations.

    :param pairs: spark dataframe with columns ``[user_idx, item_idx, relevance]``
    :param k: number of items for each user to return
    :param seed: random seed
    :return:  spark dataframe with columns ``[user_idx, item_idx, relevance]``
    """
    pairs = pairs.withColumn(
        "probability",
        sf.col("relevance")
        / sf.sum("relevance").over(Window.partitionBy("user_idx")),
    )

    def grouped_map(pandas_df: pd.DataFrame) -> pd.DataFrame:
        user_idx = pandas_df["user_idx"][0]

        if seed is not None:
            local_rng = default_rng(seed + user_idx)
        else:
            local_rng = default_rng()

        items_positions = local_rng.choice(
            np.arange(pandas_df.shape[0]),
            size=min(k, pandas_df.shape[0]),
            p=pandas_df["probability"].values,
            replace=False,
        )

        return pd.DataFrame(
            {
                "user_idx": k * [user_idx],
                "item_idx": pandas_df["item_idx"].values[items_positions],
                "relevance": pandas_df["relevance"].values[items_positions],
            }
        )

    recs = pairs.groupby("user_idx").applyInPandas(grouped_map, REC_SCHEMA)

    return recs


<<<<<<< HEAD
def assert_omp_single_thread():
    """
    Check that OMP_NUM_THREADS is set to 1 and warn if not.

    PyTorch uses multithreading for cpu math operations via OpenMP library. Sometimes this
    leads to failures when OpenMP multithreading is mixed with multiprocessing.
    """
    omp_num_threads = os.environ.get('OMP_NUM_THREADS', None)
    if omp_num_threads != '1':
        logging.getLogger("replay").warning(
            f'Environment variable "OMP_NUM_THREADS" is set to "{omp_num_threads}". '
            'Set it to 1 if the working process freezes.'
        )
=======
def filter_cold(
    df: Optional[DataFrame],
    warm_df: DataFrame,
    col_name: str,
) -> Tuple[int, Optional[DataFrame]]:
    """
    Filter out new user/item ids absent in `warm_df`.
    Return number of new users/items and filtered dataframe.

    :param df: spark dataframe with columns ``[`col_name`, ...]``
    :param warm_df: spark dataframe with column ``[`col_name`]``,
        containing ids of `warm` users/items
    :param col_name: name of a column
    :return:  filtered spark dataframe columns ``[`col_name`, ...]``
    """
    if df is None:
        return 0, df

    num_cold = (
        df.select(col_name)
        .distinct()
        .join(warm_df, on=col_name, how="anti")
        .count()
    )

    if num_cold == 0:
        return 0, df

    return num_cold, df.join(
        warm_df.select(col_name), on=col_name, how="inner"
    )


def get_unique_entities(
    df: Union[Iterable, DataFrame],
    column: str,
) -> DataFrame:
    """
    Get unique values from ``df`` and put them into dataframe with column ``column``.
    :param df: spark dataframe with ``column`` or python iterable
    :param column: name of a column
    :return:  spark dataframe with column ``[`column`]``
    """
    spark = State().session
    if isinstance(df, DataFrame):
        unique = df.select(column).distinct()
    elif isinstance(df, collections.abc.Iterable):
        unique = spark.createDataFrame(
            data=pd.DataFrame(pd.unique(list(df)), columns=[column])
        )
    else:
        raise ValueError(f"Wrong type {type(df)}")
    return unique


def return_recs(
    recs: DataFrame, recs_file_path: Optional[str] = None
) -> Optional[DataFrame]:
    """
    Save dataframe `recs` to `recs_file_path` if presents otherwise cache
    and materialize the dataframe.

    :param recs: dataframe with recommendations
    :param recs_file_path: absolute path to save recommendations as a parquet file.
    :return: cached and materialized dataframe `recs` if `recs_file_path` is provided otherwise None
    """
    if recs_file_path is None:
        output = recs.cache()
        output.count()
        return output

    recs.write.parquet(path=recs_file_path, mode="overwrite")
    return None
>>>>>>> 5d778f14
<|MERGE_RESOLUTION|>--- conflicted
+++ resolved
@@ -1,10 +1,6 @@
-<<<<<<< HEAD
 import logging
 import os
-from typing import Any, List, Optional, Set, Union
-=======
 from typing import Any, Iterable, List, Optional, Set, Tuple, Union
->>>>>>> 5d778f14
 
 import collections
 import numpy as np
@@ -780,21 +776,6 @@
     return recs
 
 
-<<<<<<< HEAD
-def assert_omp_single_thread():
-    """
-    Check that OMP_NUM_THREADS is set to 1 and warn if not.
-
-    PyTorch uses multithreading for cpu math operations via OpenMP library. Sometimes this
-    leads to failures when OpenMP multithreading is mixed with multiprocessing.
-    """
-    omp_num_threads = os.environ.get('OMP_NUM_THREADS', None)
-    if omp_num_threads != '1':
-        logging.getLogger("replay").warning(
-            f'Environment variable "OMP_NUM_THREADS" is set to "{omp_num_threads}". '
-            'Set it to 1 if the working process freezes.'
-        )
-=======
 def filter_cold(
     df: Optional[DataFrame],
     warm_df: DataFrame,
@@ -868,4 +849,18 @@
 
     recs.write.parquet(path=recs_file_path, mode="overwrite")
     return None
->>>>>>> 5d778f14
+
+
+def assert_omp_single_thread():
+    """
+    Check that OMP_NUM_THREADS is set to 1 and warn if not.
+
+    PyTorch uses multithreading for cpu math operations via OpenMP library. Sometimes this
+    leads to failures when OpenMP multithreading is mixed with multiprocessing.
+    """
+    omp_num_threads = os.environ.get('OMP_NUM_THREADS', None)
+    if omp_num_threads != '1':
+        logging.getLogger("replay").warning(
+            f'Environment variable "OMP_NUM_THREADS" is set to "{omp_num_threads}". '
+            'Set it to 1 if the working process freezes.'
+        )