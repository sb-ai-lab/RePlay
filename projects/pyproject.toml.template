--- conflicted
+++ resolved
@@ -49,11 +49,7 @@
 python = ">=3.9, <3.12"
 numpy = ">=1.20.0, <2"
 pandas = ">=1.3.5, <=2.3.2"
-<<<<<<< HEAD
 polars = "<2.0"
-=======
-polars = "^1.3.2"
->>>>>>> 7221ca5f
 optuna = "^4.4.0"
 scipy = "^1.13.1"
 psutil = "<=7.0.0"
@@ -61,19 +57,12 @@
 pyarrow = ">=12.0.1"
 openvino = {version = "^2025.2.0", optional = true}
 onnx = {version = "^1.16.2", optional = true}
-<<<<<<< HEAD
 torch = {version = ">=1.8, <=2.8.0", optional = true}
-=======
->>>>>>> 7221ca5f
 {% if project == "default" %}
 pyspark = [
     {version = ">=3.4,<3.6", python = ">=3.11,<3.12", optional = true},
     {version = ">=3.0,<3.6", python = ">=3.9,<3.11", optional = true},
 ]
-<<<<<<< HEAD
-=======
-torch = {version = ">=1.8, <=2.8.0", optional = true}
->>>>>>> 7221ca5f
 lightning = {version = ">=2.0.2, <=2.5.2", optional = true}
 pytorch-optimizer = {version = "^3.8.0", optional = true}
 {% endif %}
