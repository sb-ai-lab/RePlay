### JupyterNotebooks template
# gitignore template for Jupyter Notebooks
# website: http://jupyter.org/

.ipynb_checkpoints
*/.ipynb_checkpoints/*

### Python template
# Byte-compiled / optimized / DLL files
__pycache__/
*.py[cod]
*$py.class

# C extensions
*.so

# Distribution / packaging
.Python
build/
bin/
etc/
share/
develop-eggs/
dist/
downloads/
eggs/
.eggs/
lib/
lib64
parts/
sdist/
src/*
var/
wheels/
pip-wheel-metadata/
share/python-wheels/
*.egg-info/
.installed.cfg
*.egg
MANIFEST

# PyInstaller
#  Usually these files are written by a python script from a template
#  before PyInstaller builds the exe, so as to inject date/other infos into it.
*.manifest
*.spec

# Installer logs
pip-log.txt
pip-delete-this-directory.txt

# Unit test / coverage reports
htmlcov/
.tox/
.nox/
.coverage*
.cache
nosetests.xml
coverage.xml
*.cover
.hypothesis/
.pytest_cache/

# Translations
*.mo
*.pot

# Django stuff:
*.log
local_settings.py
db.sqlite3
db.sqlite3-journal

# Flask stuff:
instance/
.webassets-cache

# Scrapy stuff:
.scrapy

# Sphinx documentation
docs/_build/

# PyBuilder
target/

# Jupyter Notebook

# IPython
profile_default/
ipython_config.py

# pyenv
.python-version

# pipenv
#   According to pypa/pipenv#598, it is recommended to include Pipfile.lock in version control.
#   However, in case of collaboration, if having platform-specific dependencies or dependencies
#   having no cross-platform support, pipenv may install dependencies that don't work, or not
#   install all needed dependencies.
#Pipfile.lock

# celery beat schedule file
celerybeat-schedule

# SageMath parsed files
*.sage.py

# Environments
.env
.venv
.e*/
env/
venv/
ENV/
env.bak/
venv.bak/

# Spyder project settings
.spyderproject
.spyproject

# Rope project settings
.ropeproject

# mkdocs documentation
/site

# mypy
.mypy_cache/
.dmypy.json
dmypy.json

# Pyre type checker
.pyre/

### IntelliJ project files
.idea
*.iml
out
gen

### User ignores
data/
pyvenv.cfg
*~
tmp/
docs/_build/
*.DS_Store
*/catboost_info
<<<<<<< HEAD
.vscode

### d3rlpy logs
d3rlpy_logs/
=======

# Spark files
metastore_db/

.vscode

# VSCode scala exstention files
.metals
.bloop
.bsp

# meld
*.orig

# supplementary files
rsync-repo.sh
requirements.txt
airflow.yaml

# temporary
experiments/tests
>>>>>>> b29001b2
<|MERGE_RESOLUTION|>--- conflicted
+++ resolved
@@ -148,12 +148,6 @@
 docs/_build/
 *.DS_Store
 */catboost_info
-<<<<<<< HEAD
-.vscode
-
-### d3rlpy logs
-d3rlpy_logs/
-=======
 
 # Spark files
 metastore_db/
@@ -175,4 +169,6 @@
 
 # temporary
 experiments/tests
->>>>>>> b29001b2
+
+### d3rlpy logs
+d3rlpy_logs/