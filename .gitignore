--- conflicted
+++ resolved
@@ -148,10 +148,8 @@
 docs/_build/
 *.DS_Store
 */catboost_info
-<<<<<<< HEAD
 
 # Spark files
 metastore_db/
-=======
-.vscode
->>>>>>> 17b19c79
+
+.vscode