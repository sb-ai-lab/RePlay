--- conflicted
+++ resolved
@@ -148,10 +148,7 @@
 docs/_build/
 *.DS_Store
 */catboost_info
-<<<<<<< HEAD
+.vscode
 
 ### d3rlpy logs
-d3rlpy_logs/
-=======
-.vscode
->>>>>>> 85e99b16
+d3rlpy_logs/