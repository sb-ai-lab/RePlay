--- conflicted
+++ resolved
@@ -28,14 +28,11 @@
 @pytest.mark.parametrize(
     "callback_class",
     [
-        pytest.param(TorchPredictionCallback, marks=pytest.mark.torch),
-        pytest.param(PandasPredictionCallback, marks=pytest.mark.torch),
-        pytest.param(PolarsPredictionCallback, marks=pytest.mark.torch),
-        pytest.param(SparkPredictionCallback, marks=[pytest.mark.torch, pytest.mark.spark]),
-    ],
-)
-<<<<<<< HEAD
-def test_torch_prediction_callback_fast_forward(item_user_sequential_dataset, train_bert_loader, is_postprocessor):
+        (False),
+        (True),
+    ],
+)
+def test_torch_prediction_callback_fast_forward(item_user_sequential_dataset, train_loader, is_postprocessor):
     pred = Bert4RecPredictionDataset(item_user_sequential_dataset, max_sequence_length=5)
     pred_loader = torch.utils.data.DataLoader(pred)
 
@@ -50,7 +47,7 @@
         max_seq_len=5,
         hidden_size=64,
     )
-    trainer.fit(model, train_bert_loader)
+    trainer.fit(model, train_loader)
     predicted = trainer.predict(model, pred_loader)
 
     assert len(predicted) == len(pred)
@@ -62,8 +59,6 @@
 
 
 @pytest.mark.torch
-=======
->>>>>>> fe6ba77a
 @pytest.mark.parametrize(
     "is_postprocessor",
     [
@@ -71,8 +66,7 @@
         (True),
     ],
 )
-<<<<<<< HEAD
-def test_pandas_prediction_callback_fast_forward(item_user_sequential_dataset, train_bert_loader, is_postprocessor):
+def test_pandas_prediction_callback_fast_forward(item_user_sequential_dataset, train_loader, is_postprocessor):
     pred = Bert4RecPredictionDataset(item_user_sequential_dataset, max_sequence_length=5)
     pred_loader = torch.utils.data.DataLoader(pred)
 
@@ -89,7 +83,7 @@
         max_seq_len=5,
         hidden_size=64,
     )
-    trainer.fit(model, train_bert_loader)
+    trainer.fit(model, train_loader)
     predicted = trainer.predict(model, pred_loader)
 
     assert len(predicted) == len(pred)
@@ -98,13 +92,14 @@
 
 
 @pytest.mark.torch
-=======
->>>>>>> fe6ba77a
-@pytest.mark.parametrize(
-    "candidates", [torch.LongTensor([0]), torch.LongTensor([1, 2]), torch.LongTensor([1, 2, 3, 4]), None]
-)
-<<<<<<< HEAD
-def test_polars_prediction_callback_fast_forward(item_user_sequential_dataset, train_bert_loader, is_postprocessor):
+@pytest.mark.parametrize(
+    "is_postprocessor",
+    [
+        (False),
+        (True),
+    ],
+)
+def test_polars_prediction_callback_fast_forward(item_user_sequential_dataset, train_loader, is_postprocessor):
     pred = Bert4RecPredictionDataset(item_user_sequential_dataset, max_sequence_length=5)
     pred_loader = torch.utils.data.DataLoader(pred)
 
@@ -121,7 +116,7 @@
         max_seq_len=5,
         hidden_size=64,
     )
-    trainer.fit(model, train_bert_loader)
+    trainer.fit(model, train_loader)
     predicted = trainer.predict(model, pred_loader)
 
     assert len(predicted) == len(pred)
@@ -131,8 +126,6 @@
 
 @pytest.mark.torch
 @pytest.mark.spark
-=======
->>>>>>> fe6ba77a
 @pytest.mark.parametrize(
     "model, dataset, train_dataloader",
     [
@@ -140,23 +133,8 @@
         (SasRec, SasRecPredictionDataset, "train_sasrec_loader"),
     ],
 )
-<<<<<<< HEAD
-def test_spark_prediction_callback_fast_forward(item_user_sequential_dataset, train_bert_loader, is_postprocessor):
-    pred = Bert4RecPredictionDataset(item_user_sequential_dataset, max_sequence_length=5)
-=======
-def test_prediction_callbacks_fast_forward(
-    item_user_sequential_dataset,
-    callback_class,
-    is_postprocessor,
-    candidates,
-    model,
-    dataset,
-    train_dataloader,
-    request,
-):
-    cardinality = item_user_sequential_dataset.schema["item_id"].cardinality
-    pred = dataset(item_user_sequential_dataset, max_sequence_length=5)
->>>>>>> fe6ba77a
+def test_spark_prediction_callback_fast_forward(item_user_sequential_dataset, train_loader, is_postprocessor):
+    pred = Bert4RecPredictionDataset(item_user_sequential_dataset, max_sequence_length=5)
     pred_loader = torch.utils.data.DataLoader(pred)
 
     kwargs = {
@@ -178,19 +156,7 @@
         max_seq_len=5,
         hidden_size=64,
     )
-<<<<<<< HEAD
-    trainer.fit(model, train_bert_loader)
-=======
-    trainer.fit(model, request.getfixturevalue(train_dataloader))
-    if candidates is not None:
-        if isinstance(model, SasRec):
-            model.candidates_to_score = candidates
-        else:
-            # TODO: remove with bert4rec implementation
-            with pytest.raises(NotImplementedError):
-                model.candidates_to_score = candidates
-            return
->>>>>>> fe6ba77a
+    trainer.fit(model, train_loader)
     predicted = trainer.predict(model, pred_loader)
 
     assert len(predicted) == len(pred)
@@ -223,32 +189,7 @@
         (["coverage"], None),
     ],
 )
-<<<<<<< HEAD
-def test_validation_callbacks(item_user_sequential_dataset, train_bert_loader, val_bert_loader, metrics, postprocessor):
-=======
-@pytest.mark.parametrize(
-    "candidates", [torch.LongTensor([0]), torch.LongTensor([1, 2]), torch.LongTensor([1, 2, 3, 4]), None]
-)
-@pytest.mark.parametrize(
-    "model, dataset, train_dataloader, val_dataloader",
-    [
-        (Bert4Rec, Bert4RecPredictionDataset, "train_bert_loader", "val_bert_loader"),
-        (SasRec, SasRecPredictionDataset, "train_sasrec_loader", "val_sasrec_loader"),
-    ],
-)
-def test_validation_callbacks(
-    item_user_sequential_dataset,
-    metrics,
-    postprocessor,
-    candidates,
-    model,
-    dataset,
-    train_dataloader,
-    val_dataloader,
-    request,
-):
-    cardinality = item_user_sequential_dataset.schema["item_id"].cardinality
->>>>>>> fe6ba77a
+def test_validation_callbacks(item_user_sequential_dataset, train_loader, val_loader, metrics, postprocessor):
     callback = ValidationMetricsCallback(
         metrics=metrics,
         ks=[1],
@@ -264,22 +205,9 @@
         loss_type="BCE",
         loss_sample_count=6,
     )
-<<<<<<< HEAD
-    trainer.fit(model, train_bert_loader, val_bert_loader)
-
-    pred = Bert4RecPredictionDataset(item_user_sequential_dataset, max_sequence_length=5)
-=======
-    trainer.fit(model, request.getfixturevalue(train_dataloader), request.getfixturevalue(val_dataloader))
-    if candidates is not None:
-        if isinstance(model, SasRec):
-            model.candidates_to_score = candidates
-        else:
-            with pytest.raises(NotImplementedError):
-                model.candidates_to_score = candidates
-            return
-
-    pred = dataset(item_user_sequential_dataset, max_sequence_length=5)
->>>>>>> fe6ba77a
+    trainer.fit(model, train_loader, val_loader)
+
+    pred = Bert4RecPredictionDataset(item_user_sequential_dataset, max_sequence_length=5)
     pred_loader = torch.utils.data.DataLoader(pred)
     predicted = trainer.predict(model, pred_loader)
 
@@ -311,11 +239,8 @@
 )
 def test_validation_callbacks_multiple_dataloaders(
     item_user_sequential_dataset,
-<<<<<<< HEAD
-    train_bert_loader,
-    val_bert_loader,
-=======
->>>>>>> fe6ba77a
+    train_loader,
+    val_loader,
     metrics,
     postprocessor,
     candidates,
@@ -341,13 +266,7 @@
         loss_type="BCE",
         loss_sample_count=6,
     )
-<<<<<<< HEAD
-    trainer.fit(model, train_bert_loader, [val_bert_loader, val_bert_loader])
-
-    pred = Bert4RecPredictionDataset(item_user_sequential_dataset, max_sequence_length=5)
-=======
-    val_loader = request.getfixturevalue(val_dataloader)
-    trainer.fit(model, request.getfixturevalue(train_dataloader), [val_loader, val_loader])
+    trainer.fit(model, train_loader, [val_loader, val_loader])
 
     if candidates is not None:
         if isinstance(model, SasRec):
@@ -358,7 +277,6 @@
             return
 
     pred = dataset(item_user_sequential_dataset, max_sequence_length=5)
->>>>>>> fe6ba77a
     pred_loader = torch.utils.data.DataLoader(pred)
     predicted = trainer.predict(model, pred_loader)
 
