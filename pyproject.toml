[tool.poetry]
name = "replay-rec"
version = "0.10.0"
license = "Apache-2.0"
description = "RecSys Library"
authors = ["AI Lab",
           "Alexey Vasilev",
           "Anna Volodkevich",
           "Alexey Grishanov",
           "Yan-Martin Tamm",
           "Boris Shminke",
           "Alexander Sidorenko",
           "Roza Aysina"]
readme = "README.md"
homepage = "https://sb-ai-lab.github.io/RePlay/"
repository = "https://github.com/sb-ai-lab/RePlay"
classifiers = [
    "Operating System :: OS Independent",
    "Intended Audience :: Science/Research",
    "Development Status :: 4 - Beta",
    "Environment :: Console",
    "Intended Audience :: Developers",
    "Intended Audience :: Science/Research",
    "Natural Language :: English",
    "Topic :: Scientific/Engineering :: Artificial Intelligence",
]
packages = [
    { include = "replay" }
]

[tool.poetry.dependencies]
python = ">=3.7, <3.10"
poetry-core = "1.6.0"
lightfm = "*"
lightautoml = ">=0.3.1, <0.3.7"
numpy = ">=1.20.0"
optuna = "*"
pandas = "*"
psutil = "*"
pyspark = ">=3.0, < 3.2"
scipy = "*"
scikit-learn = "*"
torch = "*"
numba = ">=0.50"
llvmlite = ">=0.32.1"
seaborn = "*"
pyarrow = "*"
implicit = ">=0.5"
pytorch-ranger = "^0.1.1"
d3rlpy = "*"
# required by d3rlpy
gym = "0.17.2"
nmslib = "*"
hnswlib = "*"
<<<<<<< HEAD
=======
cached-property = "*"
>>>>>>> af0c492c

[tool.poetry.dev-dependencies]
# dev only
# visualization
jupyter = "*"
jupyterlab = "*"
matplotlib = "*"
# testing
pytest = "5.4.3"
pytest-cov = "2.9.0"
parameterized = "0.7.4"
statsmodels = "*"
# style
flake8 = "*"
black = "*"
pre-commit = "*"
pylint = "*"
# docs
Sphinx = "*"
sphinx-rtd-theme = "*"
sphinx-autodoc-typehints = "*"
docutils = "=0.16"
myst-parser = "*"
ghp-import = "*"
# emacs dependencies
rope = "*"
virtualenv = "*"
# stubs
data-science-types = "*"
pyspark-stubs = "*"

[tool.black]
line-length = 79

[build-system]
requires = ["poetry-core>=1.0.0"]
build-backend = "poetry.core.masonry.api"<|MERGE_RESOLUTION|>--- conflicted
+++ resolved
@@ -52,10 +52,7 @@
 gym = "0.17.2"
 nmslib = "*"
 hnswlib = "*"
-<<<<<<< HEAD
-=======
 cached-property = "*"
->>>>>>> af0c492c
 
 [tool.poetry.dev-dependencies]
 # dev only
