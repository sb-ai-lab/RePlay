--- conflicted
+++ resolved
@@ -44,11 +44,7 @@
 llvmlite = ">=0.32.1"
 seaborn = "*"
 pyarrow = "*"
-<<<<<<< HEAD
-implicit = ">0.5"
-=======
 implicit = ">=0.5"
->>>>>>> 05f32151
 
 [tool.poetry.dev-dependencies]
 # dev only
