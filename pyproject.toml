--- conflicted
+++ resolved
@@ -47,15 +47,12 @@
 pyarrow = "*"
 implicit = ">=0.5"
 pytorch-ranger = "^0.1.1"
-<<<<<<< HEAD
+d3rlpy = "*"
+# required by d3rlpy
+gym = "0.17.2"
 nmslib = "*"
 hnswlib = "*"
 cached-property = "*"
-=======
-d3rlpy = "*"
-# required by d3rlpy
-gym = "0.17.2"
->>>>>>> 7c01530e
 
 [tool.poetry.dev-dependencies]
 # dev only
