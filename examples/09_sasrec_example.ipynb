{
 "cells": [
  {
   "attachments": {},
   "cell_type": "markdown",
   "metadata": {},
   "source": [
    "# Example of the SASRec training and inference stages\n",
    "Note that all the given examples can be run without using PySpark, using only Pandas"
   ]
  },
  {
   "cell_type": "code",
   "execution_count": 1,
   "metadata": {},
   "outputs": [],
   "source": [
    "import lightning as L\n",
    "from lightning.pytorch.loggers import CSVLogger\n",
    "from lightning.pytorch.callbacks import ModelCheckpoint\n",
    "from torch.utils.data import DataLoader\n",
    "import torch\n",
    "\n",
    "from replay.metrics import OfflineMetrics, Recall, Precision, MAP, NDCG, HitRate, MRR\n",
    "from replay.metrics.torch_metrics_builder import metrics_to_df\n",
    "from replay.splitters import LastNSplitter\n",
    "from replay.data import (\n",
    "    FeatureHint,\n",
    "    FeatureInfo,\n",
    "    FeatureSchema,\n",
    "    FeatureSource,\n",
    "    FeatureType,\n",
    "    Dataset,\n",
    ")\n",
    "from replay.models.nn.optimizer_utils import FatOptimizerFactory\n",
    "from replay.models.nn.sequential.callbacks import (\n",
    "    ValidationMetricsCallback,\n",
    "    SparkPredictionCallback,\n",
    "    PandasPredictionCallback,\n",
    "    TorchPredictionCallback,\n",
    "    QueryEmbeddingsPredictionCallback,\n",
    ")\n",
    "from replay.models.nn.sequential.postprocessors import RemoveSeenItems\n",
    "from replay.data.nn import SequenceTokenizer, SequentialDataset, TensorFeatureSource, TensorSchema, TensorFeatureInfo\n",
    "from replay.models.nn.sequential import SasRec\n",
    "from replay.models.nn.sequential.sasrec import (\n",
    "    SasRecPredictionDataset,\n",
    "    SasRecTrainingDataset,\n",
    "    SasRecValidationDataset,\n",
    "    SasRecPredictionBatch,\n",
    "    SasRecModel,\n",
    ")\n",
<<<<<<< HEAD
    "from replay.models.nn.sequential.compiled import SasRecCompiled\n",
    "\n",
=======
>>>>>>> 4b5960bf
    "import pandas as pd"
   ]
  },
  {
   "attachments": {},
   "cell_type": "markdown",
   "metadata": {},
   "source": [
    "## Prepare data\n",
    "### Load raw movielens-1M interactions, item features and user features.\n",
    "In the current implementation, the SASRec does not take into account the features of items or users. They are only used to get a complete list of users and items."
   ]
  },
  {
   "cell_type": "code",
   "execution_count": null,
   "metadata": {},
   "outputs": [],
   "source": [
    "!pip install rs-datasets"
   ]
  },
  {
   "cell_type": "code",
   "execution_count": 2,
   "metadata": {},
   "outputs": [
    {
     "data": {
      "text/html": [
       "<style type='text/css'>\n",
       ".datatable table.frame { margin-bottom: 0; }\n",
       ".datatable table.frame thead { border-bottom: none; }\n",
       ".datatable table.frame tr.coltypes td {  color: #FFFFFF;  line-height: 6px;  padding: 0 0.5em;}\n",
       ".datatable .bool    { background: #DDDD99; }\n",
       ".datatable .object  { background: #565656; }\n",
       ".datatable .int     { background: #5D9E5D; }\n",
       ".datatable .float   { background: #4040CC; }\n",
       ".datatable .str     { background: #CC4040; }\n",
       ".datatable .time    { background: #40CC40; }\n",
       ".datatable .row_index {  background: var(--jp-border-color3);  border-right: 1px solid var(--jp-border-color0);  color: var(--jp-ui-font-color3);  font-size: 9px;}\n",
       ".datatable .frame tbody td { text-align: left; }\n",
       ".datatable .frame tr.coltypes .row_index {  background: var(--jp-border-color0);}\n",
       ".datatable th:nth-child(2) { padding-left: 12px; }\n",
       ".datatable .hellipsis {  color: var(--jp-cell-editor-border-color);}\n",
       ".datatable .vellipsis {  background: var(--jp-layout-color0);  color: var(--jp-cell-editor-border-color);}\n",
       ".datatable .na {  color: var(--jp-cell-editor-border-color);  font-size: 80%;}\n",
       ".datatable .sp {  opacity: 0.25;}\n",
       ".datatable .footer { font-size: 9px; }\n",
       ".datatable .frame_dimensions {  background: var(--jp-border-color3);  border-top: 1px solid var(--jp-border-color0);  color: var(--jp-ui-font-color3);  display: inline-block;  opacity: 0.6;  padding: 1px 10px 1px 5px;}\n",
       "</style>\n"
      ],
      "text/plain": [
       "<IPython.core.display.HTML object>"
      ]
     },
     "metadata": {},
     "output_type": "display_data"
    }
   ],
   "source": [
    "from rs_datasets import MovieLens"
   ]
  },
  {
   "cell_type": "code",
   "execution_count": 3,
   "metadata": {},
   "outputs": [],
   "source": [
    "movielens = MovieLens(\"1m\")\n",
    "interactions = movielens.ratings\n",
    "user_features = movielens.users\n",
    "item_features = movielens.items"
   ]
  },
  {
   "cell_type": "code",
   "execution_count": 4,
   "metadata": {},
   "outputs": [
    {
     "data": {
      "text/html": [
       "<div>\n",
       "<style scoped>\n",
       "    .dataframe tbody tr th:only-of-type {\n",
       "        vertical-align: middle;\n",
       "    }\n",
       "\n",
       "    .dataframe tbody tr th {\n",
       "        vertical-align: top;\n",
       "    }\n",
       "\n",
       "    .dataframe thead th {\n",
       "        text-align: right;\n",
       "    }\n",
       "</style>\n",
       "<table border=\"1\" class=\"dataframe\">\n",
       "  <thead>\n",
       "    <tr style=\"text-align: right;\">\n",
       "      <th></th>\n",
       "      <th>user_id</th>\n",
       "      <th>item_id</th>\n",
       "      <th>rating</th>\n",
       "      <th>timestamp</th>\n",
       "    </tr>\n",
       "  </thead>\n",
       "  <tbody>\n",
       "    <tr>\n",
       "      <th>0</th>\n",
       "      <td>1</td>\n",
       "      <td>1193</td>\n",
       "      <td>5</td>\n",
       "      <td>978300760</td>\n",
       "    </tr>\n",
       "    <tr>\n",
       "      <th>1</th>\n",
       "      <td>1</td>\n",
       "      <td>661</td>\n",
       "      <td>3</td>\n",
       "      <td>978302109</td>\n",
       "    </tr>\n",
       "    <tr>\n",
       "      <th>2</th>\n",
       "      <td>1</td>\n",
       "      <td>914</td>\n",
       "      <td>3</td>\n",
       "      <td>978301968</td>\n",
       "    </tr>\n",
       "    <tr>\n",
       "      <th>3</th>\n",
       "      <td>1</td>\n",
       "      <td>3408</td>\n",
       "      <td>4</td>\n",
       "      <td>978300275</td>\n",
       "    </tr>\n",
       "    <tr>\n",
       "      <th>4</th>\n",
       "      <td>1</td>\n",
       "      <td>2355</td>\n",
       "      <td>5</td>\n",
       "      <td>978824291</td>\n",
       "    </tr>\n",
       "  </tbody>\n",
       "</table>\n",
       "</div>"
      ],
      "text/plain": [
       "   user_id  item_id  rating  timestamp\n",
       "0        1     1193       5  978300760\n",
       "1        1      661       3  978302109\n",
       "2        1      914       3  978301968\n",
       "3        1     3408       4  978300275\n",
       "4        1     2355       5  978824291"
      ]
     },
     "execution_count": 4,
     "metadata": {},
     "output_type": "execute_result"
    }
   ],
   "source": [
    "interactions.head()"
   ]
  },
  {
   "cell_type": "code",
   "execution_count": 5,
   "metadata": {},
   "outputs": [
    {
     "data": {
      "text/html": [
       "<div>\n",
       "<style scoped>\n",
       "    .dataframe tbody tr th:only-of-type {\n",
       "        vertical-align: middle;\n",
       "    }\n",
       "\n",
       "    .dataframe tbody tr th {\n",
       "        vertical-align: top;\n",
       "    }\n",
       "\n",
       "    .dataframe thead th {\n",
       "        text-align: right;\n",
       "    }\n",
       "</style>\n",
       "<table border=\"1\" class=\"dataframe\">\n",
       "  <thead>\n",
       "    <tr style=\"text-align: right;\">\n",
       "      <th></th>\n",
       "      <th>user_id</th>\n",
       "      <th>gender</th>\n",
       "      <th>age</th>\n",
       "      <th>occupation</th>\n",
       "      <th>zip_code</th>\n",
       "    </tr>\n",
       "  </thead>\n",
       "  <tbody>\n",
       "    <tr>\n",
       "      <th>0</th>\n",
       "      <td>1</td>\n",
       "      <td>F</td>\n",
       "      <td>1</td>\n",
       "      <td>10</td>\n",
       "      <td>48067</td>\n",
       "    </tr>\n",
       "    <tr>\n",
       "      <th>1</th>\n",
       "      <td>2</td>\n",
       "      <td>M</td>\n",
       "      <td>56</td>\n",
       "      <td>16</td>\n",
       "      <td>70072</td>\n",
       "    </tr>\n",
       "    <tr>\n",
       "      <th>2</th>\n",
       "      <td>3</td>\n",
       "      <td>M</td>\n",
       "      <td>25</td>\n",
       "      <td>15</td>\n",
       "      <td>55117</td>\n",
       "    </tr>\n",
       "    <tr>\n",
       "      <th>3</th>\n",
       "      <td>4</td>\n",
       "      <td>M</td>\n",
       "      <td>45</td>\n",
       "      <td>7</td>\n",
       "      <td>02460</td>\n",
       "    </tr>\n",
       "    <tr>\n",
       "      <th>4</th>\n",
       "      <td>5</td>\n",
       "      <td>M</td>\n",
       "      <td>25</td>\n",
       "      <td>20</td>\n",
       "      <td>55455</td>\n",
       "    </tr>\n",
       "  </tbody>\n",
       "</table>\n",
       "</div>"
      ],
      "text/plain": [
       "   user_id gender  age  occupation zip_code\n",
       "0        1      F    1          10    48067\n",
       "1        2      M   56          16    70072\n",
       "2        3      M   25          15    55117\n",
       "3        4      M   45           7    02460\n",
       "4        5      M   25          20    55455"
      ]
     },
     "execution_count": 5,
     "metadata": {},
     "output_type": "execute_result"
    }
   ],
   "source": [
    "user_features.head()"
   ]
  },
  {
   "cell_type": "code",
   "execution_count": 6,
   "metadata": {},
   "outputs": [
    {
     "data": {
      "text/html": [
       "<div>\n",
       "<style scoped>\n",
       "    .dataframe tbody tr th:only-of-type {\n",
       "        vertical-align: middle;\n",
       "    }\n",
       "\n",
       "    .dataframe tbody tr th {\n",
       "        vertical-align: top;\n",
       "    }\n",
       "\n",
       "    .dataframe thead th {\n",
       "        text-align: right;\n",
       "    }\n",
       "</style>\n",
       "<table border=\"1\" class=\"dataframe\">\n",
       "  <thead>\n",
       "    <tr style=\"text-align: right;\">\n",
       "      <th></th>\n",
       "      <th>item_id</th>\n",
       "      <th>title</th>\n",
       "      <th>genres</th>\n",
       "    </tr>\n",
       "  </thead>\n",
       "  <tbody>\n",
       "    <tr>\n",
       "      <th>0</th>\n",
       "      <td>1</td>\n",
       "      <td>Toy Story (1995)</td>\n",
       "      <td>Animation|Children's|Comedy</td>\n",
       "    </tr>\n",
       "    <tr>\n",
       "      <th>1</th>\n",
       "      <td>2</td>\n",
       "      <td>Jumanji (1995)</td>\n",
       "      <td>Adventure|Children's|Fantasy</td>\n",
       "    </tr>\n",
       "    <tr>\n",
       "      <th>2</th>\n",
       "      <td>3</td>\n",
       "      <td>Grumpier Old Men (1995)</td>\n",
       "      <td>Comedy|Romance</td>\n",
       "    </tr>\n",
       "    <tr>\n",
       "      <th>3</th>\n",
       "      <td>4</td>\n",
       "      <td>Waiting to Exhale (1995)</td>\n",
       "      <td>Comedy|Drama</td>\n",
       "    </tr>\n",
       "    <tr>\n",
       "      <th>4</th>\n",
       "      <td>5</td>\n",
       "      <td>Father of the Bride Part II (1995)</td>\n",
       "      <td>Comedy</td>\n",
       "    </tr>\n",
       "  </tbody>\n",
       "</table>\n",
       "</div>"
      ],
      "text/plain": [
       "   item_id                               title                        genres\n",
       "0        1                    Toy Story (1995)   Animation|Children's|Comedy\n",
       "1        2                      Jumanji (1995)  Adventure|Children's|Fantasy\n",
       "2        3             Grumpier Old Men (1995)                Comedy|Romance\n",
       "3        4            Waiting to Exhale (1995)                  Comedy|Drama\n",
       "4        5  Father of the Bride Part II (1995)                        Comedy"
      ]
     },
     "execution_count": 6,
     "metadata": {},
     "output_type": "execute_result"
    }
   ],
   "source": [
    "item_features.head()"
   ]
  },
  {
   "attachments": {},
   "cell_type": "markdown",
   "metadata": {},
   "source": [
    "Removing duplicates in the timestamp column without changing the original items order where timestamp is the same"
   ]
  },
  {
   "cell_type": "code",
   "execution_count": 7,
   "metadata": {},
   "outputs": [
    {
     "data": {
      "text/html": [
       "<div>\n",
       "<style scoped>\n",
       "    .dataframe tbody tr th:only-of-type {\n",
       "        vertical-align: middle;\n",
       "    }\n",
       "\n",
       "    .dataframe tbody tr th {\n",
       "        vertical-align: top;\n",
       "    }\n",
       "\n",
       "    .dataframe thead th {\n",
       "        text-align: right;\n",
       "    }\n",
       "</style>\n",
       "<table border=\"1\" class=\"dataframe\">\n",
       "  <thead>\n",
       "    <tr style=\"text-align: right;\">\n",
       "      <th></th>\n",
       "      <th>user_id</th>\n",
       "      <th>item_id</th>\n",
       "      <th>rating</th>\n",
       "      <th>timestamp</th>\n",
       "    </tr>\n",
       "  </thead>\n",
       "  <tbody>\n",
       "    <tr>\n",
       "      <th>1000138</th>\n",
       "      <td>6040</td>\n",
       "      <td>858</td>\n",
       "      <td>4</td>\n",
       "      <td>0</td>\n",
       "    </tr>\n",
       "    <tr>\n",
       "      <th>1000153</th>\n",
       "      <td>6040</td>\n",
       "      <td>2384</td>\n",
       "      <td>4</td>\n",
       "      <td>1</td>\n",
       "    </tr>\n",
       "    <tr>\n",
       "      <th>999873</th>\n",
       "      <td>6040</td>\n",
       "      <td>593</td>\n",
       "      <td>5</td>\n",
       "      <td>2</td>\n",
       "    </tr>\n",
       "    <tr>\n",
       "      <th>1000007</th>\n",
       "      <td>6040</td>\n",
       "      <td>1961</td>\n",
       "      <td>4</td>\n",
       "      <td>3</td>\n",
       "    </tr>\n",
       "    <tr>\n",
       "      <th>1000192</th>\n",
       "      <td>6040</td>\n",
       "      <td>2019</td>\n",
       "      <td>5</td>\n",
       "      <td>4</td>\n",
       "    </tr>\n",
       "    <tr>\n",
       "      <th>...</th>\n",
       "      <td>...</td>\n",
       "      <td>...</td>\n",
       "      <td>...</td>\n",
       "      <td>...</td>\n",
       "    </tr>\n",
       "    <tr>\n",
       "      <th>825793</th>\n",
       "      <td>4958</td>\n",
       "      <td>2399</td>\n",
       "      <td>1</td>\n",
       "      <td>446</td>\n",
       "    </tr>\n",
       "    <tr>\n",
       "      <th>825438</th>\n",
       "      <td>4958</td>\n",
       "      <td>1407</td>\n",
       "      <td>5</td>\n",
       "      <td>447</td>\n",
       "    </tr>\n",
       "    <tr>\n",
       "      <th>825724</th>\n",
       "      <td>4958</td>\n",
       "      <td>3264</td>\n",
       "      <td>4</td>\n",
       "      <td>448</td>\n",
       "    </tr>\n",
       "    <tr>\n",
       "      <th>825731</th>\n",
       "      <td>4958</td>\n",
       "      <td>2634</td>\n",
       "      <td>3</td>\n",
       "      <td>449</td>\n",
       "    </tr>\n",
       "    <tr>\n",
       "      <th>825603</th>\n",
       "      <td>4958</td>\n",
       "      <td>1924</td>\n",
       "      <td>4</td>\n",
       "      <td>450</td>\n",
       "    </tr>\n",
       "  </tbody>\n",
       "</table>\n",
       "<p>1000209 rows × 4 columns</p>\n",
       "</div>"
      ],
      "text/plain": [
       "         user_id  item_id  rating  timestamp\n",
       "1000138     6040      858       4          0\n",
       "1000153     6040     2384       4          1\n",
       "999873      6040      593       5          2\n",
       "1000007     6040     1961       4          3\n",
       "1000192     6040     2019       5          4\n",
       "...          ...      ...     ...        ...\n",
       "825793      4958     2399       1        446\n",
       "825438      4958     1407       5        447\n",
       "825724      4958     3264       4        448\n",
       "825731      4958     2634       3        449\n",
       "825603      4958     1924       4        450\n",
       "\n",
       "[1000209 rows x 4 columns]"
      ]
     },
     "execution_count": 7,
     "metadata": {},
     "output_type": "execute_result"
    }
   ],
   "source": [
    "interactions[\"timestamp\"] = interactions[\"timestamp\"].astype(\"int64\")\n",
    "interactions = interactions.sort_values(by=\"timestamp\")\n",
    "interactions[\"timestamp\"] = interactions.groupby(\"user_id\").cumcount()\n",
    "interactions"
   ]
  },
  {
   "attachments": {},
   "cell_type": "markdown",
   "metadata": {},
   "source": [
    "### Split interactions into the train, validation and test datasets using LastNSplitter"
   ]
  },
  {
   "cell_type": "code",
   "execution_count": 8,
   "metadata": {},
   "outputs": [],
   "source": [
    "splitter = LastNSplitter(\n",
    "    N=1,\n",
    "    divide_column=\"user_id\",\n",
    "    query_column=\"user_id\",\n",
    "    strategy=\"interactions\",\n",
    ")\n",
    "\n",
    "raw_test_events, raw_test_gt = splitter.split(interactions)\n",
    "raw_validation_events, raw_validation_gt = splitter.split(raw_test_events)\n",
    "raw_train_events = raw_validation_events"
   ]
  },
  {
   "attachments": {},
   "cell_type": "markdown",
   "metadata": {},
   "source": [
    "### Prepare FeatureSchema required to create Dataset"
   ]
  },
  {
   "cell_type": "code",
   "execution_count": 9,
   "metadata": {},
   "outputs": [],
   "source": [
    "def prepare_feature_schema(is_ground_truth: bool) -> FeatureSchema:\n",
    "    base_features = FeatureSchema(\n",
    "        [\n",
    "            FeatureInfo(\n",
    "                column=\"user_id\",\n",
    "                feature_hint=FeatureHint.QUERY_ID,\n",
    "                feature_type=FeatureType.CATEGORICAL,\n",
    "            ),\n",
    "            FeatureInfo(\n",
    "                column=\"item_id\",\n",
    "                feature_hint=FeatureHint.ITEM_ID,\n",
    "                feature_type=FeatureType.CATEGORICAL,\n",
    "            ),\n",
    "        ]\n",
    "    )\n",
    "    if is_ground_truth:\n",
    "        return base_features\n",
    "\n",
    "    all_features = base_features + FeatureSchema(\n",
    "        [\n",
    "            FeatureInfo(\n",
    "                column=\"timestamp\",\n",
    "                feature_type=FeatureType.NUMERICAL,\n",
    "                feature_hint=FeatureHint.TIMESTAMP,\n",
    "            ),\n",
    "        ]\n",
    "    )\n",
    "    return all_features"
   ]
  },
  {
   "attachments": {},
   "cell_type": "markdown",
   "metadata": {},
   "source": [
    "### Create Dataset for the training stage"
   ]
  },
  {
   "cell_type": "code",
   "execution_count": 10,
   "metadata": {},
   "outputs": [],
   "source": [
    "train_dataset = Dataset(\n",
    "    feature_schema=prepare_feature_schema(is_ground_truth=False),\n",
    "    interactions=raw_train_events,\n",
    "    query_features=user_features,\n",
    "    item_features=item_features,\n",
    "    check_consistency=True,\n",
    "    categorical_encoded=False,\n",
    ")"
   ]
  },
  {
   "attachments": {},
   "cell_type": "markdown",
   "metadata": {},
   "source": [
    "### Create Datasets (events and ground_truth) for the validation stage"
   ]
  },
  {
   "cell_type": "code",
   "execution_count": 11,
   "metadata": {},
   "outputs": [],
   "source": [
    "validation_dataset = Dataset(\n",
    "    feature_schema=prepare_feature_schema(is_ground_truth=False),\n",
    "    interactions=raw_validation_events,\n",
    "    query_features=user_features,\n",
    "    item_features=item_features,\n",
    "    check_consistency=True,\n",
    "    categorical_encoded=False,\n",
    ")\n",
    "validation_gt = Dataset(\n",
    "    feature_schema=prepare_feature_schema(is_ground_truth=True),\n",
    "    interactions=raw_validation_gt,\n",
    "    check_consistency=True,\n",
    "    categorical_encoded=False,\n",
    ")"
   ]
  },
  {
   "attachments": {},
   "cell_type": "markdown",
   "metadata": {},
   "source": [
    "### Create Datasets (events and ground_truth) for the testing stage"
   ]
  },
  {
   "cell_type": "code",
   "execution_count": 12,
   "metadata": {},
   "outputs": [],
   "source": [
    "test_dataset = Dataset(\n",
    "    feature_schema=prepare_feature_schema(is_ground_truth=False),\n",
    "    interactions=raw_test_events,\n",
    "    query_features=user_features,\n",
    "    item_features=item_features,\n",
    "    check_consistency=True,\n",
    "    categorical_encoded=False,\n",
    ")\n",
    "test_gt = Dataset(\n",
    "    feature_schema=prepare_feature_schema(is_ground_truth=True),\n",
    "    interactions=raw_test_gt,\n",
    "    check_consistency=True,\n",
    "    categorical_encoded=False,\n",
    ")"
   ]
  },
  {
   "attachments": {},
   "cell_type": "markdown",
   "metadata": {},
   "source": [
    "### Create the tensor schema\n",
    "A schema shows the correspondence of columns from the source dataset with the internal representation of tensors inside the model"
   ]
  },
  {
   "cell_type": "code",
   "execution_count": 13,
   "metadata": {},
   "outputs": [],
   "source": [
    "ITEM_FEATURE_NAME = \"item_id_seq\"\n",
    "\n",
    "tensor_schema = TensorSchema(\n",
    "    TensorFeatureInfo(\n",
    "        name=ITEM_FEATURE_NAME,\n",
    "        is_seq=True,\n",
    "        feature_type=FeatureType.CATEGORICAL,\n",
    "        feature_sources=[TensorFeatureSource(FeatureSource.INTERACTIONS, train_dataset.feature_schema.item_id_column)],\n",
    "        feature_hint=FeatureHint.ITEM_ID,\n",
    "    )\n",
    ")"
   ]
  },
  {
   "attachments": {},
   "cell_type": "markdown",
   "metadata": {},
   "source": [
    "### Create sequential datasets using SequenceTokenizer\n",
    "The SequentialDataset internally store data in the form of sequences of items sorted by increasing interaction time (timestamp). A SequenceTokenizer is used to convert to this format. In addition, the SequenceTokenizer encodes all categorical columns from the source dataset and stores mapping inside itself.\n",
    "SequentialDataset.keep_common_query_ids is used to leave only sequences from the same users"
   ]
  },
  {
   "cell_type": "code",
   "execution_count": 14,
   "metadata": {},
   "outputs": [],
   "source": [
    "tokenizer = SequenceTokenizer(tensor_schema, allow_collect_to_master=True)\n",
    "tokenizer.fit(train_dataset)\n",
    "\n",
    "sequential_train_dataset = tokenizer.transform(train_dataset)\n",
    "\n",
    "sequential_validation_dataset = tokenizer.transform(validation_dataset)\n",
    "sequential_validation_gt = tokenizer.transform(validation_gt, [tensor_schema.item_id_feature_name])\n",
    "\n",
    "sequential_validation_dataset, sequential_validation_gt = SequentialDataset.keep_common_query_ids(\n",
    "    sequential_validation_dataset, sequential_validation_gt\n",
    ")"
   ]
  },
  {
   "cell_type": "code",
   "execution_count": 15,
   "metadata": {},
   "outputs": [],
   "source": [
    "test_query_ids = test_gt.query_ids\n",
    "test_query_ids_np = tokenizer.query_id_encoder.transform(test_query_ids)[\"user_id\"].values\n",
    "sequential_test_dataset = tokenizer.transform(test_dataset).filter_by_query_id(test_query_ids_np)"
   ]
  },
  {
   "attachments": {},
   "cell_type": "markdown",
   "metadata": {},
   "source": [
    "You can get the user and item mapping and inverse mapping as follows"
   ]
  },
  {
   "cell_type": "code",
   "execution_count": 16,
   "metadata": {},
   "outputs": [
    {
     "name": "stdout",
     "output_type": "stream",
     "text": [
      "{'user_id': {1: 0, 2: 1, 3: 2, 4: 3, 5: 4, 6: 5, 7: 6, 8: 7, 9: 8, 10: 9, 11: 10, 12: 11, 13: 12, 14: 13, 15: 14, 16: 15, 17: 16, 18: 17, 19: 18, 20: 19, 21: 20, 22: 21, 23: 22, 24: 23, 25: 24, 26: 25, 27: 26, 28: 27, 29: 28, 30: 29, 31: 30, 32: 31, 33: 32, 34: 33, 35: 34, 36: 35, 37: 36, 38: 37, 39: 38, 40: 39, 41: 40, 42: 41, 43: 42, 44: 43, 45: 44, 46: 45, 47: 46, 48: 47, 49: 48, 50: 49, 51: 50, 52: 51, 53: 52, 54: 53, 55: 54, 56: 55, 57: 56, 58: 57, 59: 58, 60: 59, 61: 60, 62: 61, 63: 62, 64: 63, 65: 64, 66: 65, 67: 66, 68: 67, 69: 68, 70: 69, 71: 70, 72: 71, 73: 72, 74: 73, 75: 74, 76: 75, 77: 76, 78: 77, 79: 78, 80: 79, 81: 80, 82: 81, 83: 82, 84: 83, 85: 84, 86: 85, 87: 86, 88: 87, 89: 88, 90: 89, 91: 90, 92: 91, 93: 92, 94: 93, 95: 94, 96: 95, 97: 96, 98: 97, 99: 98, 100: 99, 101: 100, 102: 101, 103: 102, 104: 103, 105: 104, 106: 105, 107: 106, 108: 107, 109: 108, 110: 109, 111: 110, 112: 111, 113: 112, 114: 113, 115: 114, 116: 115, 117: 116, 118: 117, 119: 118, 120: 119, 121: 120, 122: 121, 123: 122, 124: 123, 125: 124, 126: 125, 127: 126, 128: 127, 129: 128, 130: 129, 131: 130, 132: 131, 133: 132, 134: 133, 135: 134, 136: 135, 137: 136, 138: 137, 139: 138, 140: 139, 141: 140, 142: 141, 143: 142, 144: 143, 145: 144, 146: 145, 147: 146, 148: 147, 149: 148, 150: 149, 151: 150, 152: 151, 153: 152, 154: 153, 155: 154, 156: 155, 157: 156, 158: 157, 159: 158, 160: 159, 161: 160, 162: 161, 163: 162, 164: 163, 165: 164, 166: 165, 167: 166, 168: 167, 169: 168, 170: 169, 171: 170, 172: 171, 173: 172, 174: 173, 175: 174, 176: 175, 177: 176, 178: 177, 179: 178, 180: 179, 181: 180, 182: 181, 183: 182, 184: 183, 185: 184, 186: 185, 187: 186, 188: 187, 189: 188, 190: 189, 191: 190, 192: 191, 193: 192, 194: 193, 195: 194, 196: 195, 197: 196, 198: 197, 199: 198, 200: 199, 201: 200, 202: 201, 203: 202, 204: 203, 205: 204, 206: 205, 207: 206, 208: 207, 209: 208, 210: 209, 211: 210, 212: 211, 213: 212, 214: 213, 215: 214, 216: 215, 217: 216, 218: 217, 219: 218, 220: 219, 221: 220, 222: 221, 223: 222, 224: 223, 225: 224, 226: 225, 227: 226, 228: 227, 229: 228, 230: 229, 231: 230, 232: 231, 233: 232, 234: 233, 235: 234, 236: 235, 237: 236, 238: 237, 239: 238, 240: 239, 241: 240, 242: 241, 243: 242, 244: 243, 245: 244, 246: 245, 247: 246, 248: 247, 249: 248, 250: 249, 251: 250, 252: 251, 253: 252, 254: 253, 255: 254, 256: 255, 257: 256, 258: 257, 259: 258, 260: 259, 261: 260, 262: 261, 263: 262, 264: 263, 265: 264, 266: 265, 267: 266, 268: 267, 269: 268, 270: 269, 271: 270, 272: 271, 273: 272, 274: 273, 275: 274, 276: 275, 277: 276, 278: 277, 279: 278, 280: 279, 281: 280, 282: 281, 283: 282, 284: 283, 285: 284, 286: 285, 287: 286, 288: 287, 289: 288, 290: 289, 291: 290, 292: 291, 293: 292, 294: 293, 295: 294, 296: 295, 297: 296, 298: 297, 299: 298, 300: 299, 301: 300, 302: 301, 303: 302, 304: 303, 305: 304, 306: 305, 307: 306, 308: 307, 309: 308, 310: 309, 311: 310, 312: 311, 313: 312, 314: 313, 315: 314, 316: 315, 317: 316, 318: 317, 319: 318, 320: 319, 321: 320, 322: 321, 323: 322, 324: 323, 325: 324, 326: 325, 327: 326, 328: 327, 329: 328, 330: 329, 331: 330, 332: 331, 333: 332, 334: 333, 335: 334, 336: 335, 337: 336, 338: 337, 339: 338, 340: 339, 341: 340, 342: 341, 343: 342, 344: 343, 345: 344, 346: 345, 347: 346, 348: 347, 349: 348, 350: 349, 351: 350, 352: 351, 353: 352, 354: 353, 355: 354, 356: 355, 357: 356, 358: 357, 359: 358, 360: 359, 361: 360, 362: 361, 363: 362, 364: 363, 365: 364, 366: 365, 367: 366, 368: 367, 369: 368, 370: 369, 371: 370, 372: 371, 373: 372, 374: 373, 375: 374, 376: 375, 377: 376, 378: 377, 379: 378, 380: 379, 381: 380, 382: 381, 383: 382, 384: 383, 385: 384, 386: 385, 387: 386, 388: 387, 389: 388, 390: 389, 391: 390, 392: 391, 393: 392, 394: 393, 395: 394, 396: 395, 397: 396, 398: 397, 399: 398, 400: 399, 401: 400, 402: 401, 403: 402, 404: 403, 405: 404, 406: 405, 407: 406, 408: 407, 409: 408, 410: 409, 411: 410, 412: 411, 413: 412, 414: 413, 415: 414, 416: 415, 417: 416, 418: 417, 419: 418, 420: 419, 421: 420, 422: 421, 423: 422, 424: 423, 425: 424, 426: 425, 427: 426, 428: 427, 429: 428, 430: 429, 431: 430, 432: 431, 433: 432, 434: 433, 435: 434, 436: 435, 437: 436, 438: 437, 439: 438, 440: 439, 441: 440, 442: 441, 443: 442, 444: 443, 445: 444, 446: 445, 447: 446, 448: 447, 449: 448, 450: 449, 451: 450, 452: 451, 453: 452, 454: 453, 455: 454, 456: 455, 457: 456, 458: 457, 459: 458, 460: 459, 461: 460, 462: 461, 463: 462, 464: 463, 465: 464, 466: 465, 467: 466, 468: 467, 469: 468, 470: 469, 471: 470, 472: 471, 473: 472, 474: 473, 475: 474, 476: 475, 477: 476, 478: 477, 479: 478, 480: 479, 481: 480, 482: 481, 483: 482, 484: 483, 485: 484, 486: 485, 487: 486, 488: 487, 489: 488, 490: 489, 491: 490, 492: 491, 493: 492, 494: 493, 495: 494, 496: 495, 497: 496, 498: 497, 499: 498, 500: 499, 501: 500, 502: 501, 503: 502, 504: 503, 505: 504, 506: 505, 507: 506, 508: 507, 509: 508, 510: 509, 511: 510, 512: 511, 513: 512, 514: 513, 515: 514, 516: 515, 517: 516, 518: 517, 519: 518, 520: 519, 521: 520, 522: 521, 523: 522, 524: 523, 525: 524, 526: 525, 527: 526, 528: 527, 529: 528, 530: 529, 531: 530, 532: 531, 533: 532, 534: 533, 535: 534, 536: 535, 537: 536, 538: 537, 539: 538, 540: 539, 541: 540, 542: 541, 543: 542, 544: 543, 545: 544, 546: 545, 547: 546, 548: 547, 549: 548, 550: 549, 551: 550, 552: 551, 553: 552, 554: 553, 555: 554, 556: 555, 557: 556, 558: 557, 559: 558, 560: 559, 561: 560, 562: 561, 563: 562, 564: 563, 565: 564, 566: 565, 567: 566, 568: 567, 569: 568, 570: 569, 571: 570, 572: 571, 573: 572, 574: 573, 575: 574, 576: 575, 577: 576, 578: 577, 579: 578, 580: 579, 581: 580, 582: 581, 583: 582, 584: 583, 585: 584, 586: 585, 587: 586, 588: 587, 589: 588, 590: 589, 591: 590, 592: 591, 593: 592, 594: 593, 595: 594, 596: 595, 597: 596, 598: 597, 599: 598, 600: 599, 601: 600, 602: 601, 603: 602, 604: 603, 605: 604, 606: 605, 607: 606, 608: 607, 609: 608, 610: 609, 611: 610, 612: 611, 613: 612, 614: 613, 615: 614, 616: 615, 617: 616, 618: 617, 619: 618, 620: 619, 621: 620, 622: 621, 623: 622, 624: 623, 625: 624, 626: 625, 627: 626, 628: 627, 629: 628, 630: 629, 631: 630, 632: 631, 633: 632, 634: 633, 635: 634, 636: 635, 637: 636, 638: 637, 639: 638, 640: 639, 641: 640, 642: 641, 643: 642, 644: 643, 645: 644, 646: 645, 647: 646, 648: 647, 649: 648, 650: 649, 651: 650, 652: 651, 653: 652, 654: 653, 655: 654, 656: 655, 657: 656, 658: 657, 659: 658, 660: 659, 661: 660, 662: 661, 663: 662, 664: 663, 665: 664, 666: 665, 667: 666, 668: 667, 669: 668, 670: 669, 671: 670, 672: 671, 673: 672, 674: 673, 675: 674, 676: 675, 677: 676, 678: 677, 679: 678, 680: 679, 681: 680, 682: 681, 683: 682, 684: 683, 685: 684, 686: 685, 687: 686, 688: 687, 689: 688, 690: 689, 691: 690, 692: 691, 693: 692, 694: 693, 695: 694, 696: 695, 697: 696, 698: 697, 699: 698, 700: 699, 701: 700, 702: 701, 703: 702, 704: 703, 705: 704, 706: 705, 707: 706, 708: 707, 709: 708, 710: 709, 711: 710, 712: 711, 713: 712, 714: 713, 715: 714, 716: 715, 717: 716, 718: 717, 719: 718, 720: 719, 721: 720, 722: 721, 723: 722, 724: 723, 725: 724, 726: 725, 727: 726, 728: 727, 729: 728, 730: 729, 731: 730, 732: 731, 733: 732, 734: 733, 735: 734, 736: 735, 737: 736, 738: 737, 739: 738, 740: 739, 741: 740, 742: 741, 743: 742, 744: 743, 745: 744, 746: 745, 747: 746, 748: 747, 749: 748, 750: 749, 751: 750, 752: 751, 753: 752, 754: 753, 755: 754, 756: 755, 757: 756, 758: 757, 759: 758, 760: 759, 761: 760, 762: 761, 763: 762, 764: 763, 765: 764, 766: 765, 767: 766, 768: 767, 769: 768, 770: 769, 771: 770, 772: 771, 773: 772, 774: 773, 775: 774, 776: 775, 777: 776, 778: 777, 779: 778, 780: 779, 781: 780, 782: 781, 783: 782, 784: 783, 785: 784, 786: 785, 787: 786, 788: 787, 789: 788, 790: 789, 791: 790, 792: 791, 793: 792, 794: 793, 795: 794, 796: 795, 797: 796, 798: 797, 799: 798, 800: 799, 801: 800, 802: 801, 803: 802, 804: 803, 805: 804, 806: 805, 807: 806, 808: 807, 809: 808, 810: 809, 811: 810, 812: 811, 813: 812, 814: 813, 815: 814, 816: 815, 817: 816, 818: 817, 819: 818, 820: 819, 821: 820, 822: 821, 823: 822, 824: 823, 825: 824, 826: 825, 827: 826, 828: 827, 829: 828, 830: 829, 831: 830, 832: 831, 833: 832, 834: 833, 835: 834, 836: 835, 837: 836, 838: 837, 839: 838, 840: 839, 841: 840, 842: 841, 843: 842, 844: 843, 845: 844, 846: 845, 847: 846, 848: 847, 849: 848, 850: 849, 851: 850, 852: 851, 853: 852, 854: 853, 855: 854, 856: 855, 857: 856, 858: 857, 859: 858, 860: 859, 861: 860, 862: 861, 863: 862, 864: 863, 865: 864, 866: 865, 867: 866, 868: 867, 869: 868, 870: 869, 871: 870, 872: 871, 873: 872, 874: 873, 875: 874, 876: 875, 877: 876, 878: 877, 879: 878, 880: 879, 881: 880, 882: 881, 883: 882, 884: 883, 885: 884, 886: 885, 887: 886, 888: 887, 889: 888, 890: 889, 891: 890, 892: 891, 893: 892, 894: 893, 895: 894, 896: 895, 897: 896, 898: 897, 899: 898, 900: 899, 901: 900, 902: 901, 903: 902, 904: 903, 905: 904, 906: 905, 907: 906, 908: 907, 909: 908, 910: 909, 911: 910, 912: 911, 913: 912, 914: 913, 915: 914, 916: 915, 917: 916, 918: 917, 919: 918, 920: 919, 921: 920, 922: 921, 923: 922, 924: 923, 925: 924, 926: 925, 927: 926, 928: 927, 929: 928, 930: 929, 931: 930, 932: 931, 933: 932, 934: 933, 935: 934, 936: 935, 937: 936, 938: 937, 939: 938, 940: 939, 941: 940, 942: 941, 943: 942, 944: 943, 945: 944, 946: 945, 947: 946, 948: 947, 949: 948, 950: 949, 951: 950, 952: 951, 953: 952, 954: 953, 955: 954, 956: 955, 957: 956, 958: 957, 959: 958, 960: 959, 961: 960, 962: 961, 963: 962, 964: 963, 965: 964, 966: 965, 967: 966, 968: 967, 969: 968, 970: 969, 971: 970, 972: 971, 973: 972, 974: 973, 975: 974, 976: 975, 977: 976, 978: 977, 979: 978, 980: 979, 981: 980, 982: 981, 983: 982, 984: 983, 985: 984, 986: 985, 987: 986, 988: 987, 989: 988, 990: 989, 991: 990, 992: 991, 993: 992, 994: 993, 995: 994, 996: 995, 997: 996, 998: 997, 999: 998, 1000: 999, 1001: 1000, 1002: 1001, 1003: 1002, 1004: 1003, 1005: 1004, 1006: 1005, 1007: 1006, 1008: 1007, 1009: 1008, 1010: 1009, 1011: 1010, 1012: 1011, 1013: 1012, 1014: 1013, 1015: 1014, 1016: 1015, 1017: 1016, 1018: 1017, 1019: 1018, 1020: 1019, 1021: 1020, 1022: 1021, 1023: 1022, 1024: 1023, 1025: 1024, 1026: 1025, 1027: 1026, 1028: 1027, 1029: 1028, 1030: 1029, 1031: 1030, 1032: 1031, 1033: 1032, 1034: 1033, 1035: 1034, 1036: 1035, 1037: 1036, 1038: 1037, 1039: 1038, 1040: 1039, 1041: 1040, 1042: 1041, 1043: 1042, 1044: 1043, 1045: 1044, 1046: 1045, 1047: 1046, 1048: 1047, 1049: 1048, 1050: 1049, 1051: 1050, 1052: 1051, 1053: 1052, 1054: 1053, 1055: 1054, 1056: 1055, 1057: 1056, 1058: 1057, 1059: 1058, 1060: 1059, 1061: 1060, 1062: 1061, 1063: 1062, 1064: 1063, 1065: 1064, 1066: 1065, 1067: 1066, 1068: 1067, 1069: 1068, 1070: 1069, 1071: 1070, 1072: 1071, 1073: 1072, 1074: 1073, 1075: 1074, 1076: 1075, 1077: 1076, 1078: 1077, 1079: 1078, 1080: 1079, 1081: 1080, 1082: 1081, 1083: 1082, 1084: 1083, 1085: 1084, 1086: 1085, 1087: 1086, 1088: 1087, 1089: 1088, 1090: 1089, 1091: 1090, 1092: 1091, 1093: 1092, 1094: 1093, 1095: 1094, 1096: 1095, 1097: 1096, 1098: 1097, 1099: 1098, 1100: 1099, 1101: 1100, 1102: 1101, 1103: 1102, 1104: 1103, 1105: 1104, 1106: 1105, 1107: 1106, 1108: 1107, 1109: 1108, 1110: 1109, 1111: 1110, 1112: 1111, 1113: 1112, 1114: 1113, 1115: 1114, 1116: 1115, 1117: 1116, 1118: 1117, 1119: 1118, 1120: 1119, 1121: 1120, 1122: 1121, 1123: 1122, 1124: 1123, 1125: 1124, 1126: 1125, 1127: 1126, 1128: 1127, 1129: 1128, 1130: 1129, 1131: 1130, 1132: 1131, 1133: 1132, 1134: 1133, 1135: 1134, 1136: 1135, 1137: 1136, 1138: 1137, 1139: 1138, 1140: 1139, 1141: 1140, 1142: 1141, 1143: 1142, 1144: 1143, 1145: 1144, 1146: 1145, 1147: 1146, 1148: 1147, 1149: 1148, 1150: 1149, 1151: 1150, 1152: 1151, 1153: 1152, 1154: 1153, 1155: 1154, 1156: 1155, 1157: 1156, 1158: 1157, 1159: 1158, 1160: 1159, 1161: 1160, 1162: 1161, 1163: 1162, 1164: 1163, 1165: 1164, 1166: 1165, 1167: 1166, 1168: 1167, 1169: 1168, 1170: 1169, 1171: 1170, 1172: 1171, 1173: 1172, 1174: 1173, 1175: 1174, 1176: 1175, 1177: 1176, 1178: 1177, 1179: 1178, 1180: 1179, 1181: 1180, 1182: 1181, 1183: 1182, 1184: 1183, 1185: 1184, 1186: 1185, 1187: 1186, 1188: 1187, 1189: 1188, 1190: 1189, 1191: 1190, 1192: 1191, 1193: 1192, 1194: 1193, 1195: 1194, 1196: 1195, 1197: 1196, 1198: 1197, 1199: 1198, 1200: 1199, 1201: 1200, 1202: 1201, 1203: 1202, 1204: 1203, 1205: 1204, 1206: 1205, 1207: 1206, 1208: 1207, 1209: 1208, 1210: 1209, 1211: 1210, 1212: 1211, 1213: 1212, 1214: 1213, 1215: 1214, 1216: 1215, 1217: 1216, 1218: 1217, 1219: 1218, 1220: 1219, 1221: 1220, 1222: 1221, 1223: 1222, 1224: 1223, 1225: 1224, 1226: 1225, 1227: 1226, 1228: 1227, 1229: 1228, 1230: 1229, 1231: 1230, 1232: 1231, 1233: 1232, 1234: 1233, 1235: 1234, 1236: 1235, 1237: 1236, 1238: 1237, 1239: 1238, 1240: 1239, 1241: 1240, 1242: 1241, 1243: 1242, 1244: 1243, 1245: 1244, 1246: 1245, 1247: 1246, 1248: 1247, 1249: 1248, 1250: 1249, 1251: 1250, 1252: 1251, 1253: 1252, 1254: 1253, 1255: 1254, 1256: 1255, 1257: 1256, 1258: 1257, 1259: 1258, 1260: 1259, 1261: 1260, 1262: 1261, 1263: 1262, 1264: 1263, 1265: 1264, 1266: 1265, 1267: 1266, 1268: 1267, 1269: 1268, 1270: 1269, 1271: 1270, 1272: 1271, 1273: 1272, 1274: 1273, 1275: 1274, 1276: 1275, 1277: 1276, 1278: 1277, 1279: 1278, 1280: 1279, 1281: 1280, 1282: 1281, 1283: 1282, 1284: 1283, 1285: 1284, 1286: 1285, 1287: 1286, 1288: 1287, 1289: 1288, 1290: 1289, 1291: 1290, 1292: 1291, 1293: 1292, 1294: 1293, 1295: 1294, 1296: 1295, 1297: 1296, 1298: 1297, 1299: 1298, 1300: 1299, 1301: 1300, 1302: 1301, 1303: 1302, 1304: 1303, 1305: 1304, 1306: 1305, 1307: 1306, 1308: 1307, 1309: 1308, 1310: 1309, 1311: 1310, 1312: 1311, 1313: 1312, 1314: 1313, 1315: 1314, 1316: 1315, 1317: 1316, 1318: 1317, 1319: 1318, 1320: 1319, 1321: 1320, 1322: 1321, 1323: 1322, 1324: 1323, 1325: 1324, 1326: 1325, 1327: 1326, 1328: 1327, 1329: 1328, 1330: 1329, 1331: 1330, 1332: 1331, 1333: 1332, 1334: 1333, 1335: 1334, 1336: 1335, 1337: 1336, 1338: 1337, 1339: 1338, 1340: 1339, 1341: 1340, 1342: 1341, 1343: 1342, 1344: 1343, 1345: 1344, 1346: 1345, 1347: 1346, 1348: 1347, 1349: 1348, 1350: 1349, 1351: 1350, 1352: 1351, 1353: 1352, 1354: 1353, 1355: 1354, 1356: 1355, 1357: 1356, 1358: 1357, 1359: 1358, 1360: 1359, 1361: 1360, 1362: 1361, 1363: 1362, 1364: 1363, 1365: 1364, 1366: 1365, 1367: 1366, 1368: 1367, 1369: 1368, 1370: 1369, 1371: 1370, 1372: 1371, 1373: 1372, 1374: 1373, 1375: 1374, 1376: 1375, 1377: 1376, 1378: 1377, 1379: 1378, 1380: 1379, 1381: 1380, 1382: 1381, 1383: 1382, 1384: 1383, 1385: 1384, 1386: 1385, 1387: 1386, 1388: 1387, 1389: 1388, 1390: 1389, 1391: 1390, 1392: 1391, 1393: 1392, 1394: 1393, 1395: 1394, 1396: 1395, 1397: 1396, 1398: 1397, 1399: 1398, 1400: 1399, 1401: 1400, 1402: 1401, 1403: 1402, 1404: 1403, 1405: 1404, 1406: 1405, 1407: 1406, 1408: 1407, 1409: 1408, 1410: 1409, 1411: 1410, 1412: 1411, 1413: 1412, 1414: 1413, 1415: 1414, 1416: 1415, 1417: 1416, 1418: 1417, 1419: 1418, 1420: 1419, 1421: 1420, 1422: 1421, 1423: 1422, 1424: 1423, 1425: 1424, 1426: 1425, 1427: 1426, 1428: 1427, 1429: 1428, 1430: 1429, 1431: 1430, 1432: 1431, 1433: 1432, 1434: 1433, 1435: 1434, 1436: 1435, 1437: 1436, 1438: 1437, 1439: 1438, 1440: 1439, 1441: 1440, 1442: 1441, 1443: 1442, 1444: 1443, 1445: 1444, 1446: 1445, 1447: 1446, 1448: 1447, 1449: 1448, 1450: 1449, 1451: 1450, 1452: 1451, 1453: 1452, 1454: 1453, 1455: 1454, 1456: 1455, 1457: 1456, 1458: 1457, 1459: 1458, 1460: 1459, 1461: 1460, 1462: 1461, 1463: 1462, 1464: 1463, 1465: 1464, 1466: 1465, 1467: 1466, 1468: 1467, 1469: 1468, 1470: 1469, 1471: 1470, 1472: 1471, 1473: 1472, 1474: 1473, 1475: 1474, 1476: 1475, 1477: 1476, 1478: 1477, 1479: 1478, 1480: 1479, 1481: 1480, 1482: 1481, 1483: 1482, 1484: 1483, 1485: 1484, 1486: 1485, 1487: 1486, 1488: 1487, 1489: 1488, 1490: 1489, 1491: 1490, 1492: 1491, 1493: 1492, 1494: 1493, 1495: 1494, 1496: 1495, 1497: 1496, 1498: 1497, 1499: 1498, 1500: 1499, 1501: 1500, 1502: 1501, 1503: 1502, 1504: 1503, 1505: 1504, 1506: 1505, 1507: 1506, 1508: 1507, 1509: 1508, 1510: 1509, 1511: 1510, 1512: 1511, 1513: 1512, 1514: 1513, 1515: 1514, 1516: 1515, 1517: 1516, 1518: 1517, 1519: 1518, 1520: 1519, 1521: 1520, 1522: 1521, 1523: 1522, 1524: 1523, 1525: 1524, 1526: 1525, 1527: 1526, 1528: 1527, 1529: 1528, 1530: 1529, 1531: 1530, 1532: 1531, 1533: 1532, 1534: 1533, 1535: 1534, 1536: 1535, 1537: 1536, 1538: 1537, 1539: 1538, 1540: 1539, 1541: 1540, 1542: 1541, 1543: 1542, 1544: 1543, 1545: 1544, 1546: 1545, 1547: 1546, 1548: 1547, 1549: 1548, 1550: 1549, 1551: 1550, 1552: 1551, 1553: 1552, 1554: 1553, 1555: 1554, 1556: 1555, 1557: 1556, 1558: 1557, 1559: 1558, 1560: 1559, 1561: 1560, 1562: 1561, 1563: 1562, 1564: 1563, 1565: 1564, 1566: 1565, 1567: 1566, 1568: 1567, 1569: 1568, 1570: 1569, 1571: 1570, 1572: 1571, 1573: 1572, 1574: 1573, 1575: 1574, 1576: 1575, 1577: 1576, 1578: 1577, 1579: 1578, 1580: 1579, 1581: 1580, 1582: 1581, 1583: 1582, 1584: 1583, 1585: 1584, 1586: 1585, 1587: 1586, 1588: 1587, 1589: 1588, 1590: 1589, 1591: 1590, 1592: 1591, 1593: 1592, 1594: 1593, 1595: 1594, 1596: 1595, 1597: 1596, 1598: 1597, 1599: 1598, 1600: 1599, 1601: 1600, 1602: 1601, 1603: 1602, 1604: 1603, 1605: 1604, 1606: 1605, 1607: 1606, 1608: 1607, 1609: 1608, 1610: 1609, 1611: 1610, 1612: 1611, 1613: 1612, 1614: 1613, 1615: 1614, 1616: 1615, 1617: 1616, 1618: 1617, 1619: 1618, 1620: 1619, 1621: 1620, 1622: 1621, 1623: 1622, 1624: 1623, 1625: 1624, 1626: 1625, 1627: 1626, 1628: 1627, 1629: 1628, 1630: 1629, 1631: 1630, 1632: 1631, 1633: 1632, 1634: 1633, 1635: 1634, 1636: 1635, 1637: 1636, 1638: 1637, 1639: 1638, 1640: 1639, 1641: 1640, 1642: 1641, 1643: 1642, 1644: 1643, 1645: 1644, 1646: 1645, 1647: 1646, 1648: 1647, 1649: 1648, 1650: 1649, 1651: 1650, 1652: 1651, 1653: 1652, 1654: 1653, 1655: 1654, 1656: 1655, 1657: 1656, 1658: 1657, 1659: 1658, 1660: 1659, 1661: 1660, 1662: 1661, 1663: 1662, 1664: 1663, 1665: 1664, 1666: 1665, 1667: 1666, 1668: 1667, 1669: 1668, 1670: 1669, 1671: 1670, 1672: 1671, 1673: 1672, 1674: 1673, 1675: 1674, 1676: 1675, 1677: 1676, 1678: 1677, 1679: 1678, 1680: 1679, 1681: 1680, 1682: 1681, 1683: 1682, 1684: 1683, 1685: 1684, 1686: 1685, 1687: 1686, 1688: 1687, 1689: 1688, 1690: 1689, 1691: 1690, 1692: 1691, 1693: 1692, 1694: 1693, 1695: 1694, 1696: 1695, 1697: 1696, 1698: 1697, 1699: 1698, 1700: 1699, 1701: 1700, 1702: 1701, 1703: 1702, 1704: 1703, 1705: 1704, 1706: 1705, 1707: 1706, 1708: 1707, 1709: 1708, 1710: 1709, 1711: 1710, 1712: 1711, 1713: 1712, 1714: 1713, 1715: 1714, 1716: 1715, 1717: 1716, 1718: 1717, 1719: 1718, 1720: 1719, 1721: 1720, 1722: 1721, 1723: 1722, 1724: 1723, 1725: 1724, 1726: 1725, 1727: 1726, 1728: 1727, 1729: 1728, 1730: 1729, 1731: 1730, 1732: 1731, 1733: 1732, 1734: 1733, 1735: 1734, 1736: 1735, 1737: 1736, 1738: 1737, 1739: 1738, 1740: 1739, 1741: 1740, 1742: 1741, 1743: 1742, 1744: 1743, 1745: 1744, 1746: 1745, 1747: 1746, 1748: 1747, 1749: 1748, 1750: 1749, 1751: 1750, 1752: 1751, 1753: 1752, 1754: 1753, 1755: 1754, 1756: 1755, 1757: 1756, 1758: 1757, 1759: 1758, 1760: 1759, 1761: 1760, 1762: 1761, 1763: 1762, 1764: 1763, 1765: 1764, 1766: 1765, 1767: 1766, 1768: 1767, 1769: 1768, 1770: 1769, 1771: 1770, 1772: 1771, 1773: 1772, 1774: 1773, 1775: 1774, 1776: 1775, 1777: 1776, 1778: 1777, 1779: 1778, 1780: 1779, 1781: 1780, 1782: 1781, 1783: 1782, 1784: 1783, 1785: 1784, 1786: 1785, 1787: 1786, 1788: 1787, 1789: 1788, 1790: 1789, 1791: 1790, 1792: 1791, 1793: 1792, 1794: 1793, 1795: 1794, 1796: 1795, 1797: 1796, 1798: 1797, 1799: 1798, 1800: 1799, 1801: 1800, 1802: 1801, 1803: 1802, 1804: 1803, 1805: 1804, 1806: 1805, 1807: 1806, 1808: 1807, 1809: 1808, 1810: 1809, 1811: 1810, 1812: 1811, 1813: 1812, 1814: 1813, 1815: 1814, 1816: 1815, 1817: 1816, 1818: 1817, 1819: 1818, 1820: 1819, 1821: 1820, 1822: 1821, 1823: 1822, 1824: 1823, 1825: 1824, 1826: 1825, 1827: 1826, 1828: 1827, 1829: 1828, 1830: 1829, 1831: 1830, 1832: 1831, 1833: 1832, 1834: 1833, 1835: 1834, 1836: 1835, 1837: 1836, 1838: 1837, 1839: 1838, 1840: 1839, 1841: 1840, 1842: 1841, 1843: 1842, 1844: 1843, 1845: 1844, 1846: 1845, 1847: 1846, 1848: 1847, 1849: 1848, 1850: 1849, 1851: 1850, 1852: 1851, 1853: 1852, 1854: 1853, 1855: 1854, 1856: 1855, 1857: 1856, 1858: 1857, 1859: 1858, 1860: 1859, 1861: 1860, 1862: 1861, 1863: 1862, 1864: 1863, 1865: 1864, 1866: 1865, 1867: 1866, 1868: 1867, 1869: 1868, 1870: 1869, 1871: 1870, 1872: 1871, 1873: 1872, 1874: 1873, 1875: 1874, 1876: 1875, 1877: 1876, 1878: 1877, 1879: 1878, 1880: 1879, 1881: 1880, 1882: 1881, 1883: 1882, 1884: 1883, 1885: 1884, 1886: 1885, 1887: 1886, 1888: 1887, 1889: 1888, 1890: 1889, 1891: 1890, 1892: 1891, 1893: 1892, 1894: 1893, 1895: 1894, 1896: 1895, 1897: 1896, 1898: 1897, 1899: 1898, 1900: 1899, 1901: 1900, 1902: 1901, 1903: 1902, 1904: 1903, 1905: 1904, 1906: 1905, 1907: 1906, 1908: 1907, 1909: 1908, 1910: 1909, 1911: 1910, 1912: 1911, 1913: 1912, 1914: 1913, 1915: 1914, 1916: 1915, 1917: 1916, 1918: 1917, 1919: 1918, 1920: 1919, 1921: 1920, 1922: 1921, 1923: 1922, 1924: 1923, 1925: 1924, 1926: 1925, 1927: 1926, 1928: 1927, 1929: 1928, 1930: 1929, 1931: 1930, 1932: 1931, 1933: 1932, 1934: 1933, 1935: 1934, 1936: 1935, 1937: 1936, 1938: 1937, 1939: 1938, 1940: 1939, 1941: 1940, 1942: 1941, 1943: 1942, 1944: 1943, 1945: 1944, 1946: 1945, 1947: 1946, 1948: 1947, 1949: 1948, 1950: 1949, 1951: 1950, 1952: 1951, 1953: 1952, 1954: 1953, 1955: 1954, 1956: 1955, 1957: 1956, 1958: 1957, 1959: 1958, 1960: 1959, 1961: 1960, 1962: 1961, 1963: 1962, 1964: 1963, 1965: 1964, 1966: 1965, 1967: 1966, 1968: 1967, 1969: 1968, 1970: 1969, 1971: 1970, 1972: 1971, 1973: 1972, 1974: 1973, 1975: 1974, 1976: 1975, 1977: 1976, 1978: 1977, 1979: 1978, 1980: 1979, 1981: 1980, 1982: 1981, 1983: 1982, 1984: 1983, 1985: 1984, 1986: 1985, 1987: 1986, 1988: 1987, 1989: 1988, 1990: 1989, 1991: 1990, 1992: 1991, 1993: 1992, 1994: 1993, 1995: 1994, 1996: 1995, 1997: 1996, 1998: 1997, 1999: 1998, 2000: 1999, 2001: 2000, 2002: 2001, 2003: 2002, 2004: 2003, 2005: 2004, 2006: 2005, 2007: 2006, 2008: 2007, 2009: 2008, 2010: 2009, 2011: 2010, 2012: 2011, 2013: 2012, 2014: 2013, 2015: 2014, 2016: 2015, 2017: 2016, 2018: 2017, 2019: 2018, 2020: 2019, 2021: 2020, 2022: 2021, 2023: 2022, 2024: 2023, 2025: 2024, 2026: 2025, 2027: 2026, 2028: 2027, 2029: 2028, 2030: 2029, 2031: 2030, 2032: 2031, 2033: 2032, 2034: 2033, 2035: 2034, 2036: 2035, 2037: 2036, 2038: 2037, 2039: 2038, 2040: 2039, 2041: 2040, 2042: 2041, 2043: 2042, 2044: 2043, 2045: 2044, 2046: 2045, 2047: 2046, 2048: 2047, 2049: 2048, 2050: 2049, 2051: 2050, 2052: 2051, 2053: 2052, 2054: 2053, 2055: 2054, 2056: 2055, 2057: 2056, 2058: 2057, 2059: 2058, 2060: 2059, 2061: 2060, 2062: 2061, 2063: 2062, 2064: 2063, 2065: 2064, 2066: 2065, 2067: 2066, 2068: 2067, 2069: 2068, 2070: 2069, 2071: 2070, 2072: 2071, 2073: 2072, 2074: 2073, 2075: 2074, 2076: 2075, 2077: 2076, 2078: 2077, 2079: 2078, 2080: 2079, 2081: 2080, 2082: 2081, 2083: 2082, 2084: 2083, 2085: 2084, 2086: 2085, 2087: 2086, 2088: 2087, 2089: 2088, 2090: 2089, 2091: 2090, 2092: 2091, 2093: 2092, 2094: 2093, 2095: 2094, 2096: 2095, 2097: 2096, 2098: 2097, 2099: 2098, 2100: 2099, 2101: 2100, 2102: 2101, 2103: 2102, 2104: 2103, 2105: 2104, 2106: 2105, 2107: 2106, 2108: 2107, 2109: 2108, 2110: 2109, 2111: 2110, 2112: 2111, 2113: 2112, 2114: 2113, 2115: 2114, 2116: 2115, 2117: 2116, 2118: 2117, 2119: 2118, 2120: 2119, 2121: 2120, 2122: 2121, 2123: 2122, 2124: 2123, 2125: 2124, 2126: 2125, 2127: 2126, 2128: 2127, 2129: 2128, 2130: 2129, 2131: 2130, 2132: 2131, 2133: 2132, 2134: 2133, 2135: 2134, 2136: 2135, 2137: 2136, 2138: 2137, 2139: 2138, 2140: 2139, 2141: 2140, 2142: 2141, 2143: 2142, 2144: 2143, 2145: 2144, 2146: 2145, 2147: 2146, 2148: 2147, 2149: 2148, 2150: 2149, 2151: 2150, 2152: 2151, 2153: 2152, 2154: 2153, 2155: 2154, 2156: 2155, 2157: 2156, 2158: 2157, 2159: 2158, 2160: 2159, 2161: 2160, 2162: 2161, 2163: 2162, 2164: 2163, 2165: 2164, 2166: 2165, 2167: 2166, 2168: 2167, 2169: 2168, 2170: 2169, 2171: 2170, 2172: 2171, 2173: 2172, 2174: 2173, 2175: 2174, 2176: 2175, 2177: 2176, 2178: 2177, 2179: 2178, 2180: 2179, 2181: 2180, 2182: 2181, 2183: 2182, 2184: 2183, 2185: 2184, 2186: 2185, 2187: 2186, 2188: 2187, 2189: 2188, 2190: 2189, 2191: 2190, 2192: 2191, 2193: 2192, 2194: 2193, 2195: 2194, 2196: 2195, 2197: 2196, 2198: 2197, 2199: 2198, 2200: 2199, 2201: 2200, 2202: 2201, 2203: 2202, 2204: 2203, 2205: 2204, 2206: 2205, 2207: 2206, 2208: 2207, 2209: 2208, 2210: 2209, 2211: 2210, 2212: 2211, 2213: 2212, 2214: 2213, 2215: 2214, 2216: 2215, 2217: 2216, 2218: 2217, 2219: 2218, 2220: 2219, 2221: 2220, 2222: 2221, 2223: 2222, 2224: 2223, 2225: 2224, 2226: 2225, 2227: 2226, 2228: 2227, 2229: 2228, 2230: 2229, 2231: 2230, 2232: 2231, 2233: 2232, 2234: 2233, 2235: 2234, 2236: 2235, 2237: 2236, 2238: 2237, 2239: 2238, 2240: 2239, 2241: 2240, 2242: 2241, 2243: 2242, 2244: 2243, 2245: 2244, 2246: 2245, 2247: 2246, 2248: 2247, 2249: 2248, 2250: 2249, 2251: 2250, 2252: 2251, 2253: 2252, 2254: 2253, 2255: 2254, 2256: 2255, 2257: 2256, 2258: 2257, 2259: 2258, 2260: 2259, 2261: 2260, 2262: 2261, 2263: 2262, 2264: 2263, 2265: 2264, 2266: 2265, 2267: 2266, 2268: 2267, 2269: 2268, 2270: 2269, 2271: 2270, 2272: 2271, 2273: 2272, 2274: 2273, 2275: 2274, 2276: 2275, 2277: 2276, 2278: 2277, 2279: 2278, 2280: 2279, 2281: 2280, 2282: 2281, 2283: 2282, 2284: 2283, 2285: 2284, 2286: 2285, 2287: 2286, 2288: 2287, 2289: 2288, 2290: 2289, 2291: 2290, 2292: 2291, 2293: 2292, 2294: 2293, 2295: 2294, 2296: 2295, 2297: 2296, 2298: 2297, 2299: 2298, 2300: 2299, 2301: 2300, 2302: 2301, 2303: 2302, 2304: 2303, 2305: 2304, 2306: 2305, 2307: 2306, 2308: 2307, 2309: 2308, 2310: 2309, 2311: 2310, 2312: 2311, 2313: 2312, 2314: 2313, 2315: 2314, 2316: 2315, 2317: 2316, 2318: 2317, 2319: 2318, 2320: 2319, 2321: 2320, 2322: 2321, 2323: 2322, 2324: 2323, 2325: 2324, 2326: 2325, 2327: 2326, 2328: 2327, 2329: 2328, 2330: 2329, 2331: 2330, 2332: 2331, 2333: 2332, 2334: 2333, 2335: 2334, 2336: 2335, 2337: 2336, 2338: 2337, 2339: 2338, 2340: 2339, 2341: 2340, 2342: 2341, 2343: 2342, 2344: 2343, 2345: 2344, 2346: 2345, 2347: 2346, 2348: 2347, 2349: 2348, 2350: 2349, 2351: 2350, 2352: 2351, 2353: 2352, 2354: 2353, 2355: 2354, 2356: 2355, 2357: 2356, 2358: 2357, 2359: 2358, 2360: 2359, 2361: 2360, 2362: 2361, 2363: 2362, 2364: 2363, 2365: 2364, 2366: 2365, 2367: 2366, 2368: 2367, 2369: 2368, 2370: 2369, 2371: 2370, 2372: 2371, 2373: 2372, 2374: 2373, 2375: 2374, 2376: 2375, 2377: 2376, 2378: 2377, 2379: 2378, 2380: 2379, 2381: 2380, 2382: 2381, 2383: 2382, 2384: 2383, 2385: 2384, 2386: 2385, 2387: 2386, 2388: 2387, 2389: 2388, 2390: 2389, 2391: 2390, 2392: 2391, 2393: 2392, 2394: 2393, 2395: 2394, 2396: 2395, 2397: 2396, 2398: 2397, 2399: 2398, 2400: 2399, 2401: 2400, 2402: 2401, 2403: 2402, 2404: 2403, 2405: 2404, 2406: 2405, 2407: 2406, 2408: 2407, 2409: 2408, 2410: 2409, 2411: 2410, 2412: 2411, 2413: 2412, 2414: 2413, 2415: 2414, 2416: 2415, 2417: 2416, 2418: 2417, 2419: 2418, 2420: 2419, 2421: 2420, 2422: 2421, 2423: 2422, 2424: 2423, 2425: 2424, 2426: 2425, 2427: 2426, 2428: 2427, 2429: 2428, 2430: 2429, 2431: 2430, 2432: 2431, 2433: 2432, 2434: 2433, 2435: 2434, 2436: 2435, 2437: 2436, 2438: 2437, 2439: 2438, 2440: 2439, 2441: 2440, 2442: 2441, 2443: 2442, 2444: 2443, 2445: 2444, 2446: 2445, 2447: 2446, 2448: 2447, 2449: 2448, 2450: 2449, 2451: 2450, 2452: 2451, 2453: 2452, 2454: 2453, 2455: 2454, 2456: 2455, 2457: 2456, 2458: 2457, 2459: 2458, 2460: 2459, 2461: 2460, 2462: 2461, 2463: 2462, 2464: 2463, 2465: 2464, 2466: 2465, 2467: 2466, 2468: 2467, 2469: 2468, 2470: 2469, 2471: 2470, 2472: 2471, 2473: 2472, 2474: 2473, 2475: 2474, 2476: 2475, 2477: 2476, 2478: 2477, 2479: 2478, 2480: 2479, 2481: 2480, 2482: 2481, 2483: 2482, 2484: 2483, 2485: 2484, 2486: 2485, 2487: 2486, 2488: 2487, 2489: 2488, 2490: 2489, 2491: 2490, 2492: 2491, 2493: 2492, 2494: 2493, 2495: 2494, 2496: 2495, 2497: 2496, 2498: 2497, 2499: 2498, 2500: 2499, 2501: 2500, 2502: 2501, 2503: 2502, 2504: 2503, 2505: 2504, 2506: 2505, 2507: 2506, 2508: 2507, 2509: 2508, 2510: 2509, 2511: 2510, 2512: 2511, 2513: 2512, 2514: 2513, 2515: 2514, 2516: 2515, 2517: 2516, 2518: 2517, 2519: 2518, 2520: 2519, 2521: 2520, 2522: 2521, 2523: 2522, 2524: 2523, 2525: 2524, 2526: 2525, 2527: 2526, 2528: 2527, 2529: 2528, 2530: 2529, 2531: 2530, 2532: 2531, 2533: 2532, 2534: 2533, 2535: 2534, 2536: 2535, 2537: 2536, 2538: 2537, 2539: 2538, 2540: 2539, 2541: 2540, 2542: 2541, 2543: 2542, 2544: 2543, 2545: 2544, 2546: 2545, 2547: 2546, 2548: 2547, 2549: 2548, 2550: 2549, 2551: 2550, 2552: 2551, 2553: 2552, 2554: 2553, 2555: 2554, 2556: 2555, 2557: 2556, 2558: 2557, 2559: 2558, 2560: 2559, 2561: 2560, 2562: 2561, 2563: 2562, 2564: 2563, 2565: 2564, 2566: 2565, 2567: 2566, 2568: 2567, 2569: 2568, 2570: 2569, 2571: 2570, 2572: 2571, 2573: 2572, 2574: 2573, 2575: 2574, 2576: 2575, 2577: 2576, 2578: 2577, 2579: 2578, 2580: 2579, 2581: 2580, 2582: 2581, 2583: 2582, 2584: 2583, 2585: 2584, 2586: 2585, 2587: 2586, 2588: 2587, 2589: 2588, 2590: 2589, 2591: 2590, 2592: 2591, 2593: 2592, 2594: 2593, 2595: 2594, 2596: 2595, 2597: 2596, 2598: 2597, 2599: 2598, 2600: 2599, 2601: 2600, 2602: 2601, 2603: 2602, 2604: 2603, 2605: 2604, 2606: 2605, 2607: 2606, 2608: 2607, 2609: 2608, 2610: 2609, 2611: 2610, 2612: 2611, 2613: 2612, 2614: 2613, 2615: 2614, 2616: 2615, 2617: 2616, 2618: 2617, 2619: 2618, 2620: 2619, 2621: 2620, 2622: 2621, 2623: 2622, 2624: 2623, 2625: 2624, 2626: 2625, 2627: 2626, 2628: 2627, 2629: 2628, 2630: 2629, 2631: 2630, 2632: 2631, 2633: 2632, 2634: 2633, 2635: 2634, 2636: 2635, 2637: 2636, 2638: 2637, 2639: 2638, 2640: 2639, 2641: 2640, 2642: 2641, 2643: 2642, 2644: 2643, 2645: 2644, 2646: 2645, 2647: 2646, 2648: 2647, 2649: 2648, 2650: 2649, 2651: 2650, 2652: 2651, 2653: 2652, 2654: 2653, 2655: 2654, 2656: 2655, 2657: 2656, 2658: 2657, 2659: 2658, 2660: 2659, 2661: 2660, 2662: 2661, 2663: 2662, 2664: 2663, 2665: 2664, 2666: 2665, 2667: 2666, 2668: 2667, 2669: 2668, 2670: 2669, 2671: 2670, 2672: 2671, 2673: 2672, 2674: 2673, 2675: 2674, 2676: 2675, 2677: 2676, 2678: 2677, 2679: 2678, 2680: 2679, 2681: 2680, 2682: 2681, 2683: 2682, 2684: 2683, 2685: 2684, 2686: 2685, 2687: 2686, 2688: 2687, 2689: 2688, 2690: 2689, 2691: 2690, 2692: 2691, 2693: 2692, 2694: 2693, 2695: 2694, 2696: 2695, 2697: 2696, 2698: 2697, 2699: 2698, 2700: 2699, 2701: 2700, 2702: 2701, 2703: 2702, 2704: 2703, 2705: 2704, 2706: 2705, 2707: 2706, 2708: 2707, 2709: 2708, 2710: 2709, 2711: 2710, 2712: 2711, 2713: 2712, 2714: 2713, 2715: 2714, 2716: 2715, 2717: 2716, 2718: 2717, 2719: 2718, 2720: 2719, 2721: 2720, 2722: 2721, 2723: 2722, 2724: 2723, 2725: 2724, 2726: 2725, 2727: 2726, 2728: 2727, 2729: 2728, 2730: 2729, 2731: 2730, 2732: 2731, 2733: 2732, 2734: 2733, 2735: 2734, 2736: 2735, 2737: 2736, 2738: 2737, 2739: 2738, 2740: 2739, 2741: 2740, 2742: 2741, 2743: 2742, 2744: 2743, 2745: 2744, 2746: 2745, 2747: 2746, 2748: 2747, 2749: 2748, 2750: 2749, 2751: 2750, 2752: 2751, 2753: 2752, 2754: 2753, 2755: 2754, 2756: 2755, 2757: 2756, 2758: 2757, 2759: 2758, 2760: 2759, 2761: 2760, 2762: 2761, 2763: 2762, 2764: 2763, 2765: 2764, 2766: 2765, 2767: 2766, 2768: 2767, 2769: 2768, 2770: 2769, 2771: 2770, 2772: 2771, 2773: 2772, 2774: 2773, 2775: 2774, 2776: 2775, 2777: 2776, 2778: 2777, 2779: 2778, 2780: 2779, 2781: 2780, 2782: 2781, 2783: 2782, 2784: 2783, 2785: 2784, 2786: 2785, 2787: 2786, 2788: 2787, 2789: 2788, 2790: 2789, 2791: 2790, 2792: 2791, 2793: 2792, 2794: 2793, 2795: 2794, 2796: 2795, 2797: 2796, 2798: 2797, 2799: 2798, 2800: 2799, 2801: 2800, 2802: 2801, 2803: 2802, 2804: 2803, 2805: 2804, 2806: 2805, 2807: 2806, 2808: 2807, 2809: 2808, 2810: 2809, 2811: 2810, 2812: 2811, 2813: 2812, 2814: 2813, 2815: 2814, 2816: 2815, 2817: 2816, 2818: 2817, 2819: 2818, 2820: 2819, 2821: 2820, 2822: 2821, 2823: 2822, 2824: 2823, 2825: 2824, 2826: 2825, 2827: 2826, 2828: 2827, 2829: 2828, 2830: 2829, 2831: 2830, 2832: 2831, 2833: 2832, 2834: 2833, 2835: 2834, 2836: 2835, 2837: 2836, 2838: 2837, 2839: 2838, 2840: 2839, 2841: 2840, 2842: 2841, 2843: 2842, 2844: 2843, 2845: 2844, 2846: 2845, 2847: 2846, 2848: 2847, 2849: 2848, 2850: 2849, 2851: 2850, 2852: 2851, 2853: 2852, 2854: 2853, 2855: 2854, 2856: 2855, 2857: 2856, 2858: 2857, 2859: 2858, 2860: 2859, 2861: 2860, 2862: 2861, 2863: 2862, 2864: 2863, 2865: 2864, 2866: 2865, 2867: 2866, 2868: 2867, 2869: 2868, 2870: 2869, 2871: 2870, 2872: 2871, 2873: 2872, 2874: 2873, 2875: 2874, 2876: 2875, 2877: 2876, 2878: 2877, 2879: 2878, 2880: 2879, 2881: 2880, 2882: 2881, 2883: 2882, 2884: 2883, 2885: 2884, 2886: 2885, 2887: 2886, 2888: 2887, 2889: 2888, 2890: 2889, 2891: 2890, 2892: 2891, 2893: 2892, 2894: 2893, 2895: 2894, 2896: 2895, 2897: 2896, 2898: 2897, 2899: 2898, 2900: 2899, 2901: 2900, 2902: 2901, 2903: 2902, 2904: 2903, 2905: 2904, 2906: 2905, 2907: 2906, 2908: 2907, 2909: 2908, 2910: 2909, 2911: 2910, 2912: 2911, 2913: 2912, 2914: 2913, 2915: 2914, 2916: 2915, 2917: 2916, 2918: 2917, 2919: 2918, 2920: 2919, 2921: 2920, 2922: 2921, 2923: 2922, 2924: 2923, 2925: 2924, 2926: 2925, 2927: 2926, 2928: 2927, 2929: 2928, 2930: 2929, 2931: 2930, 2932: 2931, 2933: 2932, 2934: 2933, 2935: 2934, 2936: 2935, 2937: 2936, 2938: 2937, 2939: 2938, 2940: 2939, 2941: 2940, 2942: 2941, 2943: 2942, 2944: 2943, 2945: 2944, 2946: 2945, 2947: 2946, 2948: 2947, 2949: 2948, 2950: 2949, 2951: 2950, 2952: 2951, 2953: 2952, 2954: 2953, 2955: 2954, 2956: 2955, 2957: 2956, 2958: 2957, 2959: 2958, 2960: 2959, 2961: 2960, 2962: 2961, 2963: 2962, 2964: 2963, 2965: 2964, 2966: 2965, 2967: 2966, 2968: 2967, 2969: 2968, 2970: 2969, 2971: 2970, 2972: 2971, 2973: 2972, 2974: 2973, 2975: 2974, 2976: 2975, 2977: 2976, 2978: 2977, 2979: 2978, 2980: 2979, 2981: 2980, 2982: 2981, 2983: 2982, 2984: 2983, 2985: 2984, 2986: 2985, 2987: 2986, 2988: 2987, 2989: 2988, 2990: 2989, 2991: 2990, 2992: 2991, 2993: 2992, 2994: 2993, 2995: 2994, 2996: 2995, 2997: 2996, 2998: 2997, 2999: 2998, 3000: 2999, 3001: 3000, 3002: 3001, 3003: 3002, 3004: 3003, 3005: 3004, 3006: 3005, 3007: 3006, 3008: 3007, 3009: 3008, 3010: 3009, 3011: 3010, 3012: 3011, 3013: 3012, 3014: 3013, 3015: 3014, 3016: 3015, 3017: 3016, 3018: 3017, 3019: 3018, 3020: 3019, 3021: 3020, 3022: 3021, 3023: 3022, 3024: 3023, 3025: 3024, 3026: 3025, 3027: 3026, 3028: 3027, 3029: 3028, 3030: 3029, 3031: 3030, 3032: 3031, 3033: 3032, 3034: 3033, 3035: 3034, 3036: 3035, 3037: 3036, 3038: 3037, 3039: 3038, 3040: 3039, 3041: 3040, 3042: 3041, 3043: 3042, 3044: 3043, 3045: 3044, 3046: 3045, 3047: 3046, 3048: 3047, 3049: 3048, 3050: 3049, 3051: 3050, 3052: 3051, 3053: 3052, 3054: 3053, 3055: 3054, 3056: 3055, 3057: 3056, 3058: 3057, 3059: 3058, 3060: 3059, 3061: 3060, 3062: 3061, 3063: 3062, 3064: 3063, 3065: 3064, 3066: 3065, 3067: 3066, 3068: 3067, 3069: 3068, 3070: 3069, 3071: 3070, 3072: 3071, 3073: 3072, 3074: 3073, 3075: 3074, 3076: 3075, 3077: 3076, 3078: 3077, 3079: 3078, 3080: 3079, 3081: 3080, 3082: 3081, 3083: 3082, 3084: 3083, 3085: 3084, 3086: 3085, 3087: 3086, 3088: 3087, 3089: 3088, 3090: 3089, 3091: 3090, 3092: 3091, 3093: 3092, 3094: 3093, 3095: 3094, 3096: 3095, 3097: 3096, 3098: 3097, 3099: 3098, 3100: 3099, 3101: 3100, 3102: 3101, 3103: 3102, 3104: 3103, 3105: 3104, 3106: 3105, 3107: 3106, 3108: 3107, 3109: 3108, 3110: 3109, 3111: 3110, 3112: 3111, 3113: 3112, 3114: 3113, 3115: 3114, 3116: 3115, 3117: 3116, 3118: 3117, 3119: 3118, 3120: 3119, 3121: 3120, 3122: 3121, 3123: 3122, 3124: 3123, 3125: 3124, 3126: 3125, 3127: 3126, 3128: 3127, 3129: 3128, 3130: 3129, 3131: 3130, 3132: 3131, 3133: 3132, 3134: 3133, 3135: 3134, 3136: 3135, 3137: 3136, 3138: 3137, 3139: 3138, 3140: 3139, 3141: 3140, 3142: 3141, 3143: 3142, 3144: 3143, 3145: 3144, 3146: 3145, 3147: 3146, 3148: 3147, 3149: 3148, 3150: 3149, 3151: 3150, 3152: 3151, 3153: 3152, 3154: 3153, 3155: 3154, 3156: 3155, 3157: 3156, 3158: 3157, 3159: 3158, 3160: 3159, 3161: 3160, 3162: 3161, 3163: 3162, 3164: 3163, 3165: 3164, 3166: 3165, 3167: 3166, 3168: 3167, 3169: 3168, 3170: 3169, 3171: 3170, 3172: 3171, 3173: 3172, 3174: 3173, 3175: 3174, 3176: 3175, 3177: 3176, 3178: 3177, 3179: 3178, 3180: 3179, 3181: 3180, 3182: 3181, 3183: 3182, 3184: 3183, 3185: 3184, 3186: 3185, 3187: 3186, 3188: 3187, 3189: 3188, 3190: 3189, 3191: 3190, 3192: 3191, 3193: 3192, 3194: 3193, 3195: 3194, 3196: 3195, 3197: 3196, 3198: 3197, 3199: 3198, 3200: 3199, 3201: 3200, 3202: 3201, 3203: 3202, 3204: 3203, 3205: 3204, 3206: 3205, 3207: 3206, 3208: 3207, 3209: 3208, 3210: 3209, 3211: 3210, 3212: 3211, 3213: 3212, 3214: 3213, 3215: 3214, 3216: 3215, 3217: 3216, 3218: 3217, 3219: 3218, 3220: 3219, 3221: 3220, 3222: 3221, 3223: 3222, 3224: 3223, 3225: 3224, 3226: 3225, 3227: 3226, 3228: 3227, 3229: 3228, 3230: 3229, 3231: 3230, 3232: 3231, 3233: 3232, 3234: 3233, 3235: 3234, 3236: 3235, 3237: 3236, 3238: 3237, 3239: 3238, 3240: 3239, 3241: 3240, 3242: 3241, 3243: 3242, 3244: 3243, 3245: 3244, 3246: 3245, 3247: 3246, 3248: 3247, 3249: 3248, 3250: 3249, 3251: 3250, 3252: 3251, 3253: 3252, 3254: 3253, 3255: 3254, 3256: 3255, 3257: 3256, 3258: 3257, 3259: 3258, 3260: 3259, 3261: 3260, 3262: 3261, 3263: 3262, 3264: 3263, 3265: 3264, 3266: 3265, 3267: 3266, 3268: 3267, 3269: 3268, 3270: 3269, 3271: 3270, 3272: 3271, 3273: 3272, 3274: 3273, 3275: 3274, 3276: 3275, 3277: 3276, 3278: 3277, 3279: 3278, 3280: 3279, 3281: 3280, 3282: 3281, 3283: 3282, 3284: 3283, 3285: 3284, 3286: 3285, 3287: 3286, 3288: 3287, 3289: 3288, 3290: 3289, 3291: 3290, 3292: 3291, 3293: 3292, 3294: 3293, 3295: 3294, 3296: 3295, 3297: 3296, 3298: 3297, 3299: 3298, 3300: 3299, 3301: 3300, 3302: 3301, 3303: 3302, 3304: 3303, 3305: 3304, 3306: 3305, 3307: 3306, 3308: 3307, 3309: 3308, 3310: 3309, 3311: 3310, 3312: 3311, 3313: 3312, 3314: 3313, 3315: 3314, 3316: 3315, 3317: 3316, 3318: 3317, 3319: 3318, 3320: 3319, 3321: 3320, 3322: 3321, 3323: 3322, 3324: 3323, 3325: 3324, 3326: 3325, 3327: 3326, 3328: 3327, 3329: 3328, 3330: 3329, 3331: 3330, 3332: 3331, 3333: 3332, 3334: 3333, 3335: 3334, 3336: 3335, 3337: 3336, 3338: 3337, 3339: 3338, 3340: 3339, 3341: 3340, 3342: 3341, 3343: 3342, 3344: 3343, 3345: 3344, 3346: 3345, 3347: 3346, 3348: 3347, 3349: 3348, 3350: 3349, 3351: 3350, 3352: 3351, 3353: 3352, 3354: 3353, 3355: 3354, 3356: 3355, 3357: 3356, 3358: 3357, 3359: 3358, 3360: 3359, 3361: 3360, 3362: 3361, 3363: 3362, 3364: 3363, 3365: 3364, 3366: 3365, 3367: 3366, 3368: 3367, 3369: 3368, 3370: 3369, 3371: 3370, 3372: 3371, 3373: 3372, 3374: 3373, 3375: 3374, 3376: 3375, 3377: 3376, 3378: 3377, 3379: 3378, 3380: 3379, 3381: 3380, 3382: 3381, 3383: 3382, 3384: 3383, 3385: 3384, 3386: 3385, 3387: 3386, 3388: 3387, 3389: 3388, 3390: 3389, 3391: 3390, 3392: 3391, 3393: 3392, 3394: 3393, 3395: 3394, 3396: 3395, 3397: 3396, 3398: 3397, 3399: 3398, 3400: 3399, 3401: 3400, 3402: 3401, 3403: 3402, 3404: 3403, 3405: 3404, 3406: 3405, 3407: 3406, 3408: 3407, 3409: 3408, 3410: 3409, 3411: 3410, 3412: 3411, 3413: 3412, 3414: 3413, 3415: 3414, 3416: 3415, 3417: 3416, 3418: 3417, 3419: 3418, 3420: 3419, 3421: 3420, 3422: 3421, 3423: 3422, 3424: 3423, 3425: 3424, 3426: 3425, 3427: 3426, 3428: 3427, 3429: 3428, 3430: 3429, 3431: 3430, 3432: 3431, 3433: 3432, 3434: 3433, 3435: 3434, 3436: 3435, 3437: 3436, 3438: 3437, 3439: 3438, 3440: 3439, 3441: 3440, 3442: 3441, 3443: 3442, 3444: 3443, 3445: 3444, 3446: 3445, 3447: 3446, 3448: 3447, 3449: 3448, 3450: 3449, 3451: 3450, 3452: 3451, 3453: 3452, 3454: 3453, 3455: 3454, 3456: 3455, 3457: 3456, 3458: 3457, 3459: 3458, 3460: 3459, 3461: 3460, 3462: 3461, 3463: 3462, 3464: 3463, 3465: 3464, 3466: 3465, 3467: 3466, 3468: 3467, 3469: 3468, 3470: 3469, 3471: 3470, 3472: 3471, 3473: 3472, 3474: 3473, 3475: 3474, 3476: 3475, 3477: 3476, 3478: 3477, 3479: 3478, 3480: 3479, 3481: 3480, 3482: 3481, 3483: 3482, 3484: 3483, 3485: 3484, 3486: 3485, 3487: 3486, 3488: 3487, 3489: 3488, 3490: 3489, 3491: 3490, 3492: 3491, 3493: 3492, 3494: 3493, 3495: 3494, 3496: 3495, 3497: 3496, 3498: 3497, 3499: 3498, 3500: 3499, 3501: 3500, 3502: 3501, 3503: 3502, 3504: 3503, 3505: 3504, 3506: 3505, 3507: 3506, 3508: 3507, 3509: 3508, 3510: 3509, 3511: 3510, 3512: 3511, 3513: 3512, 3514: 3513, 3515: 3514, 3516: 3515, 3517: 3516, 3518: 3517, 3519: 3518, 3520: 3519, 3521: 3520, 3522: 3521, 3523: 3522, 3524: 3523, 3525: 3524, 3526: 3525, 3527: 3526, 3528: 3527, 3529: 3528, 3530: 3529, 3531: 3530, 3532: 3531, 3533: 3532, 3534: 3533, 3535: 3534, 3536: 3535, 3537: 3536, 3538: 3537, 3539: 3538, 3540: 3539, 3541: 3540, 3542: 3541, 3543: 3542, 3544: 3543, 3545: 3544, 3546: 3545, 3547: 3546, 3548: 3547, 3549: 3548, 3550: 3549, 3551: 3550, 3552: 3551, 3553: 3552, 3554: 3553, 3555: 3554, 3556: 3555, 3557: 3556, 3558: 3557, 3559: 3558, 3560: 3559, 3561: 3560, 3562: 3561, 3563: 3562, 3564: 3563, 3565: 3564, 3566: 3565, 3567: 3566, 3568: 3567, 3569: 3568, 3570: 3569, 3571: 3570, 3572: 3571, 3573: 3572, 3574: 3573, 3575: 3574, 3576: 3575, 3577: 3576, 3578: 3577, 3579: 3578, 3580: 3579, 3581: 3580, 3582: 3581, 3583: 3582, 3584: 3583, 3585: 3584, 3586: 3585, 3587: 3586, 3588: 3587, 3589: 3588, 3590: 3589, 3591: 3590, 3592: 3591, 3593: 3592, 3594: 3593, 3595: 3594, 3596: 3595, 3597: 3596, 3598: 3597, 3599: 3598, 3600: 3599, 3601: 3600, 3602: 3601, 3603: 3602, 3604: 3603, 3605: 3604, 3606: 3605, 3607: 3606, 3608: 3607, 3609: 3608, 3610: 3609, 3611: 3610, 3612: 3611, 3613: 3612, 3614: 3613, 3615: 3614, 3616: 3615, 3617: 3616, 3618: 3617, 3619: 3618, 3620: 3619, 3621: 3620, 3622: 3621, 3623: 3622, 3624: 3623, 3625: 3624, 3626: 3625, 3627: 3626, 3628: 3627, 3629: 3628, 3630: 3629, 3631: 3630, 3632: 3631, 3633: 3632, 3634: 3633, 3635: 3634, 3636: 3635, 3637: 3636, 3638: 3637, 3639: 3638, 3640: 3639, 3641: 3640, 3642: 3641, 3643: 3642, 3644: 3643, 3645: 3644, 3646: 3645, 3647: 3646, 3648: 3647, 3649: 3648, 3650: 3649, 3651: 3650, 3652: 3651, 3653: 3652, 3654: 3653, 3655: 3654, 3656: 3655, 3657: 3656, 3658: 3657, 3659: 3658, 3660: 3659, 3661: 3660, 3662: 3661, 3663: 3662, 3664: 3663, 3665: 3664, 3666: 3665, 3667: 3666, 3668: 3667, 3669: 3668, 3670: 3669, 3671: 3670, 3672: 3671, 3673: 3672, 3674: 3673, 3675: 3674, 3676: 3675, 3677: 3676, 3678: 3677, 3679: 3678, 3680: 3679, 3681: 3680, 3682: 3681, 3683: 3682, 3684: 3683, 3685: 3684, 3686: 3685, 3687: 3686, 3688: 3687, 3689: 3688, 3690: 3689, 3691: 3690, 3692: 3691, 3693: 3692, 3694: 3693, 3695: 3694, 3696: 3695, 3697: 3696, 3698: 3697, 3699: 3698, 3700: 3699, 3701: 3700, 3702: 3701, 3703: 3702, 3704: 3703, 3705: 3704, 3706: 3705, 3707: 3706, 3708: 3707, 3709: 3708, 3710: 3709, 3711: 3710, 3712: 3711, 3713: 3712, 3714: 3713, 3715: 3714, 3716: 3715, 3717: 3716, 3718: 3717, 3719: 3718, 3720: 3719, 3721: 3720, 3722: 3721, 3723: 3722, 3724: 3723, 3725: 3724, 3726: 3725, 3727: 3726, 3728: 3727, 3729: 3728, 3730: 3729, 3731: 3730, 3732: 3731, 3733: 3732, 3734: 3733, 3735: 3734, 3736: 3735, 3737: 3736, 3738: 3737, 3739: 3738, 3740: 3739, 3741: 3740, 3742: 3741, 3743: 3742, 3744: 3743, 3745: 3744, 3746: 3745, 3747: 3746, 3748: 3747, 3749: 3748, 3750: 3749, 3751: 3750, 3752: 3751, 3753: 3752, 3754: 3753, 3755: 3754, 3756: 3755, 3757: 3756, 3758: 3757, 3759: 3758, 3760: 3759, 3761: 3760, 3762: 3761, 3763: 3762, 3764: 3763, 3765: 3764, 3766: 3765, 3767: 3766, 3768: 3767, 3769: 3768, 3770: 3769, 3771: 3770, 3772: 3771, 3773: 3772, 3774: 3773, 3775: 3774, 3776: 3775, 3777: 3776, 3778: 3777, 3779: 3778, 3780: 3779, 3781: 3780, 3782: 3781, 3783: 3782, 3784: 3783, 3785: 3784, 3786: 3785, 3787: 3786, 3788: 3787, 3789: 3788, 3790: 3789, 3791: 3790, 3792: 3791, 3793: 3792, 3794: 3793, 3795: 3794, 3796: 3795, 3797: 3796, 3798: 3797, 3799: 3798, 3800: 3799, 3801: 3800, 3802: 3801, 3803: 3802, 3804: 3803, 3805: 3804, 3806: 3805, 3807: 3806, 3808: 3807, 3809: 3808, 3810: 3809, 3811: 3810, 3812: 3811, 3813: 3812, 3814: 3813, 3815: 3814, 3816: 3815, 3817: 3816, 3818: 3817, 3819: 3818, 3820: 3819, 3821: 3820, 3822: 3821, 3823: 3822, 3824: 3823, 3825: 3824, 3826: 3825, 3827: 3826, 3828: 3827, 3829: 3828, 3830: 3829, 3831: 3830, 3832: 3831, 3833: 3832, 3834: 3833, 3835: 3834, 3836: 3835, 3837: 3836, 3838: 3837, 3839: 3838, 3840: 3839, 3841: 3840, 3842: 3841, 3843: 3842, 3844: 3843, 3845: 3844, 3846: 3845, 3847: 3846, 3848: 3847, 3849: 3848, 3850: 3849, 3851: 3850, 3852: 3851, 3853: 3852, 3854: 3853, 3855: 3854, 3856: 3855, 3857: 3856, 3858: 3857, 3859: 3858, 3860: 3859, 3861: 3860, 3862: 3861, 3863: 3862, 3864: 3863, 3865: 3864, 3866: 3865, 3867: 3866, 3868: 3867, 3869: 3868, 3870: 3869, 3871: 3870, 3872: 3871, 3873: 3872, 3874: 3873, 3875: 3874, 3876: 3875, 3877: 3876, 3878: 3877, 3879: 3878, 3880: 3879, 3881: 3880, 3882: 3881, 3883: 3882, 3884: 3883, 3885: 3884, 3886: 3885, 3887: 3886, 3888: 3887, 3889: 3888, 3890: 3889, 3891: 3890, 3892: 3891, 3893: 3892, 3894: 3893, 3895: 3894, 3896: 3895, 3897: 3896, 3898: 3897, 3899: 3898, 3900: 3899, 3901: 3900, 3902: 3901, 3903: 3902, 3904: 3903, 3905: 3904, 3906: 3905, 3907: 3906, 3908: 3907, 3909: 3908, 3910: 3909, 3911: 3910, 3912: 3911, 3913: 3912, 3914: 3913, 3915: 3914, 3916: 3915, 3917: 3916, 3918: 3917, 3919: 3918, 3920: 3919, 3921: 3920, 3922: 3921, 3923: 3922, 3924: 3923, 3925: 3924, 3926: 3925, 3927: 3926, 3928: 3927, 3929: 3928, 3930: 3929, 3931: 3930, 3932: 3931, 3933: 3932, 3934: 3933, 3935: 3934, 3936: 3935, 3937: 3936, 3938: 3937, 3939: 3938, 3940: 3939, 3941: 3940, 3942: 3941, 3943: 3942, 3944: 3943, 3945: 3944, 3946: 3945, 3947: 3946, 3948: 3947, 3949: 3948, 3950: 3949, 3951: 3950, 3952: 3951, 3953: 3952, 3954: 3953, 3955: 3954, 3956: 3955, 3957: 3956, 3958: 3957, 3959: 3958, 3960: 3959, 3961: 3960, 3962: 3961, 3963: 3962, 3964: 3963, 3965: 3964, 3966: 3965, 3967: 3966, 3968: 3967, 3969: 3968, 3970: 3969, 3971: 3970, 3972: 3971, 3973: 3972, 3974: 3973, 3975: 3974, 3976: 3975, 3977: 3976, 3978: 3977, 3979: 3978, 3980: 3979, 3981: 3980, 3982: 3981, 3983: 3982, 3984: 3983, 3985: 3984, 3986: 3985, 3987: 3986, 3988: 3987, 3989: 3988, 3990: 3989, 3991: 3990, 3992: 3991, 3993: 3992, 3994: 3993, 3995: 3994, 3996: 3995, 3997: 3996, 3998: 3997, 3999: 3998, 4000: 3999, 4001: 4000, 4002: 4001, 4003: 4002, 4004: 4003, 4005: 4004, 4006: 4005, 4007: 4006, 4008: 4007, 4009: 4008, 4010: 4009, 4011: 4010, 4012: 4011, 4013: 4012, 4014: 4013, 4015: 4014, 4016: 4015, 4017: 4016, 4018: 4017, 4019: 4018, 4020: 4019, 4021: 4020, 4022: 4021, 4023: 4022, 4024: 4023, 4025: 4024, 4026: 4025, 4027: 4026, 4028: 4027, 4029: 4028, 4030: 4029, 4031: 4030, 4032: 4031, 4033: 4032, 4034: 4033, 4035: 4034, 4036: 4035, 4037: 4036, 4038: 4037, 4039: 4038, 4040: 4039, 4041: 4040, 4042: 4041, 4043: 4042, 4044: 4043, 4045: 4044, 4046: 4045, 4047: 4046, 4048: 4047, 4049: 4048, 4050: 4049, 4051: 4050, 4052: 4051, 4053: 4052, 4054: 4053, 4055: 4054, 4056: 4055, 4057: 4056, 4058: 4057, 4059: 4058, 4060: 4059, 4061: 4060, 4062: 4061, 4063: 4062, 4064: 4063, 4065: 4064, 4066: 4065, 4067: 4066, 4068: 4067, 4069: 4068, 4070: 4069, 4071: 4070, 4072: 4071, 4073: 4072, 4074: 4073, 4075: 4074, 4076: 4075, 4077: 4076, 4078: 4077, 4079: 4078, 4080: 4079, 4081: 4080, 4082: 4081, 4083: 4082, 4084: 4083, 4085: 4084, 4086: 4085, 4087: 4086, 4088: 4087, 4089: 4088, 4090: 4089, 4091: 4090, 4092: 4091, 4093: 4092, 4094: 4093, 4095: 4094, 4096: 4095, 4097: 4096, 4098: 4097, 4099: 4098, 4100: 4099, 4101: 4100, 4102: 4101, 4103: 4102, 4104: 4103, 4105: 4104, 4106: 4105, 4107: 4106, 4108: 4107, 4109: 4108, 4110: 4109, 4111: 4110, 4112: 4111, 4113: 4112, 4114: 4113, 4115: 4114, 4116: 4115, 4117: 4116, 4118: 4117, 4119: 4118, 4120: 4119, 4121: 4120, 4122: 4121, 4123: 4122, 4124: 4123, 4125: 4124, 4126: 4125, 4127: 4126, 4128: 4127, 4129: 4128, 4130: 4129, 4131: 4130, 4132: 4131, 4133: 4132, 4134: 4133, 4135: 4134, 4136: 4135, 4137: 4136, 4138: 4137, 4139: 4138, 4140: 4139, 4141: 4140, 4142: 4141, 4143: 4142, 4144: 4143, 4145: 4144, 4146: 4145, 4147: 4146, 4148: 4147, 4149: 4148, 4150: 4149, 4151: 4150, 4152: 4151, 4153: 4152, 4154: 4153, 4155: 4154, 4156: 4155, 4157: 4156, 4158: 4157, 4159: 4158, 4160: 4159, 4161: 4160, 4162: 4161, 4163: 4162, 4164: 4163, 4165: 4164, 4166: 4165, 4167: 4166, 4168: 4167, 4169: 4168, 4170: 4169, 4171: 4170, 4172: 4171, 4173: 4172, 4174: 4173, 4175: 4174, 4176: 4175, 4177: 4176, 4178: 4177, 4179: 4178, 4180: 4179, 4181: 4180, 4182: 4181, 4183: 4182, 4184: 4183, 4185: 4184, 4186: 4185, 4187: 4186, 4188: 4187, 4189: 4188, 4190: 4189, 4191: 4190, 4192: 4191, 4193: 4192, 4194: 4193, 4195: 4194, 4196: 4195, 4197: 4196, 4198: 4197, 4199: 4198, 4200: 4199, 4201: 4200, 4202: 4201, 4203: 4202, 4204: 4203, 4205: 4204, 4206: 4205, 4207: 4206, 4208: 4207, 4209: 4208, 4210: 4209, 4211: 4210, 4212: 4211, 4213: 4212, 4214: 4213, 4215: 4214, 4216: 4215, 4217: 4216, 4218: 4217, 4219: 4218, 4220: 4219, 4221: 4220, 4222: 4221, 4223: 4222, 4224: 4223, 4225: 4224, 4226: 4225, 4227: 4226, 4228: 4227, 4229: 4228, 4230: 4229, 4231: 4230, 4232: 4231, 4233: 4232, 4234: 4233, 4235: 4234, 4236: 4235, 4237: 4236, 4238: 4237, 4239: 4238, 4240: 4239, 4241: 4240, 4242: 4241, 4243: 4242, 4244: 4243, 4245: 4244, 4246: 4245, 4247: 4246, 4248: 4247, 4249: 4248, 4250: 4249, 4251: 4250, 4252: 4251, 4253: 4252, 4254: 4253, 4255: 4254, 4256: 4255, 4257: 4256, 4258: 4257, 4259: 4258, 4260: 4259, 4261: 4260, 4262: 4261, 4263: 4262, 4264: 4263, 4265: 4264, 4266: 4265, 4267: 4266, 4268: 4267, 4269: 4268, 4270: 4269, 4271: 4270, 4272: 4271, 4273: 4272, 4274: 4273, 4275: 4274, 4276: 4275, 4277: 4276, 4278: 4277, 4279: 4278, 4280: 4279, 4281: 4280, 4282: 4281, 4283: 4282, 4284: 4283, 4285: 4284, 4286: 4285, 4287: 4286, 4288: 4287, 4289: 4288, 4290: 4289, 4291: 4290, 4292: 4291, 4293: 4292, 4294: 4293, 4295: 4294, 4296: 4295, 4297: 4296, 4298: 4297, 4299: 4298, 4300: 4299, 4301: 4300, 4302: 4301, 4303: 4302, 4304: 4303, 4305: 4304, 4306: 4305, 4307: 4306, 4308: 4307, 4309: 4308, 4310: 4309, 4311: 4310, 4312: 4311, 4313: 4312, 4314: 4313, 4315: 4314, 4316: 4315, 4317: 4316, 4318: 4317, 4319: 4318, 4320: 4319, 4321: 4320, 4322: 4321, 4323: 4322, 4324: 4323, 4325: 4324, 4326: 4325, 4327: 4326, 4328: 4327, 4329: 4328, 4330: 4329, 4331: 4330, 4332: 4331, 4333: 4332, 4334: 4333, 4335: 4334, 4336: 4335, 4337: 4336, 4338: 4337, 4339: 4338, 4340: 4339, 4341: 4340, 4342: 4341, 4343: 4342, 4344: 4343, 4345: 4344, 4346: 4345, 4347: 4346, 4348: 4347, 4349: 4348, 4350: 4349, 4351: 4350, 4352: 4351, 4353: 4352, 4354: 4353, 4355: 4354, 4356: 4355, 4357: 4356, 4358: 4357, 4359: 4358, 4360: 4359, 4361: 4360, 4362: 4361, 4363: 4362, 4364: 4363, 4365: 4364, 4366: 4365, 4367: 4366, 4368: 4367, 4369: 4368, 4370: 4369, 4371: 4370, 4372: 4371, 4373: 4372, 4374: 4373, 4375: 4374, 4376: 4375, 4377: 4376, 4378: 4377, 4379: 4378, 4380: 4379, 4381: 4380, 4382: 4381, 4383: 4382, 4384: 4383, 4385: 4384, 4386: 4385, 4387: 4386, 4388: 4387, 4389: 4388, 4390: 4389, 4391: 4390, 4392: 4391, 4393: 4392, 4394: 4393, 4395: 4394, 4396: 4395, 4397: 4396, 4398: 4397, 4399: 4398, 4400: 4399, 4401: 4400, 4402: 4401, 4403: 4402, 4404: 4403, 4405: 4404, 4406: 4405, 4407: 4406, 4408: 4407, 4409: 4408, 4410: 4409, 4411: 4410, 4412: 4411, 4413: 4412, 4414: 4413, 4415: 4414, 4416: 4415, 4417: 4416, 4418: 4417, 4419: 4418, 4420: 4419, 4421: 4420, 4422: 4421, 4423: 4422, 4424: 4423, 4425: 4424, 4426: 4425, 4427: 4426, 4428: 4427, 4429: 4428, 4430: 4429, 4431: 4430, 4432: 4431, 4433: 4432, 4434: 4433, 4435: 4434, 4436: 4435, 4437: 4436, 4438: 4437, 4439: 4438, 4440: 4439, 4441: 4440, 4442: 4441, 4443: 4442, 4444: 4443, 4445: 4444, 4446: 4445, 4447: 4446, 4448: 4447, 4449: 4448, 4450: 4449, 4451: 4450, 4452: 4451, 4453: 4452, 4454: 4453, 4455: 4454, 4456: 4455, 4457: 4456, 4458: 4457, 4459: 4458, 4460: 4459, 4461: 4460, 4462: 4461, 4463: 4462, 4464: 4463, 4465: 4464, 4466: 4465, 4467: 4466, 4468: 4467, 4469: 4468, 4470: 4469, 4471: 4470, 4472: 4471, 4473: 4472, 4474: 4473, 4475: 4474, 4476: 4475, 4477: 4476, 4478: 4477, 4479: 4478, 4480: 4479, 4481: 4480, 4482: 4481, 4483: 4482, 4484: 4483, 4485: 4484, 4486: 4485, 4487: 4486, 4488: 4487, 4489: 4488, 4490: 4489, 4491: 4490, 4492: 4491, 4493: 4492, 4494: 4493, 4495: 4494, 4496: 4495, 4497: 4496, 4498: 4497, 4499: 4498, 4500: 4499, 4501: 4500, 4502: 4501, 4503: 4502, 4504: 4503, 4505: 4504, 4506: 4505, 4507: 4506, 4508: 4507, 4509: 4508, 4510: 4509, 4511: 4510, 4512: 4511, 4513: 4512, 4514: 4513, 4515: 4514, 4516: 4515, 4517: 4516, 4518: 4517, 4519: 4518, 4520: 4519, 4521: 4520, 4522: 4521, 4523: 4522, 4524: 4523, 4525: 4524, 4526: 4525, 4527: 4526, 4528: 4527, 4529: 4528, 4530: 4529, 4531: 4530, 4532: 4531, 4533: 4532, 4534: 4533, 4535: 4534, 4536: 4535, 4537: 4536, 4538: 4537, 4539: 4538, 4540: 4539, 4541: 4540, 4542: 4541, 4543: 4542, 4544: 4543, 4545: 4544, 4546: 4545, 4547: 4546, 4548: 4547, 4549: 4548, 4550: 4549, 4551: 4550, 4552: 4551, 4553: 4552, 4554: 4553, 4555: 4554, 4556: 4555, 4557: 4556, 4558: 4557, 4559: 4558, 4560: 4559, 4561: 4560, 4562: 4561, 4563: 4562, 4564: 4563, 4565: 4564, 4566: 4565, 4567: 4566, 4568: 4567, 4569: 4568, 4570: 4569, 4571: 4570, 4572: 4571, 4573: 4572, 4574: 4573, 4575: 4574, 4576: 4575, 4577: 4576, 4578: 4577, 4579: 4578, 4580: 4579, 4581: 4580, 4582: 4581, 4583: 4582, 4584: 4583, 4585: 4584, 4586: 4585, 4587: 4586, 4588: 4587, 4589: 4588, 4590: 4589, 4591: 4590, 4592: 4591, 4593: 4592, 4594: 4593, 4595: 4594, 4596: 4595, 4597: 4596, 4598: 4597, 4599: 4598, 4600: 4599, 4601: 4600, 4602: 4601, 4603: 4602, 4604: 4603, 4605: 4604, 4606: 4605, 4607: 4606, 4608: 4607, 4609: 4608, 4610: 4609, 4611: 4610, 4612: 4611, 4613: 4612, 4614: 4613, 4615: 4614, 4616: 4615, 4617: 4616, 4618: 4617, 4619: 4618, 4620: 4619, 4621: 4620, 4622: 4621, 4623: 4622, 4624: 4623, 4625: 4624, 4626: 4625, 4627: 4626, 4628: 4627, 4629: 4628, 4630: 4629, 4631: 4630, 4632: 4631, 4633: 4632, 4634: 4633, 4635: 4634, 4636: 4635, 4637: 4636, 4638: 4637, 4639: 4638, 4640: 4639, 4641: 4640, 4642: 4641, 4643: 4642, 4644: 4643, 4645: 4644, 4646: 4645, 4647: 4646, 4648: 4647, 4649: 4648, 4650: 4649, 4651: 4650, 4652: 4651, 4653: 4652, 4654: 4653, 4655: 4654, 4656: 4655, 4657: 4656, 4658: 4657, 4659: 4658, 4660: 4659, 4661: 4660, 4662: 4661, 4663: 4662, 4664: 4663, 4665: 4664, 4666: 4665, 4667: 4666, 4668: 4667, 4669: 4668, 4670: 4669, 4671: 4670, 4672: 4671, 4673: 4672, 4674: 4673, 4675: 4674, 4676: 4675, 4677: 4676, 4678: 4677, 4679: 4678, 4680: 4679, 4681: 4680, 4682: 4681, 4683: 4682, 4684: 4683, 4685: 4684, 4686: 4685, 4687: 4686, 4688: 4687, 4689: 4688, 4690: 4689, 4691: 4690, 4692: 4691, 4693: 4692, 4694: 4693, 4695: 4694, 4696: 4695, 4697: 4696, 4698: 4697, 4699: 4698, 4700: 4699, 4701: 4700, 4702: 4701, 4703: 4702, 4704: 4703, 4705: 4704, 4706: 4705, 4707: 4706, 4708: 4707, 4709: 4708, 4710: 4709, 4711: 4710, 4712: 4711, 4713: 4712, 4714: 4713, 4715: 4714, 4716: 4715, 4717: 4716, 4718: 4717, 4719: 4718, 4720: 4719, 4721: 4720, 4722: 4721, 4723: 4722, 4724: 4723, 4725: 4724, 4726: 4725, 4727: 4726, 4728: 4727, 4729: 4728, 4730: 4729, 4731: 4730, 4732: 4731, 4733: 4732, 4734: 4733, 4735: 4734, 4736: 4735, 4737: 4736, 4738: 4737, 4739: 4738, 4740: 4739, 4741: 4740, 4742: 4741, 4743: 4742, 4744: 4743, 4745: 4744, 4746: 4745, 4747: 4746, 4748: 4747, 4749: 4748, 4750: 4749, 4751: 4750, 4752: 4751, 4753: 4752, 4754: 4753, 4755: 4754, 4756: 4755, 4757: 4756, 4758: 4757, 4759: 4758, 4760: 4759, 4761: 4760, 4762: 4761, 4763: 4762, 4764: 4763, 4765: 4764, 4766: 4765, 4767: 4766, 4768: 4767, 4769: 4768, 4770: 4769, 4771: 4770, 4772: 4771, 4773: 4772, 4774: 4773, 4775: 4774, 4776: 4775, 4777: 4776, 4778: 4777, 4779: 4778, 4780: 4779, 4781: 4780, 4782: 4781, 4783: 4782, 4784: 4783, 4785: 4784, 4786: 4785, 4787: 4786, 4788: 4787, 4789: 4788, 4790: 4789, 4791: 4790, 4792: 4791, 4793: 4792, 4794: 4793, 4795: 4794, 4796: 4795, 4797: 4796, 4798: 4797, 4799: 4798, 4800: 4799, 4801: 4800, 4802: 4801, 4803: 4802, 4804: 4803, 4805: 4804, 4806: 4805, 4807: 4806, 4808: 4807, 4809: 4808, 4810: 4809, 4811: 4810, 4812: 4811, 4813: 4812, 4814: 4813, 4815: 4814, 4816: 4815, 4817: 4816, 4818: 4817, 4819: 4818, 4820: 4819, 4821: 4820, 4822: 4821, 4823: 4822, 4824: 4823, 4825: 4824, 4826: 4825, 4827: 4826, 4828: 4827, 4829: 4828, 4830: 4829, 4831: 4830, 4832: 4831, 4833: 4832, 4834: 4833, 4835: 4834, 4836: 4835, 4837: 4836, 4838: 4837, 4839: 4838, 4840: 4839, 4841: 4840, 4842: 4841, 4843: 4842, 4844: 4843, 4845: 4844, 4846: 4845, 4847: 4846, 4848: 4847, 4849: 4848, 4850: 4849, 4851: 4850, 4852: 4851, 4853: 4852, 4854: 4853, 4855: 4854, 4856: 4855, 4857: 4856, 4858: 4857, 4859: 4858, 4860: 4859, 4861: 4860, 4862: 4861, 4863: 4862, 4864: 4863, 4865: 4864, 4866: 4865, 4867: 4866, 4868: 4867, 4869: 4868, 4870: 4869, 4871: 4870, 4872: 4871, 4873: 4872, 4874: 4873, 4875: 4874, 4876: 4875, 4877: 4876, 4878: 4877, 4879: 4878, 4880: 4879, 4881: 4880, 4882: 4881, 4883: 4882, 4884: 4883, 4885: 4884, 4886: 4885, 4887: 4886, 4888: 4887, 4889: 4888, 4890: 4889, 4891: 4890, 4892: 4891, 4893: 4892, 4894: 4893, 4895: 4894, 4896: 4895, 4897: 4896, 4898: 4897, 4899: 4898, 4900: 4899, 4901: 4900, 4902: 4901, 4903: 4902, 4904: 4903, 4905: 4904, 4906: 4905, 4907: 4906, 4908: 4907, 4909: 4908, 4910: 4909, 4911: 4910, 4912: 4911, 4913: 4912, 4914: 4913, 4915: 4914, 4916: 4915, 4917: 4916, 4918: 4917, 4919: 4918, 4920: 4919, 4921: 4920, 4922: 4921, 4923: 4922, 4924: 4923, 4925: 4924, 4926: 4925, 4927: 4926, 4928: 4927, 4929: 4928, 4930: 4929, 4931: 4930, 4932: 4931, 4933: 4932, 4934: 4933, 4935: 4934, 4936: 4935, 4937: 4936, 4938: 4937, 4939: 4938, 4940: 4939, 4941: 4940, 4942: 4941, 4943: 4942, 4944: 4943, 4945: 4944, 4946: 4945, 4947: 4946, 4948: 4947, 4949: 4948, 4950: 4949, 4951: 4950, 4952: 4951, 4953: 4952, 4954: 4953, 4955: 4954, 4956: 4955, 4957: 4956, 4958: 4957, 4959: 4958, 4960: 4959, 4961: 4960, 4962: 4961, 4963: 4962, 4964: 4963, 4965: 4964, 4966: 4965, 4967: 4966, 4968: 4967, 4969: 4968, 4970: 4969, 4971: 4970, 4972: 4971, 4973: 4972, 4974: 4973, 4975: 4974, 4976: 4975, 4977: 4976, 4978: 4977, 4979: 4978, 4980: 4979, 4981: 4980, 4982: 4981, 4983: 4982, 4984: 4983, 4985: 4984, 4986: 4985, 4987: 4986, 4988: 4987, 4989: 4988, 4990: 4989, 4991: 4990, 4992: 4991, 4993: 4992, 4994: 4993, 4995: 4994, 4996: 4995, 4997: 4996, 4998: 4997, 4999: 4998, 5000: 4999, 5001: 5000, 5002: 5001, 5003: 5002, 5004: 5003, 5005: 5004, 5006: 5005, 5007: 5006, 5008: 5007, 5009: 5008, 5010: 5009, 5011: 5010, 5012: 5011, 5013: 5012, 5014: 5013, 5015: 5014, 5016: 5015, 5017: 5016, 5018: 5017, 5019: 5018, 5020: 5019, 5021: 5020, 5022: 5021, 5023: 5022, 5024: 5023, 5025: 5024, 5026: 5025, 5027: 5026, 5028: 5027, 5029: 5028, 5030: 5029, 5031: 5030, 5032: 5031, 5033: 5032, 5034: 5033, 5035: 5034, 5036: 5035, 5037: 5036, 5038: 5037, 5039: 5038, 5040: 5039, 5041: 5040, 5042: 5041, 5043: 5042, 5044: 5043, 5045: 5044, 5046: 5045, 5047: 5046, 5048: 5047, 5049: 5048, 5050: 5049, 5051: 5050, 5052: 5051, 5053: 5052, 5054: 5053, 5055: 5054, 5056: 5055, 5057: 5056, 5058: 5057, 5059: 5058, 5060: 5059, 5061: 5060, 5062: 5061, 5063: 5062, 5064: 5063, 5065: 5064, 5066: 5065, 5067: 5066, 5068: 5067, 5069: 5068, 5070: 5069, 5071: 5070, 5072: 5071, 5073: 5072, 5074: 5073, 5075: 5074, 5076: 5075, 5077: 5076, 5078: 5077, 5079: 5078, 5080: 5079, 5081: 5080, 5082: 5081, 5083: 5082, 5084: 5083, 5085: 5084, 5086: 5085, 5087: 5086, 5088: 5087, 5089: 5088, 5090: 5089, 5091: 5090, 5092: 5091, 5093: 5092, 5094: 5093, 5095: 5094, 5096: 5095, 5097: 5096, 5098: 5097, 5099: 5098, 5100: 5099, 5101: 5100, 5102: 5101, 5103: 5102, 5104: 5103, 5105: 5104, 5106: 5105, 5107: 5106, 5108: 5107, 5109: 5108, 5110: 5109, 5111: 5110, 5112: 5111, 5113: 5112, 5114: 5113, 5115: 5114, 5116: 5115, 5117: 5116, 5118: 5117, 5119: 5118, 5120: 5119, 5121: 5120, 5122: 5121, 5123: 5122, 5124: 5123, 5125: 5124, 5126: 5125, 5127: 5126, 5128: 5127, 5129: 5128, 5130: 5129, 5131: 5130, 5132: 5131, 5133: 5132, 5134: 5133, 5135: 5134, 5136: 5135, 5137: 5136, 5138: 5137, 5139: 5138, 5140: 5139, 5141: 5140, 5142: 5141, 5143: 5142, 5144: 5143, 5145: 5144, 5146: 5145, 5147: 5146, 5148: 5147, 5149: 5148, 5150: 5149, 5151: 5150, 5152: 5151, 5153: 5152, 5154: 5153, 5155: 5154, 5156: 5155, 5157: 5156, 5158: 5157, 5159: 5158, 5160: 5159, 5161: 5160, 5162: 5161, 5163: 5162, 5164: 5163, 5165: 5164, 5166: 5165, 5167: 5166, 5168: 5167, 5169: 5168, 5170: 5169, 5171: 5170, 5172: 5171, 5173: 5172, 5174: 5173, 5175: 5174, 5176: 5175, 5177: 5176, 5178: 5177, 5179: 5178, 5180: 5179, 5181: 5180, 5182: 5181, 5183: 5182, 5184: 5183, 5185: 5184, 5186: 5185, 5187: 5186, 5188: 5187, 5189: 5188, 5190: 5189, 5191: 5190, 5192: 5191, 5193: 5192, 5194: 5193, 5195: 5194, 5196: 5195, 5197: 5196, 5198: 5197, 5199: 5198, 5200: 5199, 5201: 5200, 5202: 5201, 5203: 5202, 5204: 5203, 5205: 5204, 5206: 5205, 5207: 5206, 5208: 5207, 5209: 5208, 5210: 5209, 5211: 5210, 5212: 5211, 5213: 5212, 5214: 5213, 5215: 5214, 5216: 5215, 5217: 5216, 5218: 5217, 5219: 5218, 5220: 5219, 5221: 5220, 5222: 5221, 5223: 5222, 5224: 5223, 5225: 5224, 5226: 5225, 5227: 5226, 5228: 5227, 5229: 5228, 5230: 5229, 5231: 5230, 5232: 5231, 5233: 5232, 5234: 5233, 5235: 5234, 5236: 5235, 5237: 5236, 5238: 5237, 5239: 5238, 5240: 5239, 5241: 5240, 5242: 5241, 5243: 5242, 5244: 5243, 5245: 5244, 5246: 5245, 5247: 5246, 5248: 5247, 5249: 5248, 5250: 5249, 5251: 5250, 5252: 5251, 5253: 5252, 5254: 5253, 5255: 5254, 5256: 5255, 5257: 5256, 5258: 5257, 5259: 5258, 5260: 5259, 5261: 5260, 5262: 5261, 5263: 5262, 5264: 5263, 5265: 5264, 5266: 5265, 5267: 5266, 5268: 5267, 5269: 5268, 5270: 5269, 5271: 5270, 5272: 5271, 5273: 5272, 5274: 5273, 5275: 5274, 5276: 5275, 5277: 5276, 5278: 5277, 5279: 5278, 5280: 5279, 5281: 5280, 5282: 5281, 5283: 5282, 5284: 5283, 5285: 5284, 5286: 5285, 5287: 5286, 5288: 5287, 5289: 5288, 5290: 5289, 5291: 5290, 5292: 5291, 5293: 5292, 5294: 5293, 5295: 5294, 5296: 5295, 5297: 5296, 5298: 5297, 5299: 5298, 5300: 5299, 5301: 5300, 5302: 5301, 5303: 5302, 5304: 5303, 5305: 5304, 5306: 5305, 5307: 5306, 5308: 5307, 5309: 5308, 5310: 5309, 5311: 5310, 5312: 5311, 5313: 5312, 5314: 5313, 5315: 5314, 5316: 5315, 5317: 5316, 5318: 5317, 5319: 5318, 5320: 5319, 5321: 5320, 5322: 5321, 5323: 5322, 5324: 5323, 5325: 5324, 5326: 5325, 5327: 5326, 5328: 5327, 5329: 5328, 5330: 5329, 5331: 5330, 5332: 5331, 5333: 5332, 5334: 5333, 5335: 5334, 5336: 5335, 5337: 5336, 5338: 5337, 5339: 5338, 5340: 5339, 5341: 5340, 5342: 5341, 5343: 5342, 5344: 5343, 5345: 5344, 5346: 5345, 5347: 5346, 5348: 5347, 5349: 5348, 5350: 5349, 5351: 5350, 5352: 5351, 5353: 5352, 5354: 5353, 5355: 5354, 5356: 5355, 5357: 5356, 5358: 5357, 5359: 5358, 5360: 5359, 5361: 5360, 5362: 5361, 5363: 5362, 5364: 5363, 5365: 5364, 5366: 5365, 5367: 5366, 5368: 5367, 5369: 5368, 5370: 5369, 5371: 5370, 5372: 5371, 5373: 5372, 5374: 5373, 5375: 5374, 5376: 5375, 5377: 5376, 5378: 5377, 5379: 5378, 5380: 5379, 5381: 5380, 5382: 5381, 5383: 5382, 5384: 5383, 5385: 5384, 5386: 5385, 5387: 5386, 5388: 5387, 5389: 5388, 5390: 5389, 5391: 5390, 5392: 5391, 5393: 5392, 5394: 5393, 5395: 5394, 5396: 5395, 5397: 5396, 5398: 5397, 5399: 5398, 5400: 5399, 5401: 5400, 5402: 5401, 5403: 5402, 5404: 5403, 5405: 5404, 5406: 5405, 5407: 5406, 5408: 5407, 5409: 5408, 5410: 5409, 5411: 5410, 5412: 5411, 5413: 5412, 5414: 5413, 5415: 5414, 5416: 5415, 5417: 5416, 5418: 5417, 5419: 5418, 5420: 5419, 5421: 5420, 5422: 5421, 5423: 5422, 5424: 5423, 5425: 5424, 5426: 5425, 5427: 5426, 5428: 5427, 5429: 5428, 5430: 5429, 5431: 5430, 5432: 5431, 5433: 5432, 5434: 5433, 5435: 5434, 5436: 5435, 5437: 5436, 5438: 5437, 5439: 5438, 5440: 5439, 5441: 5440, 5442: 5441, 5443: 5442, 5444: 5443, 5445: 5444, 5446: 5445, 5447: 5446, 5448: 5447, 5449: 5448, 5450: 5449, 5451: 5450, 5452: 5451, 5453: 5452, 5454: 5453, 5455: 5454, 5456: 5455, 5457: 5456, 5458: 5457, 5459: 5458, 5460: 5459, 5461: 5460, 5462: 5461, 5463: 5462, 5464: 5463, 5465: 5464, 5466: 5465, 5467: 5466, 5468: 5467, 5469: 5468, 5470: 5469, 5471: 5470, 5472: 5471, 5473: 5472, 5474: 5473, 5475: 5474, 5476: 5475, 5477: 5476, 5478: 5477, 5479: 5478, 5480: 5479, 5481: 5480, 5482: 5481, 5483: 5482, 5484: 5483, 5485: 5484, 5486: 5485, 5487: 5486, 5488: 5487, 5489: 5488, 5490: 5489, 5491: 5490, 5492: 5491, 5493: 5492, 5494: 5493, 5495: 5494, 5496: 5495, 5497: 5496, 5498: 5497, 5499: 5498, 5500: 5499, 5501: 5500, 5502: 5501, 5503: 5502, 5504: 5503, 5505: 5504, 5506: 5505, 5507: 5506, 5508: 5507, 5509: 5508, 5510: 5509, 5511: 5510, 5512: 5511, 5513: 5512, 5514: 5513, 5515: 5514, 5516: 5515, 5517: 5516, 5518: 5517, 5519: 5518, 5520: 5519, 5521: 5520, 5522: 5521, 5523: 5522, 5524: 5523, 5525: 5524, 5526: 5525, 5527: 5526, 5528: 5527, 5529: 5528, 5530: 5529, 5531: 5530, 5532: 5531, 5533: 5532, 5534: 5533, 5535: 5534, 5536: 5535, 5537: 5536, 5538: 5537, 5539: 5538, 5540: 5539, 5541: 5540, 5542: 5541, 5543: 5542, 5544: 5543, 5545: 5544, 5546: 5545, 5547: 5546, 5548: 5547, 5549: 5548, 5550: 5549, 5551: 5550, 5552: 5551, 5553: 5552, 5554: 5553, 5555: 5554, 5556: 5555, 5557: 5556, 5558: 5557, 5559: 5558, 5560: 5559, 5561: 5560, 5562: 5561, 5563: 5562, 5564: 5563, 5565: 5564, 5566: 5565, 5567: 5566, 5568: 5567, 5569: 5568, 5570: 5569, 5571: 5570, 5572: 5571, 5573: 5572, 5574: 5573, 5575: 5574, 5576: 5575, 5577: 5576, 5578: 5577, 5579: 5578, 5580: 5579, 5581: 5580, 5582: 5581, 5583: 5582, 5584: 5583, 5585: 5584, 5586: 5585, 5587: 5586, 5588: 5587, 5589: 5588, 5590: 5589, 5591: 5590, 5592: 5591, 5593: 5592, 5594: 5593, 5595: 5594, 5596: 5595, 5597: 5596, 5598: 5597, 5599: 5598, 5600: 5599, 5601: 5600, 5602: 5601, 5603: 5602, 5604: 5603, 5605: 5604, 5606: 5605, 5607: 5606, 5608: 5607, 5609: 5608, 5610: 5609, 5611: 5610, 5612: 5611, 5613: 5612, 5614: 5613, 5615: 5614, 5616: 5615, 5617: 5616, 5618: 5617, 5619: 5618, 5620: 5619, 5621: 5620, 5622: 5621, 5623: 5622, 5624: 5623, 5625: 5624, 5626: 5625, 5627: 5626, 5628: 5627, 5629: 5628, 5630: 5629, 5631: 5630, 5632: 5631, 5633: 5632, 5634: 5633, 5635: 5634, 5636: 5635, 5637: 5636, 5638: 5637, 5639: 5638, 5640: 5639, 5641: 5640, 5642: 5641, 5643: 5642, 5644: 5643, 5645: 5644, 5646: 5645, 5647: 5646, 5648: 5647, 5649: 5648, 5650: 5649, 5651: 5650, 5652: 5651, 5653: 5652, 5654: 5653, 5655: 5654, 5656: 5655, 5657: 5656, 5658: 5657, 5659: 5658, 5660: 5659, 5661: 5660, 5662: 5661, 5663: 5662, 5664: 5663, 5665: 5664, 5666: 5665, 5667: 5666, 5668: 5667, 5669: 5668, 5670: 5669, 5671: 5670, 5672: 5671, 5673: 5672, 5674: 5673, 5675: 5674, 5676: 5675, 5677: 5676, 5678: 5677, 5679: 5678, 5680: 5679, 5681: 5680, 5682: 5681, 5683: 5682, 5684: 5683, 5685: 5684, 5686: 5685, 5687: 5686, 5688: 5687, 5689: 5688, 5690: 5689, 5691: 5690, 5692: 5691, 5693: 5692, 5694: 5693, 5695: 5694, 5696: 5695, 5697: 5696, 5698: 5697, 5699: 5698, 5700: 5699, 5701: 5700, 5702: 5701, 5703: 5702, 5704: 5703, 5705: 5704, 5706: 5705, 5707: 5706, 5708: 5707, 5709: 5708, 5710: 5709, 5711: 5710, 5712: 5711, 5713: 5712, 5714: 5713, 5715: 5714, 5716: 5715, 5717: 5716, 5718: 5717, 5719: 5718, 5720: 5719, 5721: 5720, 5722: 5721, 5723: 5722, 5724: 5723, 5725: 5724, 5726: 5725, 5727: 5726, 5728: 5727, 5729: 5728, 5730: 5729, 5731: 5730, 5732: 5731, 5733: 5732, 5734: 5733, 5735: 5734, 5736: 5735, 5737: 5736, 5738: 5737, 5739: 5738, 5740: 5739, 5741: 5740, 5742: 5741, 5743: 5742, 5744: 5743, 5745: 5744, 5746: 5745, 5747: 5746, 5748: 5747, 5749: 5748, 5750: 5749, 5751: 5750, 5752: 5751, 5753: 5752, 5754: 5753, 5755: 5754, 5756: 5755, 5757: 5756, 5758: 5757, 5759: 5758, 5760: 5759, 5761: 5760, 5762: 5761, 5763: 5762, 5764: 5763, 5765: 5764, 5766: 5765, 5767: 5766, 5768: 5767, 5769: 5768, 5770: 5769, 5771: 5770, 5772: 5771, 5773: 5772, 5774: 5773, 5775: 5774, 5776: 5775, 5777: 5776, 5778: 5777, 5779: 5778, 5780: 5779, 5781: 5780, 5782: 5781, 5783: 5782, 5784: 5783, 5785: 5784, 5786: 5785, 5787: 5786, 5788: 5787, 5789: 5788, 5790: 5789, 5791: 5790, 5792: 5791, 5793: 5792, 5794: 5793, 5795: 5794, 5796: 5795, 5797: 5796, 5798: 5797, 5799: 5798, 5800: 5799, 5801: 5800, 5802: 5801, 5803: 5802, 5804: 5803, 5805: 5804, 5806: 5805, 5807: 5806, 5808: 5807, 5809: 5808, 5810: 5809, 5811: 5810, 5812: 5811, 5813: 5812, 5814: 5813, 5815: 5814, 5816: 5815, 5817: 5816, 5818: 5817, 5819: 5818, 5820: 5819, 5821: 5820, 5822: 5821, 5823: 5822, 5824: 5823, 5825: 5824, 5826: 5825, 5827: 5826, 5828: 5827, 5829: 5828, 5830: 5829, 5831: 5830, 5832: 5831, 5833: 5832, 5834: 5833, 5835: 5834, 5836: 5835, 5837: 5836, 5838: 5837, 5839: 5838, 5840: 5839, 5841: 5840, 5842: 5841, 5843: 5842, 5844: 5843, 5845: 5844, 5846: 5845, 5847: 5846, 5848: 5847, 5849: 5848, 5850: 5849, 5851: 5850, 5852: 5851, 5853: 5852, 5854: 5853, 5855: 5854, 5856: 5855, 5857: 5856, 5858: 5857, 5859: 5858, 5860: 5859, 5861: 5860, 5862: 5861, 5863: 5862, 5864: 5863, 5865: 5864, 5866: 5865, 5867: 5866, 5868: 5867, 5869: 5868, 5870: 5869, 5871: 5870, 5872: 5871, 5873: 5872, 5874: 5873, 5875: 5874, 5876: 5875, 5877: 5876, 5878: 5877, 5879: 5878, 5880: 5879, 5881: 5880, 5882: 5881, 5883: 5882, 5884: 5883, 5885: 5884, 5886: 5885, 5887: 5886, 5888: 5887, 5889: 5888, 5890: 5889, 5891: 5890, 5892: 5891, 5893: 5892, 5894: 5893, 5895: 5894, 5896: 5895, 5897: 5896, 5898: 5897, 5899: 5898, 5900: 5899, 5901: 5900, 5902: 5901, 5903: 5902, 5904: 5903, 5905: 5904, 5906: 5905, 5907: 5906, 5908: 5907, 5909: 5908, 5910: 5909, 5911: 5910, 5912: 5911, 5913: 5912, 5914: 5913, 5915: 5914, 5916: 5915, 5917: 5916, 5918: 5917, 5919: 5918, 5920: 5919, 5921: 5920, 5922: 5921, 5923: 5922, 5924: 5923, 5925: 5924, 5926: 5925, 5927: 5926, 5928: 5927, 5929: 5928, 5930: 5929, 5931: 5930, 5932: 5931, 5933: 5932, 5934: 5933, 5935: 5934, 5936: 5935, 5937: 5936, 5938: 5937, 5939: 5938, 5940: 5939, 5941: 5940, 5942: 5941, 5943: 5942, 5944: 5943, 5945: 5944, 5946: 5945, 5947: 5946, 5948: 5947, 5949: 5948, 5950: 5949, 5951: 5950, 5952: 5951, 5953: 5952, 5954: 5953, 5955: 5954, 5956: 5955, 5957: 5956, 5958: 5957, 5959: 5958, 5960: 5959, 5961: 5960, 5962: 5961, 5963: 5962, 5964: 5963, 5965: 5964, 5966: 5965, 5967: 5966, 5968: 5967, 5969: 5968, 5970: 5969, 5971: 5970, 5972: 5971, 5973: 5972, 5974: 5973, 5975: 5974, 5976: 5975, 5977: 5976, 5978: 5977, 5979: 5978, 5980: 5979, 5981: 5980, 5982: 5981, 5983: 5982, 5984: 5983, 5985: 5984, 5986: 5985, 5987: 5986, 5988: 5987, 5989: 5988, 5990: 5989, 5991: 5990, 5992: 5991, 5993: 5992, 5994: 5993, 5995: 5994, 5996: 5995, 5997: 5996, 5998: 5997, 5999: 5998, 6000: 5999, 6001: 6000, 6002: 6001, 6003: 6002, 6004: 6003, 6005: 6004, 6006: 6005, 6007: 6006, 6008: 6007, 6009: 6008, 6010: 6009, 6011: 6010, 6012: 6011, 6013: 6012, 6014: 6013, 6015: 6014, 6016: 6015, 6017: 6016, 6018: 6017, 6019: 6018, 6020: 6019, 6021: 6020, 6022: 6021, 6023: 6022, 6024: 6023, 6025: 6024, 6026: 6025, 6027: 6026, 6028: 6027, 6029: 6028, 6030: 6029, 6031: 6030, 6032: 6031, 6033: 6032, 6034: 6033, 6035: 6034, 6036: 6035, 6037: 6036, 6038: 6037, 6039: 6038, 6040: 6039}} {'user_id': {0: 1, 1: 2, 2: 3, 3: 4, 4: 5, 5: 6, 6: 7, 7: 8, 8: 9, 9: 10, 10: 11, 11: 12, 12: 13, 13: 14, 14: 15, 15: 16, 16: 17, 17: 18, 18: 19, 19: 20, 20: 21, 21: 22, 22: 23, 23: 24, 24: 25, 25: 26, 26: 27, 27: 28, 28: 29, 29: 30, 30: 31, 31: 32, 32: 33, 33: 34, 34: 35, 35: 36, 36: 37, 37: 38, 38: 39, 39: 40, 40: 41, 41: 42, 42: 43, 43: 44, 44: 45, 45: 46, 46: 47, 47: 48, 48: 49, 49: 50, 50: 51, 51: 52, 52: 53, 53: 54, 54: 55, 55: 56, 56: 57, 57: 58, 58: 59, 59: 60, 60: 61, 61: 62, 62: 63, 63: 64, 64: 65, 65: 66, 66: 67, 67: 68, 68: 69, 69: 70, 70: 71, 71: 72, 72: 73, 73: 74, 74: 75, 75: 76, 76: 77, 77: 78, 78: 79, 79: 80, 80: 81, 81: 82, 82: 83, 83: 84, 84: 85, 85: 86, 86: 87, 87: 88, 88: 89, 89: 90, 90: 91, 91: 92, 92: 93, 93: 94, 94: 95, 95: 96, 96: 97, 97: 98, 98: 99, 99: 100, 100: 101, 101: 102, 102: 103, 103: 104, 104: 105, 105: 106, 106: 107, 107: 108, 108: 109, 109: 110, 110: 111, 111: 112, 112: 113, 113: 114, 114: 115, 115: 116, 116: 117, 117: 118, 118: 119, 119: 120, 120: 121, 121: 122, 122: 123, 123: 124, 124: 125, 125: 126, 126: 127, 127: 128, 128: 129, 129: 130, 130: 131, 131: 132, 132: 133, 133: 134, 134: 135, 135: 136, 136: 137, 137: 138, 138: 139, 139: 140, 140: 141, 141: 142, 142: 143, 143: 144, 144: 145, 145: 146, 146: 147, 147: 148, 148: 149, 149: 150, 150: 151, 151: 152, 152: 153, 153: 154, 154: 155, 155: 156, 156: 157, 157: 158, 158: 159, 159: 160, 160: 161, 161: 162, 162: 163, 163: 164, 164: 165, 165: 166, 166: 167, 167: 168, 168: 169, 169: 170, 170: 171, 171: 172, 172: 173, 173: 174, 174: 175, 175: 176, 176: 177, 177: 178, 178: 179, 179: 180, 180: 181, 181: 182, 182: 183, 183: 184, 184: 185, 185: 186, 186: 187, 187: 188, 188: 189, 189: 190, 190: 191, 191: 192, 192: 193, 193: 194, 194: 195, 195: 196, 196: 197, 197: 198, 198: 199, 199: 200, 200: 201, 201: 202, 202: 203, 203: 204, 204: 205, 205: 206, 206: 207, 207: 208, 208: 209, 209: 210, 210: 211, 211: 212, 212: 213, 213: 214, 214: 215, 215: 216, 216: 217, 217: 218, 218: 219, 219: 220, 220: 221, 221: 222, 222: 223, 223: 224, 224: 225, 225: 226, 226: 227, 227: 228, 228: 229, 229: 230, 230: 231, 231: 232, 232: 233, 233: 234, 234: 235, 235: 236, 236: 237, 237: 238, 238: 239, 239: 240, 240: 241, 241: 242, 242: 243, 243: 244, 244: 245, 245: 246, 246: 247, 247: 248, 248: 249, 249: 250, 250: 251, 251: 252, 252: 253, 253: 254, 254: 255, 255: 256, 256: 257, 257: 258, 258: 259, 259: 260, 260: 261, 261: 262, 262: 263, 263: 264, 264: 265, 265: 266, 266: 267, 267: 268, 268: 269, 269: 270, 270: 271, 271: 272, 272: 273, 273: 274, 274: 275, 275: 276, 276: 277, 277: 278, 278: 279, 279: 280, 280: 281, 281: 282, 282: 283, 283: 284, 284: 285, 285: 286, 286: 287, 287: 288, 288: 289, 289: 290, 290: 291, 291: 292, 292: 293, 293: 294, 294: 295, 295: 296, 296: 297, 297: 298, 298: 299, 299: 300, 300: 301, 301: 302, 302: 303, 303: 304, 304: 305, 305: 306, 306: 307, 307: 308, 308: 309, 309: 310, 310: 311, 311: 312, 312: 313, 313: 314, 314: 315, 315: 316, 316: 317, 317: 318, 318: 319, 319: 320, 320: 321, 321: 322, 322: 323, 323: 324, 324: 325, 325: 326, 326: 327, 327: 328, 328: 329, 329: 330, 330: 331, 331: 332, 332: 333, 333: 334, 334: 335, 335: 336, 336: 337, 337: 338, 338: 339, 339: 340, 340: 341, 341: 342, 342: 343, 343: 344, 344: 345, 345: 346, 346: 347, 347: 348, 348: 349, 349: 350, 350: 351, 351: 352, 352: 353, 353: 354, 354: 355, 355: 356, 356: 357, 357: 358, 358: 359, 359: 360, 360: 361, 361: 362, 362: 363, 363: 364, 364: 365, 365: 366, 366: 367, 367: 368, 368: 369, 369: 370, 370: 371, 371: 372, 372: 373, 373: 374, 374: 375, 375: 376, 376: 377, 377: 378, 378: 379, 379: 380, 380: 381, 381: 382, 382: 383, 383: 384, 384: 385, 385: 386, 386: 387, 387: 388, 388: 389, 389: 390, 390: 391, 391: 392, 392: 393, 393: 394, 394: 395, 395: 396, 396: 397, 397: 398, 398: 399, 399: 400, 400: 401, 401: 402, 402: 403, 403: 404, 404: 405, 405: 406, 406: 407, 407: 408, 408: 409, 409: 410, 410: 411, 411: 412, 412: 413, 413: 414, 414: 415, 415: 416, 416: 417, 417: 418, 418: 419, 419: 420, 420: 421, 421: 422, 422: 423, 423: 424, 424: 425, 425: 426, 426: 427, 427: 428, 428: 429, 429: 430, 430: 431, 431: 432, 432: 433, 433: 434, 434: 435, 435: 436, 436: 437, 437: 438, 438: 439, 439: 440, 440: 441, 441: 442, 442: 443, 443: 444, 444: 445, 445: 446, 446: 447, 447: 448, 448: 449, 449: 450, 450: 451, 451: 452, 452: 453, 453: 454, 454: 455, 455: 456, 456: 457, 457: 458, 458: 459, 459: 460, 460: 461, 461: 462, 462: 463, 463: 464, 464: 465, 465: 466, 466: 467, 467: 468, 468: 469, 469: 470, 470: 471, 471: 472, 472: 473, 473: 474, 474: 475, 475: 476, 476: 477, 477: 478, 478: 479, 479: 480, 480: 481, 481: 482, 482: 483, 483: 484, 484: 485, 485: 486, 486: 487, 487: 488, 488: 489, 489: 490, 490: 491, 491: 492, 492: 493, 493: 494, 494: 495, 495: 496, 496: 497, 497: 498, 498: 499, 499: 500, 500: 501, 501: 502, 502: 503, 503: 504, 504: 505, 505: 506, 506: 507, 507: 508, 508: 509, 509: 510, 510: 511, 511: 512, 512: 513, 513: 514, 514: 515, 515: 516, 516: 517, 517: 518, 518: 519, 519: 520, 520: 521, 521: 522, 522: 523, 523: 524, 524: 525, 525: 526, 526: 527, 527: 528, 528: 529, 529: 530, 530: 531, 531: 532, 532: 533, 533: 534, 534: 535, 535: 536, 536: 537, 537: 538, 538: 539, 539: 540, 540: 541, 541: 542, 542: 543, 543: 544, 544: 545, 545: 546, 546: 547, 547: 548, 548: 549, 549: 550, 550: 551, 551: 552, 552: 553, 553: 554, 554: 555, 555: 556, 556: 557, 557: 558, 558: 559, 559: 560, 560: 561, 561: 562, 562: 563, 563: 564, 564: 565, 565: 566, 566: 567, 567: 568, 568: 569, 569: 570, 570: 571, 571: 572, 572: 573, 573: 574, 574: 575, 575: 576, 576: 577, 577: 578, 578: 579, 579: 580, 580: 581, 581: 582, 582: 583, 583: 584, 584: 585, 585: 586, 586: 587, 587: 588, 588: 589, 589: 590, 590: 591, 591: 592, 592: 593, 593: 594, 594: 595, 595: 596, 596: 597, 597: 598, 598: 599, 599: 600, 600: 601, 601: 602, 602: 603, 603: 604, 604: 605, 605: 606, 606: 607, 607: 608, 608: 609, 609: 610, 610: 611, 611: 612, 612: 613, 613: 614, 614: 615, 615: 616, 616: 617, 617: 618, 618: 619, 619: 620, 620: 621, 621: 622, 622: 623, 623: 624, 624: 625, 625: 626, 626: 627, 627: 628, 628: 629, 629: 630, 630: 631, 631: 632, 632: 633, 633: 634, 634: 635, 635: 636, 636: 637, 637: 638, 638: 639, 639: 640, 640: 641, 641: 642, 642: 643, 643: 644, 644: 645, 645: 646, 646: 647, 647: 648, 648: 649, 649: 650, 650: 651, 651: 652, 652: 653, 653: 654, 654: 655, 655: 656, 656: 657, 657: 658, 658: 659, 659: 660, 660: 661, 661: 662, 662: 663, 663: 664, 664: 665, 665: 666, 666: 667, 667: 668, 668: 669, 669: 670, 670: 671, 671: 672, 672: 673, 673: 674, 674: 675, 675: 676, 676: 677, 677: 678, 678: 679, 679: 680, 680: 681, 681: 682, 682: 683, 683: 684, 684: 685, 685: 686, 686: 687, 687: 688, 688: 689, 689: 690, 690: 691, 691: 692, 692: 693, 693: 694, 694: 695, 695: 696, 696: 697, 697: 698, 698: 699, 699: 700, 700: 701, 701: 702, 702: 703, 703: 704, 704: 705, 705: 706, 706: 707, 707: 708, 708: 709, 709: 710, 710: 711, 711: 712, 712: 713, 713: 714, 714: 715, 715: 716, 716: 717, 717: 718, 718: 719, 719: 720, 720: 721, 721: 722, 722: 723, 723: 724, 724: 725, 725: 726, 726: 727, 727: 728, 728: 729, 729: 730, 730: 731, 731: 732, 732: 733, 733: 734, 734: 735, 735: 736, 736: 737, 737: 738, 738: 739, 739: 740, 740: 741, 741: 742, 742: 743, 743: 744, 744: 745, 745: 746, 746: 747, 747: 748, 748: 749, 749: 750, 750: 751, 751: 752, 752: 753, 753: 754, 754: 755, 755: 756, 756: 757, 757: 758, 758: 759, 759: 760, 760: 761, 761: 762, 762: 763, 763: 764, 764: 765, 765: 766, 766: 767, 767: 768, 768: 769, 769: 770, 770: 771, 771: 772, 772: 773, 773: 774, 774: 775, 775: 776, 776: 777, 777: 778, 778: 779, 779: 780, 780: 781, 781: 782, 782: 783, 783: 784, 784: 785, 785: 786, 786: 787, 787: 788, 788: 789, 789: 790, 790: 791, 791: 792, 792: 793, 793: 794, 794: 795, 795: 796, 796: 797, 797: 798, 798: 799, 799: 800, 800: 801, 801: 802, 802: 803, 803: 804, 804: 805, 805: 806, 806: 807, 807: 808, 808: 809, 809: 810, 810: 811, 811: 812, 812: 813, 813: 814, 814: 815, 815: 816, 816: 817, 817: 818, 818: 819, 819: 820, 820: 821, 821: 822, 822: 823, 823: 824, 824: 825, 825: 826, 826: 827, 827: 828, 828: 829, 829: 830, 830: 831, 831: 832, 832: 833, 833: 834, 834: 835, 835: 836, 836: 837, 837: 838, 838: 839, 839: 840, 840: 841, 841: 842, 842: 843, 843: 844, 844: 845, 845: 846, 846: 847, 847: 848, 848: 849, 849: 850, 850: 851, 851: 852, 852: 853, 853: 854, 854: 855, 855: 856, 856: 857, 857: 858, 858: 859, 859: 860, 860: 861, 861: 862, 862: 863, 863: 864, 864: 865, 865: 866, 866: 867, 867: 868, 868: 869, 869: 870, 870: 871, 871: 872, 872: 873, 873: 874, 874: 875, 875: 876, 876: 877, 877: 878, 878: 879, 879: 880, 880: 881, 881: 882, 882: 883, 883: 884, 884: 885, 885: 886, 886: 887, 887: 888, 888: 889, 889: 890, 890: 891, 891: 892, 892: 893, 893: 894, 894: 895, 895: 896, 896: 897, 897: 898, 898: 899, 899: 900, 900: 901, 901: 902, 902: 903, 903: 904, 904: 905, 905: 906, 906: 907, 907: 908, 908: 909, 909: 910, 910: 911, 911: 912, 912: 913, 913: 914, 914: 915, 915: 916, 916: 917, 917: 918, 918: 919, 919: 920, 920: 921, 921: 922, 922: 923, 923: 924, 924: 925, 925: 926, 926: 927, 927: 928, 928: 929, 929: 930, 930: 931, 931: 932, 932: 933, 933: 934, 934: 935, 935: 936, 936: 937, 937: 938, 938: 939, 939: 940, 940: 941, 941: 942, 942: 943, 943: 944, 944: 945, 945: 946, 946: 947, 947: 948, 948: 949, 949: 950, 950: 951, 951: 952, 952: 953, 953: 954, 954: 955, 955: 956, 956: 957, 957: 958, 958: 959, 959: 960, 960: 961, 961: 962, 962: 963, 963: 964, 964: 965, 965: 966, 966: 967, 967: 968, 968: 969, 969: 970, 970: 971, 971: 972, 972: 973, 973: 974, 974: 975, 975: 976, 976: 977, 977: 978, 978: 979, 979: 980, 980: 981, 981: 982, 982: 983, 983: 984, 984: 985, 985: 986, 986: 987, 987: 988, 988: 989, 989: 990, 990: 991, 991: 992, 992: 993, 993: 994, 994: 995, 995: 996, 996: 997, 997: 998, 998: 999, 999: 1000, 1000: 1001, 1001: 1002, 1002: 1003, 1003: 1004, 1004: 1005, 1005: 1006, 1006: 1007, 1007: 1008, 1008: 1009, 1009: 1010, 1010: 1011, 1011: 1012, 1012: 1013, 1013: 1014, 1014: 1015, 1015: 1016, 1016: 1017, 1017: 1018, 1018: 1019, 1019: 1020, 1020: 1021, 1021: 1022, 1022: 1023, 1023: 1024, 1024: 1025, 1025: 1026, 1026: 1027, 1027: 1028, 1028: 1029, 1029: 1030, 1030: 1031, 1031: 1032, 1032: 1033, 1033: 1034, 1034: 1035, 1035: 1036, 1036: 1037, 1037: 1038, 1038: 1039, 1039: 1040, 1040: 1041, 1041: 1042, 1042: 1043, 1043: 1044, 1044: 1045, 1045: 1046, 1046: 1047, 1047: 1048, 1048: 1049, 1049: 1050, 1050: 1051, 1051: 1052, 1052: 1053, 1053: 1054, 1054: 1055, 1055: 1056, 1056: 1057, 1057: 1058, 1058: 1059, 1059: 1060, 1060: 1061, 1061: 1062, 1062: 1063, 1063: 1064, 1064: 1065, 1065: 1066, 1066: 1067, 1067: 1068, 1068: 1069, 1069: 1070, 1070: 1071, 1071: 1072, 1072: 1073, 1073: 1074, 1074: 1075, 1075: 1076, 1076: 1077, 1077: 1078, 1078: 1079, 1079: 1080, 1080: 1081, 1081: 1082, 1082: 1083, 1083: 1084, 1084: 1085, 1085: 1086, 1086: 1087, 1087: 1088, 1088: 1089, 1089: 1090, 1090: 1091, 1091: 1092, 1092: 1093, 1093: 1094, 1094: 1095, 1095: 1096, 1096: 1097, 1097: 1098, 1098: 1099, 1099: 1100, 1100: 1101, 1101: 1102, 1102: 1103, 1103: 1104, 1104: 1105, 1105: 1106, 1106: 1107, 1107: 1108, 1108: 1109, 1109: 1110, 1110: 1111, 1111: 1112, 1112: 1113, 1113: 1114, 1114: 1115, 1115: 1116, 1116: 1117, 1117: 1118, 1118: 1119, 1119: 1120, 1120: 1121, 1121: 1122, 1122: 1123, 1123: 1124, 1124: 1125, 1125: 1126, 1126: 1127, 1127: 1128, 1128: 1129, 1129: 1130, 1130: 1131, 1131: 1132, 1132: 1133, 1133: 1134, 1134: 1135, 1135: 1136, 1136: 1137, 1137: 1138, 1138: 1139, 1139: 1140, 1140: 1141, 1141: 1142, 1142: 1143, 1143: 1144, 1144: 1145, 1145: 1146, 1146: 1147, 1147: 1148, 1148: 1149, 1149: 1150, 1150: 1151, 1151: 1152, 1152: 1153, 1153: 1154, 1154: 1155, 1155: 1156, 1156: 1157, 1157: 1158, 1158: 1159, 1159: 1160, 1160: 1161, 1161: 1162, 1162: 1163, 1163: 1164, 1164: 1165, 1165: 1166, 1166: 1167, 1167: 1168, 1168: 1169, 1169: 1170, 1170: 1171, 1171: 1172, 1172: 1173, 1173: 1174, 1174: 1175, 1175: 1176, 1176: 1177, 1177: 1178, 1178: 1179, 1179: 1180, 1180: 1181, 1181: 1182, 1182: 1183, 1183: 1184, 1184: 1185, 1185: 1186, 1186: 1187, 1187: 1188, 1188: 1189, 1189: 1190, 1190: 1191, 1191: 1192, 1192: 1193, 1193: 1194, 1194: 1195, 1195: 1196, 1196: 1197, 1197: 1198, 1198: 1199, 1199: 1200, 1200: 1201, 1201: 1202, 1202: 1203, 1203: 1204, 1204: 1205, 1205: 1206, 1206: 1207, 1207: 1208, 1208: 1209, 1209: 1210, 1210: 1211, 1211: 1212, 1212: 1213, 1213: 1214, 1214: 1215, 1215: 1216, 1216: 1217, 1217: 1218, 1218: 1219, 1219: 1220, 1220: 1221, 1221: 1222, 1222: 1223, 1223: 1224, 1224: 1225, 1225: 1226, 1226: 1227, 1227: 1228, 1228: 1229, 1229: 1230, 1230: 1231, 1231: 1232, 1232: 1233, 1233: 1234, 1234: 1235, 1235: 1236, 1236: 1237, 1237: 1238, 1238: 1239, 1239: 1240, 1240: 1241, 1241: 1242, 1242: 1243, 1243: 1244, 1244: 1245, 1245: 1246, 1246: 1247, 1247: 1248, 1248: 1249, 1249: 1250, 1250: 1251, 1251: 1252, 1252: 1253, 1253: 1254, 1254: 1255, 1255: 1256, 1256: 1257, 1257: 1258, 1258: 1259, 1259: 1260, 1260: 1261, 1261: 1262, 1262: 1263, 1263: 1264, 1264: 1265, 1265: 1266, 1266: 1267, 1267: 1268, 1268: 1269, 1269: 1270, 1270: 1271, 1271: 1272, 1272: 1273, 1273: 1274, 1274: 1275, 1275: 1276, 1276: 1277, 1277: 1278, 1278: 1279, 1279: 1280, 1280: 1281, 1281: 1282, 1282: 1283, 1283: 1284, 1284: 1285, 1285: 1286, 1286: 1287, 1287: 1288, 1288: 1289, 1289: 1290, 1290: 1291, 1291: 1292, 1292: 1293, 1293: 1294, 1294: 1295, 1295: 1296, 1296: 1297, 1297: 1298, 1298: 1299, 1299: 1300, 1300: 1301, 1301: 1302, 1302: 1303, 1303: 1304, 1304: 1305, 1305: 1306, 1306: 1307, 1307: 1308, 1308: 1309, 1309: 1310, 1310: 1311, 1311: 1312, 1312: 1313, 1313: 1314, 1314: 1315, 1315: 1316, 1316: 1317, 1317: 1318, 1318: 1319, 1319: 1320, 1320: 1321, 1321: 1322, 1322: 1323, 1323: 1324, 1324: 1325, 1325: 1326, 1326: 1327, 1327: 1328, 1328: 1329, 1329: 1330, 1330: 1331, 1331: 1332, 1332: 1333, 1333: 1334, 1334: 1335, 1335: 1336, 1336: 1337, 1337: 1338, 1338: 1339, 1339: 1340, 1340: 1341, 1341: 1342, 1342: 1343, 1343: 1344, 1344: 1345, 1345: 1346, 1346: 1347, 1347: 1348, 1348: 1349, 1349: 1350, 1350: 1351, 1351: 1352, 1352: 1353, 1353: 1354, 1354: 1355, 1355: 1356, 1356: 1357, 1357: 1358, 1358: 1359, 1359: 1360, 1360: 1361, 1361: 1362, 1362: 1363, 1363: 1364, 1364: 1365, 1365: 1366, 1366: 1367, 1367: 1368, 1368: 1369, 1369: 1370, 1370: 1371, 1371: 1372, 1372: 1373, 1373: 1374, 1374: 1375, 1375: 1376, 1376: 1377, 1377: 1378, 1378: 1379, 1379: 1380, 1380: 1381, 1381: 1382, 1382: 1383, 1383: 1384, 1384: 1385, 1385: 1386, 1386: 1387, 1387: 1388, 1388: 1389, 1389: 1390, 1390: 1391, 1391: 1392, 1392: 1393, 1393: 1394, 1394: 1395, 1395: 1396, 1396: 1397, 1397: 1398, 1398: 1399, 1399: 1400, 1400: 1401, 1401: 1402, 1402: 1403, 1403: 1404, 1404: 1405, 1405: 1406, 1406: 1407, 1407: 1408, 1408: 1409, 1409: 1410, 1410: 1411, 1411: 1412, 1412: 1413, 1413: 1414, 1414: 1415, 1415: 1416, 1416: 1417, 1417: 1418, 1418: 1419, 1419: 1420, 1420: 1421, 1421: 1422, 1422: 1423, 1423: 1424, 1424: 1425, 1425: 1426, 1426: 1427, 1427: 1428, 1428: 1429, 1429: 1430, 1430: 1431, 1431: 1432, 1432: 1433, 1433: 1434, 1434: 1435, 1435: 1436, 1436: 1437, 1437: 1438, 1438: 1439, 1439: 1440, 1440: 1441, 1441: 1442, 1442: 1443, 1443: 1444, 1444: 1445, 1445: 1446, 1446: 1447, 1447: 1448, 1448: 1449, 1449: 1450, 1450: 1451, 1451: 1452, 1452: 1453, 1453: 1454, 1454: 1455, 1455: 1456, 1456: 1457, 1457: 1458, 1458: 1459, 1459: 1460, 1460: 1461, 1461: 1462, 1462: 1463, 1463: 1464, 1464: 1465, 1465: 1466, 1466: 1467, 1467: 1468, 1468: 1469, 1469: 1470, 1470: 1471, 1471: 1472, 1472: 1473, 1473: 1474, 1474: 1475, 1475: 1476, 1476: 1477, 1477: 1478, 1478: 1479, 1479: 1480, 1480: 1481, 1481: 1482, 1482: 1483, 1483: 1484, 1484: 1485, 1485: 1486, 1486: 1487, 1487: 1488, 1488: 1489, 1489: 1490, 1490: 1491, 1491: 1492, 1492: 1493, 1493: 1494, 1494: 1495, 1495: 1496, 1496: 1497, 1497: 1498, 1498: 1499, 1499: 1500, 1500: 1501, 1501: 1502, 1502: 1503, 1503: 1504, 1504: 1505, 1505: 1506, 1506: 1507, 1507: 1508, 1508: 1509, 1509: 1510, 1510: 1511, 1511: 1512, 1512: 1513, 1513: 1514, 1514: 1515, 1515: 1516, 1516: 1517, 1517: 1518, 1518: 1519, 1519: 1520, 1520: 1521, 1521: 1522, 1522: 1523, 1523: 1524, 1524: 1525, 1525: 1526, 1526: 1527, 1527: 1528, 1528: 1529, 1529: 1530, 1530: 1531, 1531: 1532, 1532: 1533, 1533: 1534, 1534: 1535, 1535: 1536, 1536: 1537, 1537: 1538, 1538: 1539, 1539: 1540, 1540: 1541, 1541: 1542, 1542: 1543, 1543: 1544, 1544: 1545, 1545: 1546, 1546: 1547, 1547: 1548, 1548: 1549, 1549: 1550, 1550: 1551, 1551: 1552, 1552: 1553, 1553: 1554, 1554: 1555, 1555: 1556, 1556: 1557, 1557: 1558, 1558: 1559, 1559: 1560, 1560: 1561, 1561: 1562, 1562: 1563, 1563: 1564, 1564: 1565, 1565: 1566, 1566: 1567, 1567: 1568, 1568: 1569, 1569: 1570, 1570: 1571, 1571: 1572, 1572: 1573, 1573: 1574, 1574: 1575, 1575: 1576, 1576: 1577, 1577: 1578, 1578: 1579, 1579: 1580, 1580: 1581, 1581: 1582, 1582: 1583, 1583: 1584, 1584: 1585, 1585: 1586, 1586: 1587, 1587: 1588, 1588: 1589, 1589: 1590, 1590: 1591, 1591: 1592, 1592: 1593, 1593: 1594, 1594: 1595, 1595: 1596, 1596: 1597, 1597: 1598, 1598: 1599, 1599: 1600, 1600: 1601, 1601: 1602, 1602: 1603, 1603: 1604, 1604: 1605, 1605: 1606, 1606: 1607, 1607: 1608, 1608: 1609, 1609: 1610, 1610: 1611, 1611: 1612, 1612: 1613, 1613: 1614, 1614: 1615, 1615: 1616, 1616: 1617, 1617: 1618, 1618: 1619, 1619: 1620, 1620: 1621, 1621: 1622, 1622: 1623, 1623: 1624, 1624: 1625, 1625: 1626, 1626: 1627, 1627: 1628, 1628: 1629, 1629: 1630, 1630: 1631, 1631: 1632, 1632: 1633, 1633: 1634, 1634: 1635, 1635: 1636, 1636: 1637, 1637: 1638, 1638: 1639, 1639: 1640, 1640: 1641, 1641: 1642, 1642: 1643, 1643: 1644, 1644: 1645, 1645: 1646, 1646: 1647, 1647: 1648, 1648: 1649, 1649: 1650, 1650: 1651, 1651: 1652, 1652: 1653, 1653: 1654, 1654: 1655, 1655: 1656, 1656: 1657, 1657: 1658, 1658: 1659, 1659: 1660, 1660: 1661, 1661: 1662, 1662: 1663, 1663: 1664, 1664: 1665, 1665: 1666, 1666: 1667, 1667: 1668, 1668: 1669, 1669: 1670, 1670: 1671, 1671: 1672, 1672: 1673, 1673: 1674, 1674: 1675, 1675: 1676, 1676: 1677, 1677: 1678, 1678: 1679, 1679: 1680, 1680: 1681, 1681: 1682, 1682: 1683, 1683: 1684, 1684: 1685, 1685: 1686, 1686: 1687, 1687: 1688, 1688: 1689, 1689: 1690, 1690: 1691, 1691: 1692, 1692: 1693, 1693: 1694, 1694: 1695, 1695: 1696, 1696: 1697, 1697: 1698, 1698: 1699, 1699: 1700, 1700: 1701, 1701: 1702, 1702: 1703, 1703: 1704, 1704: 1705, 1705: 1706, 1706: 1707, 1707: 1708, 1708: 1709, 1709: 1710, 1710: 1711, 1711: 1712, 1712: 1713, 1713: 1714, 1714: 1715, 1715: 1716, 1716: 1717, 1717: 1718, 1718: 1719, 1719: 1720, 1720: 1721, 1721: 1722, 1722: 1723, 1723: 1724, 1724: 1725, 1725: 1726, 1726: 1727, 1727: 1728, 1728: 1729, 1729: 1730, 1730: 1731, 1731: 1732, 1732: 1733, 1733: 1734, 1734: 1735, 1735: 1736, 1736: 1737, 1737: 1738, 1738: 1739, 1739: 1740, 1740: 1741, 1741: 1742, 1742: 1743, 1743: 1744, 1744: 1745, 1745: 1746, 1746: 1747, 1747: 1748, 1748: 1749, 1749: 1750, 1750: 1751, 1751: 1752, 1752: 1753, 1753: 1754, 1754: 1755, 1755: 1756, 1756: 1757, 1757: 1758, 1758: 1759, 1759: 1760, 1760: 1761, 1761: 1762, 1762: 1763, 1763: 1764, 1764: 1765, 1765: 1766, 1766: 1767, 1767: 1768, 1768: 1769, 1769: 1770, 1770: 1771, 1771: 1772, 1772: 1773, 1773: 1774, 1774: 1775, 1775: 1776, 1776: 1777, 1777: 1778, 1778: 1779, 1779: 1780, 1780: 1781, 1781: 1782, 1782: 1783, 1783: 1784, 1784: 1785, 1785: 1786, 1786: 1787, 1787: 1788, 1788: 1789, 1789: 1790, 1790: 1791, 1791: 1792, 1792: 1793, 1793: 1794, 1794: 1795, 1795: 1796, 1796: 1797, 1797: 1798, 1798: 1799, 1799: 1800, 1800: 1801, 1801: 1802, 1802: 1803, 1803: 1804, 1804: 1805, 1805: 1806, 1806: 1807, 1807: 1808, 1808: 1809, 1809: 1810, 1810: 1811, 1811: 1812, 1812: 1813, 1813: 1814, 1814: 1815, 1815: 1816, 1816: 1817, 1817: 1818, 1818: 1819, 1819: 1820, 1820: 1821, 1821: 1822, 1822: 1823, 1823: 1824, 1824: 1825, 1825: 1826, 1826: 1827, 1827: 1828, 1828: 1829, 1829: 1830, 1830: 1831, 1831: 1832, 1832: 1833, 1833: 1834, 1834: 1835, 1835: 1836, 1836: 1837, 1837: 1838, 1838: 1839, 1839: 1840, 1840: 1841, 1841: 1842, 1842: 1843, 1843: 1844, 1844: 1845, 1845: 1846, 1846: 1847, 1847: 1848, 1848: 1849, 1849: 1850, 1850: 1851, 1851: 1852, 1852: 1853, 1853: 1854, 1854: 1855, 1855: 1856, 1856: 1857, 1857: 1858, 1858: 1859, 1859: 1860, 1860: 1861, 1861: 1862, 1862: 1863, 1863: 1864, 1864: 1865, 1865: 1866, 1866: 1867, 1867: 1868, 1868: 1869, 1869: 1870, 1870: 1871, 1871: 1872, 1872: 1873, 1873: 1874, 1874: 1875, 1875: 1876, 1876: 1877, 1877: 1878, 1878: 1879, 1879: 1880, 1880: 1881, 1881: 1882, 1882: 1883, 1883: 1884, 1884: 1885, 1885: 1886, 1886: 1887, 1887: 1888, 1888: 1889, 1889: 1890, 1890: 1891, 1891: 1892, 1892: 1893, 1893: 1894, 1894: 1895, 1895: 1896, 1896: 1897, 1897: 1898, 1898: 1899, 1899: 1900, 1900: 1901, 1901: 1902, 1902: 1903, 1903: 1904, 1904: 1905, 1905: 1906, 1906: 1907, 1907: 1908, 1908: 1909, 1909: 1910, 1910: 1911, 1911: 1912, 1912: 1913, 1913: 1914, 1914: 1915, 1915: 1916, 1916: 1917, 1917: 1918, 1918: 1919, 1919: 1920, 1920: 1921, 1921: 1922, 1922: 1923, 1923: 1924, 1924: 1925, 1925: 1926, 1926: 1927, 1927: 1928, 1928: 1929, 1929: 1930, 1930: 1931, 1931: 1932, 1932: 1933, 1933: 1934, 1934: 1935, 1935: 1936, 1936: 1937, 1937: 1938, 1938: 1939, 1939: 1940, 1940: 1941, 1941: 1942, 1942: 1943, 1943: 1944, 1944: 1945, 1945: 1946, 1946: 1947, 1947: 1948, 1948: 1949, 1949: 1950, 1950: 1951, 1951: 1952, 1952: 1953, 1953: 1954, 1954: 1955, 1955: 1956, 1956: 1957, 1957: 1958, 1958: 1959, 1959: 1960, 1960: 1961, 1961: 1962, 1962: 1963, 1963: 1964, 1964: 1965, 1965: 1966, 1966: 1967, 1967: 1968, 1968: 1969, 1969: 1970, 1970: 1971, 1971: 1972, 1972: 1973, 1973: 1974, 1974: 1975, 1975: 1976, 1976: 1977, 1977: 1978, 1978: 1979, 1979: 1980, 1980: 1981, 1981: 1982, 1982: 1983, 1983: 1984, 1984: 1985, 1985: 1986, 1986: 1987, 1987: 1988, 1988: 1989, 1989: 1990, 1990: 1991, 1991: 1992, 1992: 1993, 1993: 1994, 1994: 1995, 1995: 1996, 1996: 1997, 1997: 1998, 1998: 1999, 1999: 2000, 2000: 2001, 2001: 2002, 2002: 2003, 2003: 2004, 2004: 2005, 2005: 2006, 2006: 2007, 2007: 2008, 2008: 2009, 2009: 2010, 2010: 2011, 2011: 2012, 2012: 2013, 2013: 2014, 2014: 2015, 2015: 2016, 2016: 2017, 2017: 2018, 2018: 2019, 2019: 2020, 2020: 2021, 2021: 2022, 2022: 2023, 2023: 2024, 2024: 2025, 2025: 2026, 2026: 2027, 2027: 2028, 2028: 2029, 2029: 2030, 2030: 2031, 2031: 2032, 2032: 2033, 2033: 2034, 2034: 2035, 2035: 2036, 2036: 2037, 2037: 2038, 2038: 2039, 2039: 2040, 2040: 2041, 2041: 2042, 2042: 2043, 2043: 2044, 2044: 2045, 2045: 2046, 2046: 2047, 2047: 2048, 2048: 2049, 2049: 2050, 2050: 2051, 2051: 2052, 2052: 2053, 2053: 2054, 2054: 2055, 2055: 2056, 2056: 2057, 2057: 2058, 2058: 2059, 2059: 2060, 2060: 2061, 2061: 2062, 2062: 2063, 2063: 2064, 2064: 2065, 2065: 2066, 2066: 2067, 2067: 2068, 2068: 2069, 2069: 2070, 2070: 2071, 2071: 2072, 2072: 2073, 2073: 2074, 2074: 2075, 2075: 2076, 2076: 2077, 2077: 2078, 2078: 2079, 2079: 2080, 2080: 2081, 2081: 2082, 2082: 2083, 2083: 2084, 2084: 2085, 2085: 2086, 2086: 2087, 2087: 2088, 2088: 2089, 2089: 2090, 2090: 2091, 2091: 2092, 2092: 2093, 2093: 2094, 2094: 2095, 2095: 2096, 2096: 2097, 2097: 2098, 2098: 2099, 2099: 2100, 2100: 2101, 2101: 2102, 2102: 2103, 2103: 2104, 2104: 2105, 2105: 2106, 2106: 2107, 2107: 2108, 2108: 2109, 2109: 2110, 2110: 2111, 2111: 2112, 2112: 2113, 2113: 2114, 2114: 2115, 2115: 2116, 2116: 2117, 2117: 2118, 2118: 2119, 2119: 2120, 2120: 2121, 2121: 2122, 2122: 2123, 2123: 2124, 2124: 2125, 2125: 2126, 2126: 2127, 2127: 2128, 2128: 2129, 2129: 2130, 2130: 2131, 2131: 2132, 2132: 2133, 2133: 2134, 2134: 2135, 2135: 2136, 2136: 2137, 2137: 2138, 2138: 2139, 2139: 2140, 2140: 2141, 2141: 2142, 2142: 2143, 2143: 2144, 2144: 2145, 2145: 2146, 2146: 2147, 2147: 2148, 2148: 2149, 2149: 2150, 2150: 2151, 2151: 2152, 2152: 2153, 2153: 2154, 2154: 2155, 2155: 2156, 2156: 2157, 2157: 2158, 2158: 2159, 2159: 2160, 2160: 2161, 2161: 2162, 2162: 2163, 2163: 2164, 2164: 2165, 2165: 2166, 2166: 2167, 2167: 2168, 2168: 2169, 2169: 2170, 2170: 2171, 2171: 2172, 2172: 2173, 2173: 2174, 2174: 2175, 2175: 2176, 2176: 2177, 2177: 2178, 2178: 2179, 2179: 2180, 2180: 2181, 2181: 2182, 2182: 2183, 2183: 2184, 2184: 2185, 2185: 2186, 2186: 2187, 2187: 2188, 2188: 2189, 2189: 2190, 2190: 2191, 2191: 2192, 2192: 2193, 2193: 2194, 2194: 2195, 2195: 2196, 2196: 2197, 2197: 2198, 2198: 2199, 2199: 2200, 2200: 2201, 2201: 2202, 2202: 2203, 2203: 2204, 2204: 2205, 2205: 2206, 2206: 2207, 2207: 2208, 2208: 2209, 2209: 2210, 2210: 2211, 2211: 2212, 2212: 2213, 2213: 2214, 2214: 2215, 2215: 2216, 2216: 2217, 2217: 2218, 2218: 2219, 2219: 2220, 2220: 2221, 2221: 2222, 2222: 2223, 2223: 2224, 2224: 2225, 2225: 2226, 2226: 2227, 2227: 2228, 2228: 2229, 2229: 2230, 2230: 2231, 2231: 2232, 2232: 2233, 2233: 2234, 2234: 2235, 2235: 2236, 2236: 2237, 2237: 2238, 2238: 2239, 2239: 2240, 2240: 2241, 2241: 2242, 2242: 2243, 2243: 2244, 2244: 2245, 2245: 2246, 2246: 2247, 2247: 2248, 2248: 2249, 2249: 2250, 2250: 2251, 2251: 2252, 2252: 2253, 2253: 2254, 2254: 2255, 2255: 2256, 2256: 2257, 2257: 2258, 2258: 2259, 2259: 2260, 2260: 2261, 2261: 2262, 2262: 2263, 2263: 2264, 2264: 2265, 2265: 2266, 2266: 2267, 2267: 2268, 2268: 2269, 2269: 2270, 2270: 2271, 2271: 2272, 2272: 2273, 2273: 2274, 2274: 2275, 2275: 2276, 2276: 2277, 2277: 2278, 2278: 2279, 2279: 2280, 2280: 2281, 2281: 2282, 2282: 2283, 2283: 2284, 2284: 2285, 2285: 2286, 2286: 2287, 2287: 2288, 2288: 2289, 2289: 2290, 2290: 2291, 2291: 2292, 2292: 2293, 2293: 2294, 2294: 2295, 2295: 2296, 2296: 2297, 2297: 2298, 2298: 2299, 2299: 2300, 2300: 2301, 2301: 2302, 2302: 2303, 2303: 2304, 2304: 2305, 2305: 2306, 2306: 2307, 2307: 2308, 2308: 2309, 2309: 2310, 2310: 2311, 2311: 2312, 2312: 2313, 2313: 2314, 2314: 2315, 2315: 2316, 2316: 2317, 2317: 2318, 2318: 2319, 2319: 2320, 2320: 2321, 2321: 2322, 2322: 2323, 2323: 2324, 2324: 2325, 2325: 2326, 2326: 2327, 2327: 2328, 2328: 2329, 2329: 2330, 2330: 2331, 2331: 2332, 2332: 2333, 2333: 2334, 2334: 2335, 2335: 2336, 2336: 2337, 2337: 2338, 2338: 2339, 2339: 2340, 2340: 2341, 2341: 2342, 2342: 2343, 2343: 2344, 2344: 2345, 2345: 2346, 2346: 2347, 2347: 2348, 2348: 2349, 2349: 2350, 2350: 2351, 2351: 2352, 2352: 2353, 2353: 2354, 2354: 2355, 2355: 2356, 2356: 2357, 2357: 2358, 2358: 2359, 2359: 2360, 2360: 2361, 2361: 2362, 2362: 2363, 2363: 2364, 2364: 2365, 2365: 2366, 2366: 2367, 2367: 2368, 2368: 2369, 2369: 2370, 2370: 2371, 2371: 2372, 2372: 2373, 2373: 2374, 2374: 2375, 2375: 2376, 2376: 2377, 2377: 2378, 2378: 2379, 2379: 2380, 2380: 2381, 2381: 2382, 2382: 2383, 2383: 2384, 2384: 2385, 2385: 2386, 2386: 2387, 2387: 2388, 2388: 2389, 2389: 2390, 2390: 2391, 2391: 2392, 2392: 2393, 2393: 2394, 2394: 2395, 2395: 2396, 2396: 2397, 2397: 2398, 2398: 2399, 2399: 2400, 2400: 2401, 2401: 2402, 2402: 2403, 2403: 2404, 2404: 2405, 2405: 2406, 2406: 2407, 2407: 2408, 2408: 2409, 2409: 2410, 2410: 2411, 2411: 2412, 2412: 2413, 2413: 2414, 2414: 2415, 2415: 2416, 2416: 2417, 2417: 2418, 2418: 2419, 2419: 2420, 2420: 2421, 2421: 2422, 2422: 2423, 2423: 2424, 2424: 2425, 2425: 2426, 2426: 2427, 2427: 2428, 2428: 2429, 2429: 2430, 2430: 2431, 2431: 2432, 2432: 2433, 2433: 2434, 2434: 2435, 2435: 2436, 2436: 2437, 2437: 2438, 2438: 2439, 2439: 2440, 2440: 2441, 2441: 2442, 2442: 2443, 2443: 2444, 2444: 2445, 2445: 2446, 2446: 2447, 2447: 2448, 2448: 2449, 2449: 2450, 2450: 2451, 2451: 2452, 2452: 2453, 2453: 2454, 2454: 2455, 2455: 2456, 2456: 2457, 2457: 2458, 2458: 2459, 2459: 2460, 2460: 2461, 2461: 2462, 2462: 2463, 2463: 2464, 2464: 2465, 2465: 2466, 2466: 2467, 2467: 2468, 2468: 2469, 2469: 2470, 2470: 2471, 2471: 2472, 2472: 2473, 2473: 2474, 2474: 2475, 2475: 2476, 2476: 2477, 2477: 2478, 2478: 2479, 2479: 2480, 2480: 2481, 2481: 2482, 2482: 2483, 2483: 2484, 2484: 2485, 2485: 2486, 2486: 2487, 2487: 2488, 2488: 2489, 2489: 2490, 2490: 2491, 2491: 2492, 2492: 2493, 2493: 2494, 2494: 2495, 2495: 2496, 2496: 2497, 2497: 2498, 2498: 2499, 2499: 2500, 2500: 2501, 2501: 2502, 2502: 2503, 2503: 2504, 2504: 2505, 2505: 2506, 2506: 2507, 2507: 2508, 2508: 2509, 2509: 2510, 2510: 2511, 2511: 2512, 2512: 2513, 2513: 2514, 2514: 2515, 2515: 2516, 2516: 2517, 2517: 2518, 2518: 2519, 2519: 2520, 2520: 2521, 2521: 2522, 2522: 2523, 2523: 2524, 2524: 2525, 2525: 2526, 2526: 2527, 2527: 2528, 2528: 2529, 2529: 2530, 2530: 2531, 2531: 2532, 2532: 2533, 2533: 2534, 2534: 2535, 2535: 2536, 2536: 2537, 2537: 2538, 2538: 2539, 2539: 2540, 2540: 2541, 2541: 2542, 2542: 2543, 2543: 2544, 2544: 2545, 2545: 2546, 2546: 2547, 2547: 2548, 2548: 2549, 2549: 2550, 2550: 2551, 2551: 2552, 2552: 2553, 2553: 2554, 2554: 2555, 2555: 2556, 2556: 2557, 2557: 2558, 2558: 2559, 2559: 2560, 2560: 2561, 2561: 2562, 2562: 2563, 2563: 2564, 2564: 2565, 2565: 2566, 2566: 2567, 2567: 2568, 2568: 2569, 2569: 2570, 2570: 2571, 2571: 2572, 2572: 2573, 2573: 2574, 2574: 2575, 2575: 2576, 2576: 2577, 2577: 2578, 2578: 2579, 2579: 2580, 2580: 2581, 2581: 2582, 2582: 2583, 2583: 2584, 2584: 2585, 2585: 2586, 2586: 2587, 2587: 2588, 2588: 2589, 2589: 2590, 2590: 2591, 2591: 2592, 2592: 2593, 2593: 2594, 2594: 2595, 2595: 2596, 2596: 2597, 2597: 2598, 2598: 2599, 2599: 2600, 2600: 2601, 2601: 2602, 2602: 2603, 2603: 2604, 2604: 2605, 2605: 2606, 2606: 2607, 2607: 2608, 2608: 2609, 2609: 2610, 2610: 2611, 2611: 2612, 2612: 2613, 2613: 2614, 2614: 2615, 2615: 2616, 2616: 2617, 2617: 2618, 2618: 2619, 2619: 2620, 2620: 2621, 2621: 2622, 2622: 2623, 2623: 2624, 2624: 2625, 2625: 2626, 2626: 2627, 2627: 2628, 2628: 2629, 2629: 2630, 2630: 2631, 2631: 2632, 2632: 2633, 2633: 2634, 2634: 2635, 2635: 2636, 2636: 2637, 2637: 2638, 2638: 2639, 2639: 2640, 2640: 2641, 2641: 2642, 2642: 2643, 2643: 2644, 2644: 2645, 2645: 2646, 2646: 2647, 2647: 2648, 2648: 2649, 2649: 2650, 2650: 2651, 2651: 2652, 2652: 2653, 2653: 2654, 2654: 2655, 2655: 2656, 2656: 2657, 2657: 2658, 2658: 2659, 2659: 2660, 2660: 2661, 2661: 2662, 2662: 2663, 2663: 2664, 2664: 2665, 2665: 2666, 2666: 2667, 2667: 2668, 2668: 2669, 2669: 2670, 2670: 2671, 2671: 2672, 2672: 2673, 2673: 2674, 2674: 2675, 2675: 2676, 2676: 2677, 2677: 2678, 2678: 2679, 2679: 2680, 2680: 2681, 2681: 2682, 2682: 2683, 2683: 2684, 2684: 2685, 2685: 2686, 2686: 2687, 2687: 2688, 2688: 2689, 2689: 2690, 2690: 2691, 2691: 2692, 2692: 2693, 2693: 2694, 2694: 2695, 2695: 2696, 2696: 2697, 2697: 2698, 2698: 2699, 2699: 2700, 2700: 2701, 2701: 2702, 2702: 2703, 2703: 2704, 2704: 2705, 2705: 2706, 2706: 2707, 2707: 2708, 2708: 2709, 2709: 2710, 2710: 2711, 2711: 2712, 2712: 2713, 2713: 2714, 2714: 2715, 2715: 2716, 2716: 2717, 2717: 2718, 2718: 2719, 2719: 2720, 2720: 2721, 2721: 2722, 2722: 2723, 2723: 2724, 2724: 2725, 2725: 2726, 2726: 2727, 2727: 2728, 2728: 2729, 2729: 2730, 2730: 2731, 2731: 2732, 2732: 2733, 2733: 2734, 2734: 2735, 2735: 2736, 2736: 2737, 2737: 2738, 2738: 2739, 2739: 2740, 2740: 2741, 2741: 2742, 2742: 2743, 2743: 2744, 2744: 2745, 2745: 2746, 2746: 2747, 2747: 2748, 2748: 2749, 2749: 2750, 2750: 2751, 2751: 2752, 2752: 2753, 2753: 2754, 2754: 2755, 2755: 2756, 2756: 2757, 2757: 2758, 2758: 2759, 2759: 2760, 2760: 2761, 2761: 2762, 2762: 2763, 2763: 2764, 2764: 2765, 2765: 2766, 2766: 2767, 2767: 2768, 2768: 2769, 2769: 2770, 2770: 2771, 2771: 2772, 2772: 2773, 2773: 2774, 2774: 2775, 2775: 2776, 2776: 2777, 2777: 2778, 2778: 2779, 2779: 2780, 2780: 2781, 2781: 2782, 2782: 2783, 2783: 2784, 2784: 2785, 2785: 2786, 2786: 2787, 2787: 2788, 2788: 2789, 2789: 2790, 2790: 2791, 2791: 2792, 2792: 2793, 2793: 2794, 2794: 2795, 2795: 2796, 2796: 2797, 2797: 2798, 2798: 2799, 2799: 2800, 2800: 2801, 2801: 2802, 2802: 2803, 2803: 2804, 2804: 2805, 2805: 2806, 2806: 2807, 2807: 2808, 2808: 2809, 2809: 2810, 2810: 2811, 2811: 2812, 2812: 2813, 2813: 2814, 2814: 2815, 2815: 2816, 2816: 2817, 2817: 2818, 2818: 2819, 2819: 2820, 2820: 2821, 2821: 2822, 2822: 2823, 2823: 2824, 2824: 2825, 2825: 2826, 2826: 2827, 2827: 2828, 2828: 2829, 2829: 2830, 2830: 2831, 2831: 2832, 2832: 2833, 2833: 2834, 2834: 2835, 2835: 2836, 2836: 2837, 2837: 2838, 2838: 2839, 2839: 2840, 2840: 2841, 2841: 2842, 2842: 2843, 2843: 2844, 2844: 2845, 2845: 2846, 2846: 2847, 2847: 2848, 2848: 2849, 2849: 2850, 2850: 2851, 2851: 2852, 2852: 2853, 2853: 2854, 2854: 2855, 2855: 2856, 2856: 2857, 2857: 2858, 2858: 2859, 2859: 2860, 2860: 2861, 2861: 2862, 2862: 2863, 2863: 2864, 2864: 2865, 2865: 2866, 2866: 2867, 2867: 2868, 2868: 2869, 2869: 2870, 2870: 2871, 2871: 2872, 2872: 2873, 2873: 2874, 2874: 2875, 2875: 2876, 2876: 2877, 2877: 2878, 2878: 2879, 2879: 2880, 2880: 2881, 2881: 2882, 2882: 2883, 2883: 2884, 2884: 2885, 2885: 2886, 2886: 2887, 2887: 2888, 2888: 2889, 2889: 2890, 2890: 2891, 2891: 2892, 2892: 2893, 2893: 2894, 2894: 2895, 2895: 2896, 2896: 2897, 2897: 2898, 2898: 2899, 2899: 2900, 2900: 2901, 2901: 2902, 2902: 2903, 2903: 2904, 2904: 2905, 2905: 2906, 2906: 2907, 2907: 2908, 2908: 2909, 2909: 2910, 2910: 2911, 2911: 2912, 2912: 2913, 2913: 2914, 2914: 2915, 2915: 2916, 2916: 2917, 2917: 2918, 2918: 2919, 2919: 2920, 2920: 2921, 2921: 2922, 2922: 2923, 2923: 2924, 2924: 2925, 2925: 2926, 2926: 2927, 2927: 2928, 2928: 2929, 2929: 2930, 2930: 2931, 2931: 2932, 2932: 2933, 2933: 2934, 2934: 2935, 2935: 2936, 2936: 2937, 2937: 2938, 2938: 2939, 2939: 2940, 2940: 2941, 2941: 2942, 2942: 2943, 2943: 2944, 2944: 2945, 2945: 2946, 2946: 2947, 2947: 2948, 2948: 2949, 2949: 2950, 2950: 2951, 2951: 2952, 2952: 2953, 2953: 2954, 2954: 2955, 2955: 2956, 2956: 2957, 2957: 2958, 2958: 2959, 2959: 2960, 2960: 2961, 2961: 2962, 2962: 2963, 2963: 2964, 2964: 2965, 2965: 2966, 2966: 2967, 2967: 2968, 2968: 2969, 2969: 2970, 2970: 2971, 2971: 2972, 2972: 2973, 2973: 2974, 2974: 2975, 2975: 2976, 2976: 2977, 2977: 2978, 2978: 2979, 2979: 2980, 2980: 2981, 2981: 2982, 2982: 2983, 2983: 2984, 2984: 2985, 2985: 2986, 2986: 2987, 2987: 2988, 2988: 2989, 2989: 2990, 2990: 2991, 2991: 2992, 2992: 2993, 2993: 2994, 2994: 2995, 2995: 2996, 2996: 2997, 2997: 2998, 2998: 2999, 2999: 3000, 3000: 3001, 3001: 3002, 3002: 3003, 3003: 3004, 3004: 3005, 3005: 3006, 3006: 3007, 3007: 3008, 3008: 3009, 3009: 3010, 3010: 3011, 3011: 3012, 3012: 3013, 3013: 3014, 3014: 3015, 3015: 3016, 3016: 3017, 3017: 3018, 3018: 3019, 3019: 3020, 3020: 3021, 3021: 3022, 3022: 3023, 3023: 3024, 3024: 3025, 3025: 3026, 3026: 3027, 3027: 3028, 3028: 3029, 3029: 3030, 3030: 3031, 3031: 3032, 3032: 3033, 3033: 3034, 3034: 3035, 3035: 3036, 3036: 3037, 3037: 3038, 3038: 3039, 3039: 3040, 3040: 3041, 3041: 3042, 3042: 3043, 3043: 3044, 3044: 3045, 3045: 3046, 3046: 3047, 3047: 3048, 3048: 3049, 3049: 3050, 3050: 3051, 3051: 3052, 3052: 3053, 3053: 3054, 3054: 3055, 3055: 3056, 3056: 3057, 3057: 3058, 3058: 3059, 3059: 3060, 3060: 3061, 3061: 3062, 3062: 3063, 3063: 3064, 3064: 3065, 3065: 3066, 3066: 3067, 3067: 3068, 3068: 3069, 3069: 3070, 3070: 3071, 3071: 3072, 3072: 3073, 3073: 3074, 3074: 3075, 3075: 3076, 3076: 3077, 3077: 3078, 3078: 3079, 3079: 3080, 3080: 3081, 3081: 3082, 3082: 3083, 3083: 3084, 3084: 3085, 3085: 3086, 3086: 3087, 3087: 3088, 3088: 3089, 3089: 3090, 3090: 3091, 3091: 3092, 3092: 3093, 3093: 3094, 3094: 3095, 3095: 3096, 3096: 3097, 3097: 3098, 3098: 3099, 3099: 3100, 3100: 3101, 3101: 3102, 3102: 3103, 3103: 3104, 3104: 3105, 3105: 3106, 3106: 3107, 3107: 3108, 3108: 3109, 3109: 3110, 3110: 3111, 3111: 3112, 3112: 3113, 3113: 3114, 3114: 3115, 3115: 3116, 3116: 3117, 3117: 3118, 3118: 3119, 3119: 3120, 3120: 3121, 3121: 3122, 3122: 3123, 3123: 3124, 3124: 3125, 3125: 3126, 3126: 3127, 3127: 3128, 3128: 3129, 3129: 3130, 3130: 3131, 3131: 3132, 3132: 3133, 3133: 3134, 3134: 3135, 3135: 3136, 3136: 3137, 3137: 3138, 3138: 3139, 3139: 3140, 3140: 3141, 3141: 3142, 3142: 3143, 3143: 3144, 3144: 3145, 3145: 3146, 3146: 3147, 3147: 3148, 3148: 3149, 3149: 3150, 3150: 3151, 3151: 3152, 3152: 3153, 3153: 3154, 3154: 3155, 3155: 3156, 3156: 3157, 3157: 3158, 3158: 3159, 3159: 3160, 3160: 3161, 3161: 3162, 3162: 3163, 3163: 3164, 3164: 3165, 3165: 3166, 3166: 3167, 3167: 3168, 3168: 3169, 3169: 3170, 3170: 3171, 3171: 3172, 3172: 3173, 3173: 3174, 3174: 3175, 3175: 3176, 3176: 3177, 3177: 3178, 3178: 3179, 3179: 3180, 3180: 3181, 3181: 3182, 3182: 3183, 3183: 3184, 3184: 3185, 3185: 3186, 3186: 3187, 3187: 3188, 3188: 3189, 3189: 3190, 3190: 3191, 3191: 3192, 3192: 3193, 3193: 3194, 3194: 3195, 3195: 3196, 3196: 3197, 3197: 3198, 3198: 3199, 3199: 3200, 3200: 3201, 3201: 3202, 3202: 3203, 3203: 3204, 3204: 3205, 3205: 3206, 3206: 3207, 3207: 3208, 3208: 3209, 3209: 3210, 3210: 3211, 3211: 3212, 3212: 3213, 3213: 3214, 3214: 3215, 3215: 3216, 3216: 3217, 3217: 3218, 3218: 3219, 3219: 3220, 3220: 3221, 3221: 3222, 3222: 3223, 3223: 3224, 3224: 3225, 3225: 3226, 3226: 3227, 3227: 3228, 3228: 3229, 3229: 3230, 3230: 3231, 3231: 3232, 3232: 3233, 3233: 3234, 3234: 3235, 3235: 3236, 3236: 3237, 3237: 3238, 3238: 3239, 3239: 3240, 3240: 3241, 3241: 3242, 3242: 3243, 3243: 3244, 3244: 3245, 3245: 3246, 3246: 3247, 3247: 3248, 3248: 3249, 3249: 3250, 3250: 3251, 3251: 3252, 3252: 3253, 3253: 3254, 3254: 3255, 3255: 3256, 3256: 3257, 3257: 3258, 3258: 3259, 3259: 3260, 3260: 3261, 3261: 3262, 3262: 3263, 3263: 3264, 3264: 3265, 3265: 3266, 3266: 3267, 3267: 3268, 3268: 3269, 3269: 3270, 3270: 3271, 3271: 3272, 3272: 3273, 3273: 3274, 3274: 3275, 3275: 3276, 3276: 3277, 3277: 3278, 3278: 3279, 3279: 3280, 3280: 3281, 3281: 3282, 3282: 3283, 3283: 3284, 3284: 3285, 3285: 3286, 3286: 3287, 3287: 3288, 3288: 3289, 3289: 3290, 3290: 3291, 3291: 3292, 3292: 3293, 3293: 3294, 3294: 3295, 3295: 3296, 3296: 3297, 3297: 3298, 3298: 3299, 3299: 3300, 3300: 3301, 3301: 3302, 3302: 3303, 3303: 3304, 3304: 3305, 3305: 3306, 3306: 3307, 3307: 3308, 3308: 3309, 3309: 3310, 3310: 3311, 3311: 3312, 3312: 3313, 3313: 3314, 3314: 3315, 3315: 3316, 3316: 3317, 3317: 3318, 3318: 3319, 3319: 3320, 3320: 3321, 3321: 3322, 3322: 3323, 3323: 3324, 3324: 3325, 3325: 3326, 3326: 3327, 3327: 3328, 3328: 3329, 3329: 3330, 3330: 3331, 3331: 3332, 3332: 3333, 3333: 3334, 3334: 3335, 3335: 3336, 3336: 3337, 3337: 3338, 3338: 3339, 3339: 3340, 3340: 3341, 3341: 3342, 3342: 3343, 3343: 3344, 3344: 3345, 3345: 3346, 3346: 3347, 3347: 3348, 3348: 3349, 3349: 3350, 3350: 3351, 3351: 3352, 3352: 3353, 3353: 3354, 3354: 3355, 3355: 3356, 3356: 3357, 3357: 3358, 3358: 3359, 3359: 3360, 3360: 3361, 3361: 3362, 3362: 3363, 3363: 3364, 3364: 3365, 3365: 3366, 3366: 3367, 3367: 3368, 3368: 3369, 3369: 3370, 3370: 3371, 3371: 3372, 3372: 3373, 3373: 3374, 3374: 3375, 3375: 3376, 3376: 3377, 3377: 3378, 3378: 3379, 3379: 3380, 3380: 3381, 3381: 3382, 3382: 3383, 3383: 3384, 3384: 3385, 3385: 3386, 3386: 3387, 3387: 3388, 3388: 3389, 3389: 3390, 3390: 3391, 3391: 3392, 3392: 3393, 3393: 3394, 3394: 3395, 3395: 3396, 3396: 3397, 3397: 3398, 3398: 3399, 3399: 3400, 3400: 3401, 3401: 3402, 3402: 3403, 3403: 3404, 3404: 3405, 3405: 3406, 3406: 3407, 3407: 3408, 3408: 3409, 3409: 3410, 3410: 3411, 3411: 3412, 3412: 3413, 3413: 3414, 3414: 3415, 3415: 3416, 3416: 3417, 3417: 3418, 3418: 3419, 3419: 3420, 3420: 3421, 3421: 3422, 3422: 3423, 3423: 3424, 3424: 3425, 3425: 3426, 3426: 3427, 3427: 3428, 3428: 3429, 3429: 3430, 3430: 3431, 3431: 3432, 3432: 3433, 3433: 3434, 3434: 3435, 3435: 3436, 3436: 3437, 3437: 3438, 3438: 3439, 3439: 3440, 3440: 3441, 3441: 3442, 3442: 3443, 3443: 3444, 3444: 3445, 3445: 3446, 3446: 3447, 3447: 3448, 3448: 3449, 3449: 3450, 3450: 3451, 3451: 3452, 3452: 3453, 3453: 3454, 3454: 3455, 3455: 3456, 3456: 3457, 3457: 3458, 3458: 3459, 3459: 3460, 3460: 3461, 3461: 3462, 3462: 3463, 3463: 3464, 3464: 3465, 3465: 3466, 3466: 3467, 3467: 3468, 3468: 3469, 3469: 3470, 3470: 3471, 3471: 3472, 3472: 3473, 3473: 3474, 3474: 3475, 3475: 3476, 3476: 3477, 3477: 3478, 3478: 3479, 3479: 3480, 3480: 3481, 3481: 3482, 3482: 3483, 3483: 3484, 3484: 3485, 3485: 3486, 3486: 3487, 3487: 3488, 3488: 3489, 3489: 3490, 3490: 3491, 3491: 3492, 3492: 3493, 3493: 3494, 3494: 3495, 3495: 3496, 3496: 3497, 3497: 3498, 3498: 3499, 3499: 3500, 3500: 3501, 3501: 3502, 3502: 3503, 3503: 3504, 3504: 3505, 3505: 3506, 3506: 3507, 3507: 3508, 3508: 3509, 3509: 3510, 3510: 3511, 3511: 3512, 3512: 3513, 3513: 3514, 3514: 3515, 3515: 3516, 3516: 3517, 3517: 3518, 3518: 3519, 3519: 3520, 3520: 3521, 3521: 3522, 3522: 3523, 3523: 3524, 3524: 3525, 3525: 3526, 3526: 3527, 3527: 3528, 3528: 3529, 3529: 3530, 3530: 3531, 3531: 3532, 3532: 3533, 3533: 3534, 3534: 3535, 3535: 3536, 3536: 3537, 3537: 3538, 3538: 3539, 3539: 3540, 3540: 3541, 3541: 3542, 3542: 3543, 3543: 3544, 3544: 3545, 3545: 3546, 3546: 3547, 3547: 3548, 3548: 3549, 3549: 3550, 3550: 3551, 3551: 3552, 3552: 3553, 3553: 3554, 3554: 3555, 3555: 3556, 3556: 3557, 3557: 3558, 3558: 3559, 3559: 3560, 3560: 3561, 3561: 3562, 3562: 3563, 3563: 3564, 3564: 3565, 3565: 3566, 3566: 3567, 3567: 3568, 3568: 3569, 3569: 3570, 3570: 3571, 3571: 3572, 3572: 3573, 3573: 3574, 3574: 3575, 3575: 3576, 3576: 3577, 3577: 3578, 3578: 3579, 3579: 3580, 3580: 3581, 3581: 3582, 3582: 3583, 3583: 3584, 3584: 3585, 3585: 3586, 3586: 3587, 3587: 3588, 3588: 3589, 3589: 3590, 3590: 3591, 3591: 3592, 3592: 3593, 3593: 3594, 3594: 3595, 3595: 3596, 3596: 3597, 3597: 3598, 3598: 3599, 3599: 3600, 3600: 3601, 3601: 3602, 3602: 3603, 3603: 3604, 3604: 3605, 3605: 3606, 3606: 3607, 3607: 3608, 3608: 3609, 3609: 3610, 3610: 3611, 3611: 3612, 3612: 3613, 3613: 3614, 3614: 3615, 3615: 3616, 3616: 3617, 3617: 3618, 3618: 3619, 3619: 3620, 3620: 3621, 3621: 3622, 3622: 3623, 3623: 3624, 3624: 3625, 3625: 3626, 3626: 3627, 3627: 3628, 3628: 3629, 3629: 3630, 3630: 3631, 3631: 3632, 3632: 3633, 3633: 3634, 3634: 3635, 3635: 3636, 3636: 3637, 3637: 3638, 3638: 3639, 3639: 3640, 3640: 3641, 3641: 3642, 3642: 3643, 3643: 3644, 3644: 3645, 3645: 3646, 3646: 3647, 3647: 3648, 3648: 3649, 3649: 3650, 3650: 3651, 3651: 3652, 3652: 3653, 3653: 3654, 3654: 3655, 3655: 3656, 3656: 3657, 3657: 3658, 3658: 3659, 3659: 3660, 3660: 3661, 3661: 3662, 3662: 3663, 3663: 3664, 3664: 3665, 3665: 3666, 3666: 3667, 3667: 3668, 3668: 3669, 3669: 3670, 3670: 3671, 3671: 3672, 3672: 3673, 3673: 3674, 3674: 3675, 3675: 3676, 3676: 3677, 3677: 3678, 3678: 3679, 3679: 3680, 3680: 3681, 3681: 3682, 3682: 3683, 3683: 3684, 3684: 3685, 3685: 3686, 3686: 3687, 3687: 3688, 3688: 3689, 3689: 3690, 3690: 3691, 3691: 3692, 3692: 3693, 3693: 3694, 3694: 3695, 3695: 3696, 3696: 3697, 3697: 3698, 3698: 3699, 3699: 3700, 3700: 3701, 3701: 3702, 3702: 3703, 3703: 3704, 3704: 3705, 3705: 3706, 3706: 3707, 3707: 3708, 3708: 3709, 3709: 3710, 3710: 3711, 3711: 3712, 3712: 3713, 3713: 3714, 3714: 3715, 3715: 3716, 3716: 3717, 3717: 3718, 3718: 3719, 3719: 3720, 3720: 3721, 3721: 3722, 3722: 3723, 3723: 3724, 3724: 3725, 3725: 3726, 3726: 3727, 3727: 3728, 3728: 3729, 3729: 3730, 3730: 3731, 3731: 3732, 3732: 3733, 3733: 3734, 3734: 3735, 3735: 3736, 3736: 3737, 3737: 3738, 3738: 3739, 3739: 3740, 3740: 3741, 3741: 3742, 3742: 3743, 3743: 3744, 3744: 3745, 3745: 3746, 3746: 3747, 3747: 3748, 3748: 3749, 3749: 3750, 3750: 3751, 3751: 3752, 3752: 3753, 3753: 3754, 3754: 3755, 3755: 3756, 3756: 3757, 3757: 3758, 3758: 3759, 3759: 3760, 3760: 3761, 3761: 3762, 3762: 3763, 3763: 3764, 3764: 3765, 3765: 3766, 3766: 3767, 3767: 3768, 3768: 3769, 3769: 3770, 3770: 3771, 3771: 3772, 3772: 3773, 3773: 3774, 3774: 3775, 3775: 3776, 3776: 3777, 3777: 3778, 3778: 3779, 3779: 3780, 3780: 3781, 3781: 3782, 3782: 3783, 3783: 3784, 3784: 3785, 3785: 3786, 3786: 3787, 3787: 3788, 3788: 3789, 3789: 3790, 3790: 3791, 3791: 3792, 3792: 3793, 3793: 3794, 3794: 3795, 3795: 3796, 3796: 3797, 3797: 3798, 3798: 3799, 3799: 3800, 3800: 3801, 3801: 3802, 3802: 3803, 3803: 3804, 3804: 3805, 3805: 3806, 3806: 3807, 3807: 3808, 3808: 3809, 3809: 3810, 3810: 3811, 3811: 3812, 3812: 3813, 3813: 3814, 3814: 3815, 3815: 3816, 3816: 3817, 3817: 3818, 3818: 3819, 3819: 3820, 3820: 3821, 3821: 3822, 3822: 3823, 3823: 3824, 3824: 3825, 3825: 3826, 3826: 3827, 3827: 3828, 3828: 3829, 3829: 3830, 3830: 3831, 3831: 3832, 3832: 3833, 3833: 3834, 3834: 3835, 3835: 3836, 3836: 3837, 3837: 3838, 3838: 3839, 3839: 3840, 3840: 3841, 3841: 3842, 3842: 3843, 3843: 3844, 3844: 3845, 3845: 3846, 3846: 3847, 3847: 3848, 3848: 3849, 3849: 3850, 3850: 3851, 3851: 3852, 3852: 3853, 3853: 3854, 3854: 3855, 3855: 3856, 3856: 3857, 3857: 3858, 3858: 3859, 3859: 3860, 3860: 3861, 3861: 3862, 3862: 3863, 3863: 3864, 3864: 3865, 3865: 3866, 3866: 3867, 3867: 3868, 3868: 3869, 3869: 3870, 3870: 3871, 3871: 3872, 3872: 3873, 3873: 3874, 3874: 3875, 3875: 3876, 3876: 3877, 3877: 3878, 3878: 3879, 3879: 3880, 3880: 3881, 3881: 3882, 3882: 3883, 3883: 3884, 3884: 3885, 3885: 3886, 3886: 3887, 3887: 3888, 3888: 3889, 3889: 3890, 3890: 3891, 3891: 3892, 3892: 3893, 3893: 3894, 3894: 3895, 3895: 3896, 3896: 3897, 3897: 3898, 3898: 3899, 3899: 3900, 3900: 3901, 3901: 3902, 3902: 3903, 3903: 3904, 3904: 3905, 3905: 3906, 3906: 3907, 3907: 3908, 3908: 3909, 3909: 3910, 3910: 3911, 3911: 3912, 3912: 3913, 3913: 3914, 3914: 3915, 3915: 3916, 3916: 3917, 3917: 3918, 3918: 3919, 3919: 3920, 3920: 3921, 3921: 3922, 3922: 3923, 3923: 3924, 3924: 3925, 3925: 3926, 3926: 3927, 3927: 3928, 3928: 3929, 3929: 3930, 3930: 3931, 3931: 3932, 3932: 3933, 3933: 3934, 3934: 3935, 3935: 3936, 3936: 3937, 3937: 3938, 3938: 3939, 3939: 3940, 3940: 3941, 3941: 3942, 3942: 3943, 3943: 3944, 3944: 3945, 3945: 3946, 3946: 3947, 3947: 3948, 3948: 3949, 3949: 3950, 3950: 3951, 3951: 3952, 3952: 3953, 3953: 3954, 3954: 3955, 3955: 3956, 3956: 3957, 3957: 3958, 3958: 3959, 3959: 3960, 3960: 3961, 3961: 3962, 3962: 3963, 3963: 3964, 3964: 3965, 3965: 3966, 3966: 3967, 3967: 3968, 3968: 3969, 3969: 3970, 3970: 3971, 3971: 3972, 3972: 3973, 3973: 3974, 3974: 3975, 3975: 3976, 3976: 3977, 3977: 3978, 3978: 3979, 3979: 3980, 3980: 3981, 3981: 3982, 3982: 3983, 3983: 3984, 3984: 3985, 3985: 3986, 3986: 3987, 3987: 3988, 3988: 3989, 3989: 3990, 3990: 3991, 3991: 3992, 3992: 3993, 3993: 3994, 3994: 3995, 3995: 3996, 3996: 3997, 3997: 3998, 3998: 3999, 3999: 4000, 4000: 4001, 4001: 4002, 4002: 4003, 4003: 4004, 4004: 4005, 4005: 4006, 4006: 4007, 4007: 4008, 4008: 4009, 4009: 4010, 4010: 4011, 4011: 4012, 4012: 4013, 4013: 4014, 4014: 4015, 4015: 4016, 4016: 4017, 4017: 4018, 4018: 4019, 4019: 4020, 4020: 4021, 4021: 4022, 4022: 4023, 4023: 4024, 4024: 4025, 4025: 4026, 4026: 4027, 4027: 4028, 4028: 4029, 4029: 4030, 4030: 4031, 4031: 4032, 4032: 4033, 4033: 4034, 4034: 4035, 4035: 4036, 4036: 4037, 4037: 4038, 4038: 4039, 4039: 4040, 4040: 4041, 4041: 4042, 4042: 4043, 4043: 4044, 4044: 4045, 4045: 4046, 4046: 4047, 4047: 4048, 4048: 4049, 4049: 4050, 4050: 4051, 4051: 4052, 4052: 4053, 4053: 4054, 4054: 4055, 4055: 4056, 4056: 4057, 4057: 4058, 4058: 4059, 4059: 4060, 4060: 4061, 4061: 4062, 4062: 4063, 4063: 4064, 4064: 4065, 4065: 4066, 4066: 4067, 4067: 4068, 4068: 4069, 4069: 4070, 4070: 4071, 4071: 4072, 4072: 4073, 4073: 4074, 4074: 4075, 4075: 4076, 4076: 4077, 4077: 4078, 4078: 4079, 4079: 4080, 4080: 4081, 4081: 4082, 4082: 4083, 4083: 4084, 4084: 4085, 4085: 4086, 4086: 4087, 4087: 4088, 4088: 4089, 4089: 4090, 4090: 4091, 4091: 4092, 4092: 4093, 4093: 4094, 4094: 4095, 4095: 4096, 4096: 4097, 4097: 4098, 4098: 4099, 4099: 4100, 4100: 4101, 4101: 4102, 4102: 4103, 4103: 4104, 4104: 4105, 4105: 4106, 4106: 4107, 4107: 4108, 4108: 4109, 4109: 4110, 4110: 4111, 4111: 4112, 4112: 4113, 4113: 4114, 4114: 4115, 4115: 4116, 4116: 4117, 4117: 4118, 4118: 4119, 4119: 4120, 4120: 4121, 4121: 4122, 4122: 4123, 4123: 4124, 4124: 4125, 4125: 4126, 4126: 4127, 4127: 4128, 4128: 4129, 4129: 4130, 4130: 4131, 4131: 4132, 4132: 4133, 4133: 4134, 4134: 4135, 4135: 4136, 4136: 4137, 4137: 4138, 4138: 4139, 4139: 4140, 4140: 4141, 4141: 4142, 4142: 4143, 4143: 4144, 4144: 4145, 4145: 4146, 4146: 4147, 4147: 4148, 4148: 4149, 4149: 4150, 4150: 4151, 4151: 4152, 4152: 4153, 4153: 4154, 4154: 4155, 4155: 4156, 4156: 4157, 4157: 4158, 4158: 4159, 4159: 4160, 4160: 4161, 4161: 4162, 4162: 4163, 4163: 4164, 4164: 4165, 4165: 4166, 4166: 4167, 4167: 4168, 4168: 4169, 4169: 4170, 4170: 4171, 4171: 4172, 4172: 4173, 4173: 4174, 4174: 4175, 4175: 4176, 4176: 4177, 4177: 4178, 4178: 4179, 4179: 4180, 4180: 4181, 4181: 4182, 4182: 4183, 4183: 4184, 4184: 4185, 4185: 4186, 4186: 4187, 4187: 4188, 4188: 4189, 4189: 4190, 4190: 4191, 4191: 4192, 4192: 4193, 4193: 4194, 4194: 4195, 4195: 4196, 4196: 4197, 4197: 4198, 4198: 4199, 4199: 4200, 4200: 4201, 4201: 4202, 4202: 4203, 4203: 4204, 4204: 4205, 4205: 4206, 4206: 4207, 4207: 4208, 4208: 4209, 4209: 4210, 4210: 4211, 4211: 4212, 4212: 4213, 4213: 4214, 4214: 4215, 4215: 4216, 4216: 4217, 4217: 4218, 4218: 4219, 4219: 4220, 4220: 4221, 4221: 4222, 4222: 4223, 4223: 4224, 4224: 4225, 4225: 4226, 4226: 4227, 4227: 4228, 4228: 4229, 4229: 4230, 4230: 4231, 4231: 4232, 4232: 4233, 4233: 4234, 4234: 4235, 4235: 4236, 4236: 4237, 4237: 4238, 4238: 4239, 4239: 4240, 4240: 4241, 4241: 4242, 4242: 4243, 4243: 4244, 4244: 4245, 4245: 4246, 4246: 4247, 4247: 4248, 4248: 4249, 4249: 4250, 4250: 4251, 4251: 4252, 4252: 4253, 4253: 4254, 4254: 4255, 4255: 4256, 4256: 4257, 4257: 4258, 4258: 4259, 4259: 4260, 4260: 4261, 4261: 4262, 4262: 4263, 4263: 4264, 4264: 4265, 4265: 4266, 4266: 4267, 4267: 4268, 4268: 4269, 4269: 4270, 4270: 4271, 4271: 4272, 4272: 4273, 4273: 4274, 4274: 4275, 4275: 4276, 4276: 4277, 4277: 4278, 4278: 4279, 4279: 4280, 4280: 4281, 4281: 4282, 4282: 4283, 4283: 4284, 4284: 4285, 4285: 4286, 4286: 4287, 4287: 4288, 4288: 4289, 4289: 4290, 4290: 4291, 4291: 4292, 4292: 4293, 4293: 4294, 4294: 4295, 4295: 4296, 4296: 4297, 4297: 4298, 4298: 4299, 4299: 4300, 4300: 4301, 4301: 4302, 4302: 4303, 4303: 4304, 4304: 4305, 4305: 4306, 4306: 4307, 4307: 4308, 4308: 4309, 4309: 4310, 4310: 4311, 4311: 4312, 4312: 4313, 4313: 4314, 4314: 4315, 4315: 4316, 4316: 4317, 4317: 4318, 4318: 4319, 4319: 4320, 4320: 4321, 4321: 4322, 4322: 4323, 4323: 4324, 4324: 4325, 4325: 4326, 4326: 4327, 4327: 4328, 4328: 4329, 4329: 4330, 4330: 4331, 4331: 4332, 4332: 4333, 4333: 4334, 4334: 4335, 4335: 4336, 4336: 4337, 4337: 4338, 4338: 4339, 4339: 4340, 4340: 4341, 4341: 4342, 4342: 4343, 4343: 4344, 4344: 4345, 4345: 4346, 4346: 4347, 4347: 4348, 4348: 4349, 4349: 4350, 4350: 4351, 4351: 4352, 4352: 4353, 4353: 4354, 4354: 4355, 4355: 4356, 4356: 4357, 4357: 4358, 4358: 4359, 4359: 4360, 4360: 4361, 4361: 4362, 4362: 4363, 4363: 4364, 4364: 4365, 4365: 4366, 4366: 4367, 4367: 4368, 4368: 4369, 4369: 4370, 4370: 4371, 4371: 4372, 4372: 4373, 4373: 4374, 4374: 4375, 4375: 4376, 4376: 4377, 4377: 4378, 4378: 4379, 4379: 4380, 4380: 4381, 4381: 4382, 4382: 4383, 4383: 4384, 4384: 4385, 4385: 4386, 4386: 4387, 4387: 4388, 4388: 4389, 4389: 4390, 4390: 4391, 4391: 4392, 4392: 4393, 4393: 4394, 4394: 4395, 4395: 4396, 4396: 4397, 4397: 4398, 4398: 4399, 4399: 4400, 4400: 4401, 4401: 4402, 4402: 4403, 4403: 4404, 4404: 4405, 4405: 4406, 4406: 4407, 4407: 4408, 4408: 4409, 4409: 4410, 4410: 4411, 4411: 4412, 4412: 4413, 4413: 4414, 4414: 4415, 4415: 4416, 4416: 4417, 4417: 4418, 4418: 4419, 4419: 4420, 4420: 4421, 4421: 4422, 4422: 4423, 4423: 4424, 4424: 4425, 4425: 4426, 4426: 4427, 4427: 4428, 4428: 4429, 4429: 4430, 4430: 4431, 4431: 4432, 4432: 4433, 4433: 4434, 4434: 4435, 4435: 4436, 4436: 4437, 4437: 4438, 4438: 4439, 4439: 4440, 4440: 4441, 4441: 4442, 4442: 4443, 4443: 4444, 4444: 4445, 4445: 4446, 4446: 4447, 4447: 4448, 4448: 4449, 4449: 4450, 4450: 4451, 4451: 4452, 4452: 4453, 4453: 4454, 4454: 4455, 4455: 4456, 4456: 4457, 4457: 4458, 4458: 4459, 4459: 4460, 4460: 4461, 4461: 4462, 4462: 4463, 4463: 4464, 4464: 4465, 4465: 4466, 4466: 4467, 4467: 4468, 4468: 4469, 4469: 4470, 4470: 4471, 4471: 4472, 4472: 4473, 4473: 4474, 4474: 4475, 4475: 4476, 4476: 4477, 4477: 4478, 4478: 4479, 4479: 4480, 4480: 4481, 4481: 4482, 4482: 4483, 4483: 4484, 4484: 4485, 4485: 4486, 4486: 4487, 4487: 4488, 4488: 4489, 4489: 4490, 4490: 4491, 4491: 4492, 4492: 4493, 4493: 4494, 4494: 4495, 4495: 4496, 4496: 4497, 4497: 4498, 4498: 4499, 4499: 4500, 4500: 4501, 4501: 4502, 4502: 4503, 4503: 4504, 4504: 4505, 4505: 4506, 4506: 4507, 4507: 4508, 4508: 4509, 4509: 4510, 4510: 4511, 4511: 4512, 4512: 4513, 4513: 4514, 4514: 4515, 4515: 4516, 4516: 4517, 4517: 4518, 4518: 4519, 4519: 4520, 4520: 4521, 4521: 4522, 4522: 4523, 4523: 4524, 4524: 4525, 4525: 4526, 4526: 4527, 4527: 4528, 4528: 4529, 4529: 4530, 4530: 4531, 4531: 4532, 4532: 4533, 4533: 4534, 4534: 4535, 4535: 4536, 4536: 4537, 4537: 4538, 4538: 4539, 4539: 4540, 4540: 4541, 4541: 4542, 4542: 4543, 4543: 4544, 4544: 4545, 4545: 4546, 4546: 4547, 4547: 4548, 4548: 4549, 4549: 4550, 4550: 4551, 4551: 4552, 4552: 4553, 4553: 4554, 4554: 4555, 4555: 4556, 4556: 4557, 4557: 4558, 4558: 4559, 4559: 4560, 4560: 4561, 4561: 4562, 4562: 4563, 4563: 4564, 4564: 4565, 4565: 4566, 4566: 4567, 4567: 4568, 4568: 4569, 4569: 4570, 4570: 4571, 4571: 4572, 4572: 4573, 4573: 4574, 4574: 4575, 4575: 4576, 4576: 4577, 4577: 4578, 4578: 4579, 4579: 4580, 4580: 4581, 4581: 4582, 4582: 4583, 4583: 4584, 4584: 4585, 4585: 4586, 4586: 4587, 4587: 4588, 4588: 4589, 4589: 4590, 4590: 4591, 4591: 4592, 4592: 4593, 4593: 4594, 4594: 4595, 4595: 4596, 4596: 4597, 4597: 4598, 4598: 4599, 4599: 4600, 4600: 4601, 4601: 4602, 4602: 4603, 4603: 4604, 4604: 4605, 4605: 4606, 4606: 4607, 4607: 4608, 4608: 4609, 4609: 4610, 4610: 4611, 4611: 4612, 4612: 4613, 4613: 4614, 4614: 4615, 4615: 4616, 4616: 4617, 4617: 4618, 4618: 4619, 4619: 4620, 4620: 4621, 4621: 4622, 4622: 4623, 4623: 4624, 4624: 4625, 4625: 4626, 4626: 4627, 4627: 4628, 4628: 4629, 4629: 4630, 4630: 4631, 4631: 4632, 4632: 4633, 4633: 4634, 4634: 4635, 4635: 4636, 4636: 4637, 4637: 4638, 4638: 4639, 4639: 4640, 4640: 4641, 4641: 4642, 4642: 4643, 4643: 4644, 4644: 4645, 4645: 4646, 4646: 4647, 4647: 4648, 4648: 4649, 4649: 4650, 4650: 4651, 4651: 4652, 4652: 4653, 4653: 4654, 4654: 4655, 4655: 4656, 4656: 4657, 4657: 4658, 4658: 4659, 4659: 4660, 4660: 4661, 4661: 4662, 4662: 4663, 4663: 4664, 4664: 4665, 4665: 4666, 4666: 4667, 4667: 4668, 4668: 4669, 4669: 4670, 4670: 4671, 4671: 4672, 4672: 4673, 4673: 4674, 4674: 4675, 4675: 4676, 4676: 4677, 4677: 4678, 4678: 4679, 4679: 4680, 4680: 4681, 4681: 4682, 4682: 4683, 4683: 4684, 4684: 4685, 4685: 4686, 4686: 4687, 4687: 4688, 4688: 4689, 4689: 4690, 4690: 4691, 4691: 4692, 4692: 4693, 4693: 4694, 4694: 4695, 4695: 4696, 4696: 4697, 4697: 4698, 4698: 4699, 4699: 4700, 4700: 4701, 4701: 4702, 4702: 4703, 4703: 4704, 4704: 4705, 4705: 4706, 4706: 4707, 4707: 4708, 4708: 4709, 4709: 4710, 4710: 4711, 4711: 4712, 4712: 4713, 4713: 4714, 4714: 4715, 4715: 4716, 4716: 4717, 4717: 4718, 4718: 4719, 4719: 4720, 4720: 4721, 4721: 4722, 4722: 4723, 4723: 4724, 4724: 4725, 4725: 4726, 4726: 4727, 4727: 4728, 4728: 4729, 4729: 4730, 4730: 4731, 4731: 4732, 4732: 4733, 4733: 4734, 4734: 4735, 4735: 4736, 4736: 4737, 4737: 4738, 4738: 4739, 4739: 4740, 4740: 4741, 4741: 4742, 4742: 4743, 4743: 4744, 4744: 4745, 4745: 4746, 4746: 4747, 4747: 4748, 4748: 4749, 4749: 4750, 4750: 4751, 4751: 4752, 4752: 4753, 4753: 4754, 4754: 4755, 4755: 4756, 4756: 4757, 4757: 4758, 4758: 4759, 4759: 4760, 4760: 4761, 4761: 4762, 4762: 4763, 4763: 4764, 4764: 4765, 4765: 4766, 4766: 4767, 4767: 4768, 4768: 4769, 4769: 4770, 4770: 4771, 4771: 4772, 4772: 4773, 4773: 4774, 4774: 4775, 4775: 4776, 4776: 4777, 4777: 4778, 4778: 4779, 4779: 4780, 4780: 4781, 4781: 4782, 4782: 4783, 4783: 4784, 4784: 4785, 4785: 4786, 4786: 4787, 4787: 4788, 4788: 4789, 4789: 4790, 4790: 4791, 4791: 4792, 4792: 4793, 4793: 4794, 4794: 4795, 4795: 4796, 4796: 4797, 4797: 4798, 4798: 4799, 4799: 4800, 4800: 4801, 4801: 4802, 4802: 4803, 4803: 4804, 4804: 4805, 4805: 4806, 4806: 4807, 4807: 4808, 4808: 4809, 4809: 4810, 4810: 4811, 4811: 4812, 4812: 4813, 4813: 4814, 4814: 4815, 4815: 4816, 4816: 4817, 4817: 4818, 4818: 4819, 4819: 4820, 4820: 4821, 4821: 4822, 4822: 4823, 4823: 4824, 4824: 4825, 4825: 4826, 4826: 4827, 4827: 4828, 4828: 4829, 4829: 4830, 4830: 4831, 4831: 4832, 4832: 4833, 4833: 4834, 4834: 4835, 4835: 4836, 4836: 4837, 4837: 4838, 4838: 4839, 4839: 4840, 4840: 4841, 4841: 4842, 4842: 4843, 4843: 4844, 4844: 4845, 4845: 4846, 4846: 4847, 4847: 4848, 4848: 4849, 4849: 4850, 4850: 4851, 4851: 4852, 4852: 4853, 4853: 4854, 4854: 4855, 4855: 4856, 4856: 4857, 4857: 4858, 4858: 4859, 4859: 4860, 4860: 4861, 4861: 4862, 4862: 4863, 4863: 4864, 4864: 4865, 4865: 4866, 4866: 4867, 4867: 4868, 4868: 4869, 4869: 4870, 4870: 4871, 4871: 4872, 4872: 4873, 4873: 4874, 4874: 4875, 4875: 4876, 4876: 4877, 4877: 4878, 4878: 4879, 4879: 4880, 4880: 4881, 4881: 4882, 4882: 4883, 4883: 4884, 4884: 4885, 4885: 4886, 4886: 4887, 4887: 4888, 4888: 4889, 4889: 4890, 4890: 4891, 4891: 4892, 4892: 4893, 4893: 4894, 4894: 4895, 4895: 4896, 4896: 4897, 4897: 4898, 4898: 4899, 4899: 4900, 4900: 4901, 4901: 4902, 4902: 4903, 4903: 4904, 4904: 4905, 4905: 4906, 4906: 4907, 4907: 4908, 4908: 4909, 4909: 4910, 4910: 4911, 4911: 4912, 4912: 4913, 4913: 4914, 4914: 4915, 4915: 4916, 4916: 4917, 4917: 4918, 4918: 4919, 4919: 4920, 4920: 4921, 4921: 4922, 4922: 4923, 4923: 4924, 4924: 4925, 4925: 4926, 4926: 4927, 4927: 4928, 4928: 4929, 4929: 4930, 4930: 4931, 4931: 4932, 4932: 4933, 4933: 4934, 4934: 4935, 4935: 4936, 4936: 4937, 4937: 4938, 4938: 4939, 4939: 4940, 4940: 4941, 4941: 4942, 4942: 4943, 4943: 4944, 4944: 4945, 4945: 4946, 4946: 4947, 4947: 4948, 4948: 4949, 4949: 4950, 4950: 4951, 4951: 4952, 4952: 4953, 4953: 4954, 4954: 4955, 4955: 4956, 4956: 4957, 4957: 4958, 4958: 4959, 4959: 4960, 4960: 4961, 4961: 4962, 4962: 4963, 4963: 4964, 4964: 4965, 4965: 4966, 4966: 4967, 4967: 4968, 4968: 4969, 4969: 4970, 4970: 4971, 4971: 4972, 4972: 4973, 4973: 4974, 4974: 4975, 4975: 4976, 4976: 4977, 4977: 4978, 4978: 4979, 4979: 4980, 4980: 4981, 4981: 4982, 4982: 4983, 4983: 4984, 4984: 4985, 4985: 4986, 4986: 4987, 4987: 4988, 4988: 4989, 4989: 4990, 4990: 4991, 4991: 4992, 4992: 4993, 4993: 4994, 4994: 4995, 4995: 4996, 4996: 4997, 4997: 4998, 4998: 4999, 4999: 5000, 5000: 5001, 5001: 5002, 5002: 5003, 5003: 5004, 5004: 5005, 5005: 5006, 5006: 5007, 5007: 5008, 5008: 5009, 5009: 5010, 5010: 5011, 5011: 5012, 5012: 5013, 5013: 5014, 5014: 5015, 5015: 5016, 5016: 5017, 5017: 5018, 5018: 5019, 5019: 5020, 5020: 5021, 5021: 5022, 5022: 5023, 5023: 5024, 5024: 5025, 5025: 5026, 5026: 5027, 5027: 5028, 5028: 5029, 5029: 5030, 5030: 5031, 5031: 5032, 5032: 5033, 5033: 5034, 5034: 5035, 5035: 5036, 5036: 5037, 5037: 5038, 5038: 5039, 5039: 5040, 5040: 5041, 5041: 5042, 5042: 5043, 5043: 5044, 5044: 5045, 5045: 5046, 5046: 5047, 5047: 5048, 5048: 5049, 5049: 5050, 5050: 5051, 5051: 5052, 5052: 5053, 5053: 5054, 5054: 5055, 5055: 5056, 5056: 5057, 5057: 5058, 5058: 5059, 5059: 5060, 5060: 5061, 5061: 5062, 5062: 5063, 5063: 5064, 5064: 5065, 5065: 5066, 5066: 5067, 5067: 5068, 5068: 5069, 5069: 5070, 5070: 5071, 5071: 5072, 5072: 5073, 5073: 5074, 5074: 5075, 5075: 5076, 5076: 5077, 5077: 5078, 5078: 5079, 5079: 5080, 5080: 5081, 5081: 5082, 5082: 5083, 5083: 5084, 5084: 5085, 5085: 5086, 5086: 5087, 5087: 5088, 5088: 5089, 5089: 5090, 5090: 5091, 5091: 5092, 5092: 5093, 5093: 5094, 5094: 5095, 5095: 5096, 5096: 5097, 5097: 5098, 5098: 5099, 5099: 5100, 5100: 5101, 5101: 5102, 5102: 5103, 5103: 5104, 5104: 5105, 5105: 5106, 5106: 5107, 5107: 5108, 5108: 5109, 5109: 5110, 5110: 5111, 5111: 5112, 5112: 5113, 5113: 5114, 5114: 5115, 5115: 5116, 5116: 5117, 5117: 5118, 5118: 5119, 5119: 5120, 5120: 5121, 5121: 5122, 5122: 5123, 5123: 5124, 5124: 5125, 5125: 5126, 5126: 5127, 5127: 5128, 5128: 5129, 5129: 5130, 5130: 5131, 5131: 5132, 5132: 5133, 5133: 5134, 5134: 5135, 5135: 5136, 5136: 5137, 5137: 5138, 5138: 5139, 5139: 5140, 5140: 5141, 5141: 5142, 5142: 5143, 5143: 5144, 5144: 5145, 5145: 5146, 5146: 5147, 5147: 5148, 5148: 5149, 5149: 5150, 5150: 5151, 5151: 5152, 5152: 5153, 5153: 5154, 5154: 5155, 5155: 5156, 5156: 5157, 5157: 5158, 5158: 5159, 5159: 5160, 5160: 5161, 5161: 5162, 5162: 5163, 5163: 5164, 5164: 5165, 5165: 5166, 5166: 5167, 5167: 5168, 5168: 5169, 5169: 5170, 5170: 5171, 5171: 5172, 5172: 5173, 5173: 5174, 5174: 5175, 5175: 5176, 5176: 5177, 5177: 5178, 5178: 5179, 5179: 5180, 5180: 5181, 5181: 5182, 5182: 5183, 5183: 5184, 5184: 5185, 5185: 5186, 5186: 5187, 5187: 5188, 5188: 5189, 5189: 5190, 5190: 5191, 5191: 5192, 5192: 5193, 5193: 5194, 5194: 5195, 5195: 5196, 5196: 5197, 5197: 5198, 5198: 5199, 5199: 5200, 5200: 5201, 5201: 5202, 5202: 5203, 5203: 5204, 5204: 5205, 5205: 5206, 5206: 5207, 5207: 5208, 5208: 5209, 5209: 5210, 5210: 5211, 5211: 5212, 5212: 5213, 5213: 5214, 5214: 5215, 5215: 5216, 5216: 5217, 5217: 5218, 5218: 5219, 5219: 5220, 5220: 5221, 5221: 5222, 5222: 5223, 5223: 5224, 5224: 5225, 5225: 5226, 5226: 5227, 5227: 5228, 5228: 5229, 5229: 5230, 5230: 5231, 5231: 5232, 5232: 5233, 5233: 5234, 5234: 5235, 5235: 5236, 5236: 5237, 5237: 5238, 5238: 5239, 5239: 5240, 5240: 5241, 5241: 5242, 5242: 5243, 5243: 5244, 5244: 5245, 5245: 5246, 5246: 5247, 5247: 5248, 5248: 5249, 5249: 5250, 5250: 5251, 5251: 5252, 5252: 5253, 5253: 5254, 5254: 5255, 5255: 5256, 5256: 5257, 5257: 5258, 5258: 5259, 5259: 5260, 5260: 5261, 5261: 5262, 5262: 5263, 5263: 5264, 5264: 5265, 5265: 5266, 5266: 5267, 5267: 5268, 5268: 5269, 5269: 5270, 5270: 5271, 5271: 5272, 5272: 5273, 5273: 5274, 5274: 5275, 5275: 5276, 5276: 5277, 5277: 5278, 5278: 5279, 5279: 5280, 5280: 5281, 5281: 5282, 5282: 5283, 5283: 5284, 5284: 5285, 5285: 5286, 5286: 5287, 5287: 5288, 5288: 5289, 5289: 5290, 5290: 5291, 5291: 5292, 5292: 5293, 5293: 5294, 5294: 5295, 5295: 5296, 5296: 5297, 5297: 5298, 5298: 5299, 5299: 5300, 5300: 5301, 5301: 5302, 5302: 5303, 5303: 5304, 5304: 5305, 5305: 5306, 5306: 5307, 5307: 5308, 5308: 5309, 5309: 5310, 5310: 5311, 5311: 5312, 5312: 5313, 5313: 5314, 5314: 5315, 5315: 5316, 5316: 5317, 5317: 5318, 5318: 5319, 5319: 5320, 5320: 5321, 5321: 5322, 5322: 5323, 5323: 5324, 5324: 5325, 5325: 5326, 5326: 5327, 5327: 5328, 5328: 5329, 5329: 5330, 5330: 5331, 5331: 5332, 5332: 5333, 5333: 5334, 5334: 5335, 5335: 5336, 5336: 5337, 5337: 5338, 5338: 5339, 5339: 5340, 5340: 5341, 5341: 5342, 5342: 5343, 5343: 5344, 5344: 5345, 5345: 5346, 5346: 5347, 5347: 5348, 5348: 5349, 5349: 5350, 5350: 5351, 5351: 5352, 5352: 5353, 5353: 5354, 5354: 5355, 5355: 5356, 5356: 5357, 5357: 5358, 5358: 5359, 5359: 5360, 5360: 5361, 5361: 5362, 5362: 5363, 5363: 5364, 5364: 5365, 5365: 5366, 5366: 5367, 5367: 5368, 5368: 5369, 5369: 5370, 5370: 5371, 5371: 5372, 5372: 5373, 5373: 5374, 5374: 5375, 5375: 5376, 5376: 5377, 5377: 5378, 5378: 5379, 5379: 5380, 5380: 5381, 5381: 5382, 5382: 5383, 5383: 5384, 5384: 5385, 5385: 5386, 5386: 5387, 5387: 5388, 5388: 5389, 5389: 5390, 5390: 5391, 5391: 5392, 5392: 5393, 5393: 5394, 5394: 5395, 5395: 5396, 5396: 5397, 5397: 5398, 5398: 5399, 5399: 5400, 5400: 5401, 5401: 5402, 5402: 5403, 5403: 5404, 5404: 5405, 5405: 5406, 5406: 5407, 5407: 5408, 5408: 5409, 5409: 5410, 5410: 5411, 5411: 5412, 5412: 5413, 5413: 5414, 5414: 5415, 5415: 5416, 5416: 5417, 5417: 5418, 5418: 5419, 5419: 5420, 5420: 5421, 5421: 5422, 5422: 5423, 5423: 5424, 5424: 5425, 5425: 5426, 5426: 5427, 5427: 5428, 5428: 5429, 5429: 5430, 5430: 5431, 5431: 5432, 5432: 5433, 5433: 5434, 5434: 5435, 5435: 5436, 5436: 5437, 5437: 5438, 5438: 5439, 5439: 5440, 5440: 5441, 5441: 5442, 5442: 5443, 5443: 5444, 5444: 5445, 5445: 5446, 5446: 5447, 5447: 5448, 5448: 5449, 5449: 5450, 5450: 5451, 5451: 5452, 5452: 5453, 5453: 5454, 5454: 5455, 5455: 5456, 5456: 5457, 5457: 5458, 5458: 5459, 5459: 5460, 5460: 5461, 5461: 5462, 5462: 5463, 5463: 5464, 5464: 5465, 5465: 5466, 5466: 5467, 5467: 5468, 5468: 5469, 5469: 5470, 5470: 5471, 5471: 5472, 5472: 5473, 5473: 5474, 5474: 5475, 5475: 5476, 5476: 5477, 5477: 5478, 5478: 5479, 5479: 5480, 5480: 5481, 5481: 5482, 5482: 5483, 5483: 5484, 5484: 5485, 5485: 5486, 5486: 5487, 5487: 5488, 5488: 5489, 5489: 5490, 5490: 5491, 5491: 5492, 5492: 5493, 5493: 5494, 5494: 5495, 5495: 5496, 5496: 5497, 5497: 5498, 5498: 5499, 5499: 5500, 5500: 5501, 5501: 5502, 5502: 5503, 5503: 5504, 5504: 5505, 5505: 5506, 5506: 5507, 5507: 5508, 5508: 5509, 5509: 5510, 5510: 5511, 5511: 5512, 5512: 5513, 5513: 5514, 5514: 5515, 5515: 5516, 5516: 5517, 5517: 5518, 5518: 5519, 5519: 5520, 5520: 5521, 5521: 5522, 5522: 5523, 5523: 5524, 5524: 5525, 5525: 5526, 5526: 5527, 5527: 5528, 5528: 5529, 5529: 5530, 5530: 5531, 5531: 5532, 5532: 5533, 5533: 5534, 5534: 5535, 5535: 5536, 5536: 5537, 5537: 5538, 5538: 5539, 5539: 5540, 5540: 5541, 5541: 5542, 5542: 5543, 5543: 5544, 5544: 5545, 5545: 5546, 5546: 5547, 5547: 5548, 5548: 5549, 5549: 5550, 5550: 5551, 5551: 5552, 5552: 5553, 5553: 5554, 5554: 5555, 5555: 5556, 5556: 5557, 5557: 5558, 5558: 5559, 5559: 5560, 5560: 5561, 5561: 5562, 5562: 5563, 5563: 5564, 5564: 5565, 5565: 5566, 5566: 5567, 5567: 5568, 5568: 5569, 5569: 5570, 5570: 5571, 5571: 5572, 5572: 5573, 5573: 5574, 5574: 5575, 5575: 5576, 5576: 5577, 5577: 5578, 5578: 5579, 5579: 5580, 5580: 5581, 5581: 5582, 5582: 5583, 5583: 5584, 5584: 5585, 5585: 5586, 5586: 5587, 5587: 5588, 5588: 5589, 5589: 5590, 5590: 5591, 5591: 5592, 5592: 5593, 5593: 5594, 5594: 5595, 5595: 5596, 5596: 5597, 5597: 5598, 5598: 5599, 5599: 5600, 5600: 5601, 5601: 5602, 5602: 5603, 5603: 5604, 5604: 5605, 5605: 5606, 5606: 5607, 5607: 5608, 5608: 5609, 5609: 5610, 5610: 5611, 5611: 5612, 5612: 5613, 5613: 5614, 5614: 5615, 5615: 5616, 5616: 5617, 5617: 5618, 5618: 5619, 5619: 5620, 5620: 5621, 5621: 5622, 5622: 5623, 5623: 5624, 5624: 5625, 5625: 5626, 5626: 5627, 5627: 5628, 5628: 5629, 5629: 5630, 5630: 5631, 5631: 5632, 5632: 5633, 5633: 5634, 5634: 5635, 5635: 5636, 5636: 5637, 5637: 5638, 5638: 5639, 5639: 5640, 5640: 5641, 5641: 5642, 5642: 5643, 5643: 5644, 5644: 5645, 5645: 5646, 5646: 5647, 5647: 5648, 5648: 5649, 5649: 5650, 5650: 5651, 5651: 5652, 5652: 5653, 5653: 5654, 5654: 5655, 5655: 5656, 5656: 5657, 5657: 5658, 5658: 5659, 5659: 5660, 5660: 5661, 5661: 5662, 5662: 5663, 5663: 5664, 5664: 5665, 5665: 5666, 5666: 5667, 5667: 5668, 5668: 5669, 5669: 5670, 5670: 5671, 5671: 5672, 5672: 5673, 5673: 5674, 5674: 5675, 5675: 5676, 5676: 5677, 5677: 5678, 5678: 5679, 5679: 5680, 5680: 5681, 5681: 5682, 5682: 5683, 5683: 5684, 5684: 5685, 5685: 5686, 5686: 5687, 5687: 5688, 5688: 5689, 5689: 5690, 5690: 5691, 5691: 5692, 5692: 5693, 5693: 5694, 5694: 5695, 5695: 5696, 5696: 5697, 5697: 5698, 5698: 5699, 5699: 5700, 5700: 5701, 5701: 5702, 5702: 5703, 5703: 5704, 5704: 5705, 5705: 5706, 5706: 5707, 5707: 5708, 5708: 5709, 5709: 5710, 5710: 5711, 5711: 5712, 5712: 5713, 5713: 5714, 5714: 5715, 5715: 5716, 5716: 5717, 5717: 5718, 5718: 5719, 5719: 5720, 5720: 5721, 5721: 5722, 5722: 5723, 5723: 5724, 5724: 5725, 5725: 5726, 5726: 5727, 5727: 5728, 5728: 5729, 5729: 5730, 5730: 5731, 5731: 5732, 5732: 5733, 5733: 5734, 5734: 5735, 5735: 5736, 5736: 5737, 5737: 5738, 5738: 5739, 5739: 5740, 5740: 5741, 5741: 5742, 5742: 5743, 5743: 5744, 5744: 5745, 5745: 5746, 5746: 5747, 5747: 5748, 5748: 5749, 5749: 5750, 5750: 5751, 5751: 5752, 5752: 5753, 5753: 5754, 5754: 5755, 5755: 5756, 5756: 5757, 5757: 5758, 5758: 5759, 5759: 5760, 5760: 5761, 5761: 5762, 5762: 5763, 5763: 5764, 5764: 5765, 5765: 5766, 5766: 5767, 5767: 5768, 5768: 5769, 5769: 5770, 5770: 5771, 5771: 5772, 5772: 5773, 5773: 5774, 5774: 5775, 5775: 5776, 5776: 5777, 5777: 5778, 5778: 5779, 5779: 5780, 5780: 5781, 5781: 5782, 5782: 5783, 5783: 5784, 5784: 5785, 5785: 5786, 5786: 5787, 5787: 5788, 5788: 5789, 5789: 5790, 5790: 5791, 5791: 5792, 5792: 5793, 5793: 5794, 5794: 5795, 5795: 5796, 5796: 5797, 5797: 5798, 5798: 5799, 5799: 5800, 5800: 5801, 5801: 5802, 5802: 5803, 5803: 5804, 5804: 5805, 5805: 5806, 5806: 5807, 5807: 5808, 5808: 5809, 5809: 5810, 5810: 5811, 5811: 5812, 5812: 5813, 5813: 5814, 5814: 5815, 5815: 5816, 5816: 5817, 5817: 5818, 5818: 5819, 5819: 5820, 5820: 5821, 5821: 5822, 5822: 5823, 5823: 5824, 5824: 5825, 5825: 5826, 5826: 5827, 5827: 5828, 5828: 5829, 5829: 5830, 5830: 5831, 5831: 5832, 5832: 5833, 5833: 5834, 5834: 5835, 5835: 5836, 5836: 5837, 5837: 5838, 5838: 5839, 5839: 5840, 5840: 5841, 5841: 5842, 5842: 5843, 5843: 5844, 5844: 5845, 5845: 5846, 5846: 5847, 5847: 5848, 5848: 5849, 5849: 5850, 5850: 5851, 5851: 5852, 5852: 5853, 5853: 5854, 5854: 5855, 5855: 5856, 5856: 5857, 5857: 5858, 5858: 5859, 5859: 5860, 5860: 5861, 5861: 5862, 5862: 5863, 5863: 5864, 5864: 5865, 5865: 5866, 5866: 5867, 5867: 5868, 5868: 5869, 5869: 5870, 5870: 5871, 5871: 5872, 5872: 5873, 5873: 5874, 5874: 5875, 5875: 5876, 5876: 5877, 5877: 5878, 5878: 5879, 5879: 5880, 5880: 5881, 5881: 5882, 5882: 5883, 5883: 5884, 5884: 5885, 5885: 5886, 5886: 5887, 5887: 5888, 5888: 5889, 5889: 5890, 5890: 5891, 5891: 5892, 5892: 5893, 5893: 5894, 5894: 5895, 5895: 5896, 5896: 5897, 5897: 5898, 5898: 5899, 5899: 5900, 5900: 5901, 5901: 5902, 5902: 5903, 5903: 5904, 5904: 5905, 5905: 5906, 5906: 5907, 5907: 5908, 5908: 5909, 5909: 5910, 5910: 5911, 5911: 5912, 5912: 5913, 5913: 5914, 5914: 5915, 5915: 5916, 5916: 5917, 5917: 5918, 5918: 5919, 5919: 5920, 5920: 5921, 5921: 5922, 5922: 5923, 5923: 5924, 5924: 5925, 5925: 5926, 5926: 5927, 5927: 5928, 5928: 5929, 5929: 5930, 5930: 5931, 5931: 5932, 5932: 5933, 5933: 5934, 5934: 5935, 5935: 5936, 5936: 5937, 5937: 5938, 5938: 5939, 5939: 5940, 5940: 5941, 5941: 5942, 5942: 5943, 5943: 5944, 5944: 5945, 5945: 5946, 5946: 5947, 5947: 5948, 5948: 5949, 5949: 5950, 5950: 5951, 5951: 5952, 5952: 5953, 5953: 5954, 5954: 5955, 5955: 5956, 5956: 5957, 5957: 5958, 5958: 5959, 5959: 5960, 5960: 5961, 5961: 5962, 5962: 5963, 5963: 5964, 5964: 5965, 5965: 5966, 5966: 5967, 5967: 5968, 5968: 5969, 5969: 5970, 5970: 5971, 5971: 5972, 5972: 5973, 5973: 5974, 5974: 5975, 5975: 5976, 5976: 5977, 5977: 5978, 5978: 5979, 5979: 5980, 5980: 5981, 5981: 5982, 5982: 5983, 5983: 5984, 5984: 5985, 5985: 5986, 5986: 5987, 5987: 5988, 5988: 5989, 5989: 5990, 5990: 5991, 5991: 5992, 5992: 5993, 5993: 5994, 5994: 5995, 5995: 5996, 5996: 5997, 5997: 5998, 5998: 5999, 5999: 6000, 6000: 6001, 6001: 6002, 6002: 6003, 6003: 6004, 6004: 6005, 6005: 6006, 6006: 6007, 6007: 6008, 6008: 6009, 6009: 6010, 6010: 6011, 6011: 6012, 6012: 6013, 6013: 6014, 6014: 6015, 6015: 6016, 6016: 6017, 6017: 6018, 6018: 6019, 6019: 6020, 6020: 6021, 6021: 6022, 6022: 6023, 6023: 6024, 6024: 6025, 6025: 6026, 6026: 6027, 6027: 6028, 6028: 6029, 6029: 6030, 6030: 6031, 6031: 6032, 6032: 6033, 6033: 6034, 6034: 6035, 6035: 6036, 6036: 6037, 6037: 6038, 6038: 6039, 6039: 6040}}\n",
      "{'item_id': {1: 0, 2: 1, 3: 2, 4: 3, 5: 4, 6: 5, 7: 6, 8: 7, 9: 8, 10: 9, 11: 10, 12: 11, 13: 12, 14: 13, 15: 14, 16: 15, 17: 16, 18: 17, 19: 18, 20: 19, 21: 20, 22: 21, 23: 22, 24: 23, 25: 24, 26: 25, 27: 26, 28: 27, 29: 28, 30: 29, 31: 30, 32: 31, 33: 32, 34: 33, 35: 34, 36: 35, 37: 36, 38: 37, 39: 38, 40: 39, 41: 40, 42: 41, 43: 42, 44: 43, 45: 44, 46: 45, 47: 46, 48: 47, 49: 48, 50: 49, 51: 50, 52: 51, 53: 52, 54: 53, 55: 54, 56: 55, 57: 56, 58: 57, 59: 58, 60: 59, 61: 60, 62: 61, 63: 62, 64: 63, 65: 64, 66: 65, 67: 66, 68: 67, 69: 68, 70: 69, 71: 70, 72: 71, 73: 72, 74: 73, 75: 74, 76: 75, 77: 76, 78: 77, 79: 78, 80: 79, 81: 80, 82: 81, 83: 82, 84: 83, 85: 84, 86: 85, 87: 86, 88: 87, 89: 88, 90: 89, 92: 90, 93: 91, 94: 92, 95: 93, 96: 94, 97: 95, 98: 96, 99: 97, 100: 98, 101: 99, 102: 100, 103: 101, 104: 102, 105: 103, 106: 104, 107: 105, 108: 106, 109: 107, 110: 108, 111: 109, 112: 110, 113: 111, 114: 112, 115: 113, 116: 114, 117: 115, 118: 116, 119: 117, 120: 118, 121: 119, 122: 120, 123: 121, 124: 122, 125: 123, 126: 124, 127: 125, 128: 126, 129: 127, 130: 128, 131: 129, 132: 130, 133: 131, 134: 132, 135: 133, 136: 134, 137: 135, 138: 136, 139: 137, 140: 138, 141: 139, 142: 140, 143: 141, 144: 142, 145: 143, 146: 144, 147: 145, 148: 146, 149: 147, 150: 148, 151: 149, 152: 150, 153: 151, 154: 152, 155: 153, 156: 154, 157: 155, 158: 156, 159: 157, 160: 158, 161: 159, 162: 160, 163: 161, 164: 162, 165: 163, 166: 164, 167: 165, 168: 166, 169: 167, 170: 168, 171: 169, 172: 170, 173: 171, 174: 172, 175: 173, 176: 174, 177: 175, 178: 176, 179: 177, 180: 178, 181: 179, 182: 180, 183: 181, 184: 182, 185: 183, 186: 184, 187: 185, 188: 186, 189: 187, 190: 188, 191: 189, 192: 190, 193: 191, 194: 192, 195: 193, 196: 194, 197: 195, 198: 196, 199: 197, 200: 198, 201: 199, 202: 200, 203: 201, 204: 202, 205: 203, 206: 204, 207: 205, 208: 206, 209: 207, 210: 208, 211: 209, 212: 210, 213: 211, 214: 212, 215: 213, 216: 214, 217: 215, 218: 216, 219: 217, 220: 218, 222: 219, 223: 220, 224: 221, 225: 222, 226: 223, 227: 224, 228: 225, 229: 226, 230: 227, 231: 228, 232: 229, 233: 230, 234: 231, 235: 232, 236: 233, 237: 234, 238: 235, 239: 236, 240: 237, 241: 238, 242: 239, 243: 240, 244: 241, 245: 242, 246: 243, 247: 244, 248: 245, 249: 246, 250: 247, 251: 248, 252: 249, 253: 250, 254: 251, 255: 252, 256: 253, 257: 254, 258: 255, 259: 256, 260: 257, 261: 258, 262: 259, 263: 260, 264: 261, 265: 262, 266: 263, 267: 264, 268: 265, 269: 266, 270: 267, 271: 268, 272: 269, 273: 270, 274: 271, 275: 272, 276: 273, 277: 274, 278: 275, 279: 276, 280: 277, 281: 278, 282: 279, 283: 280, 284: 281, 285: 282, 286: 283, 287: 284, 288: 285, 289: 286, 290: 287, 291: 288, 292: 289, 293: 290, 294: 291, 295: 292, 296: 293, 297: 294, 298: 295, 299: 296, 300: 297, 301: 298, 302: 299, 303: 300, 304: 301, 305: 302, 306: 303, 307: 304, 308: 305, 309: 306, 310: 307, 311: 308, 312: 309, 313: 310, 314: 311, 315: 312, 316: 313, 317: 314, 318: 315, 319: 316, 320: 317, 321: 318, 322: 319, 324: 320, 325: 321, 326: 322, 327: 323, 328: 324, 329: 325, 330: 326, 331: 327, 332: 328, 333: 329, 334: 330, 335: 331, 336: 332, 337: 333, 338: 334, 339: 335, 340: 336, 341: 337, 342: 338, 343: 339, 344: 340, 345: 341, 346: 342, 347: 343, 348: 344, 349: 345, 350: 346, 351: 347, 352: 348, 353: 349, 354: 350, 355: 351, 356: 352, 357: 353, 358: 354, 359: 355, 360: 356, 361: 357, 362: 358, 363: 359, 364: 360, 365: 361, 366: 362, 367: 363, 368: 364, 369: 365, 370: 366, 371: 367, 372: 368, 373: 369, 374: 370, 375: 371, 376: 372, 377: 373, 378: 374, 379: 375, 380: 376, 381: 377, 382: 378, 383: 379, 384: 380, 385: 381, 386: 382, 387: 383, 388: 384, 389: 385, 390: 386, 391: 387, 392: 388, 393: 389, 394: 390, 395: 391, 396: 392, 397: 393, 398: 394, 399: 395, 400: 396, 401: 397, 402: 398, 403: 399, 404: 400, 405: 401, 406: 402, 407: 403, 408: 404, 409: 405, 410: 406, 411: 407, 412: 408, 413: 409, 414: 410, 415: 411, 416: 412, 417: 413, 418: 414, 419: 415, 420: 416, 421: 417, 422: 418, 423: 419, 424: 420, 425: 421, 426: 422, 427: 423, 428: 424, 429: 425, 430: 426, 431: 427, 432: 428, 433: 429, 434: 430, 435: 431, 436: 432, 437: 433, 438: 434, 439: 435, 440: 436, 441: 437, 442: 438, 443: 439, 444: 440, 445: 441, 446: 442, 447: 443, 448: 444, 449: 445, 450: 446, 451: 447, 452: 448, 453: 449, 454: 450, 455: 451, 456: 452, 457: 453, 458: 454, 459: 455, 460: 456, 461: 457, 462: 458, 463: 459, 464: 460, 465: 461, 466: 462, 467: 463, 468: 464, 469: 465, 470: 466, 471: 467, 472: 468, 473: 469, 474: 470, 475: 471, 476: 472, 477: 473, 478: 474, 479: 475, 480: 476, 481: 477, 482: 478, 483: 479, 484: 480, 485: 481, 486: 482, 487: 483, 488: 484, 489: 485, 490: 486, 491: 487, 492: 488, 493: 489, 494: 490, 495: 491, 496: 492, 497: 493, 498: 494, 499: 495, 500: 496, 501: 497, 502: 498, 503: 499, 504: 500, 505: 501, 506: 502, 507: 503, 508: 504, 509: 505, 510: 506, 511: 507, 512: 508, 513: 509, 514: 510, 515: 511, 516: 512, 517: 513, 518: 514, 519: 515, 520: 516, 521: 517, 522: 518, 523: 519, 524: 520, 525: 521, 526: 522, 527: 523, 528: 524, 529: 525, 530: 526, 531: 527, 532: 528, 533: 529, 534: 530, 535: 531, 536: 532, 537: 533, 538: 534, 539: 535, 540: 536, 541: 537, 542: 538, 543: 539, 544: 540, 545: 541, 546: 542, 547: 543, 548: 544, 549: 545, 550: 546, 551: 547, 552: 548, 553: 549, 554: 550, 555: 551, 556: 552, 557: 553, 558: 554, 559: 555, 560: 556, 561: 557, 562: 558, 563: 559, 564: 560, 565: 561, 566: 562, 567: 563, 568: 564, 569: 565, 570: 566, 571: 567, 572: 568, 573: 569, 574: 570, 575: 571, 576: 572, 577: 573, 578: 574, 579: 575, 580: 576, 581: 577, 582: 578, 583: 579, 584: 580, 585: 581, 586: 582, 587: 583, 588: 584, 589: 585, 590: 586, 591: 587, 592: 588, 593: 589, 594: 590, 595: 591, 596: 592, 597: 593, 598: 594, 599: 595, 600: 596, 601: 597, 602: 598, 603: 599, 604: 600, 605: 601, 606: 602, 607: 603, 608: 604, 609: 605, 610: 606, 611: 607, 612: 608, 613: 609, 614: 610, 615: 611, 616: 612, 617: 613, 618: 614, 619: 615, 620: 616, 621: 617, 623: 618, 624: 619, 625: 620, 626: 621, 627: 622, 628: 623, 629: 624, 630: 625, 631: 626, 632: 627, 633: 628, 634: 629, 635: 630, 636: 631, 637: 632, 638: 633, 639: 634, 640: 635, 641: 636, 642: 637, 643: 638, 644: 639, 645: 640, 647: 641, 648: 642, 649: 643, 650: 644, 651: 645, 652: 646, 653: 647, 654: 648, 655: 649, 656: 650, 657: 651, 658: 652, 659: 653, 660: 654, 661: 655, 662: 656, 663: 657, 664: 658, 665: 659, 666: 660, 667: 661, 668: 662, 669: 663, 670: 664, 671: 665, 672: 666, 673: 667, 674: 668, 675: 669, 676: 670, 678: 671, 679: 672, 680: 673, 681: 674, 682: 675, 683: 676, 684: 677, 685: 678, 687: 679, 688: 680, 690: 681, 691: 682, 692: 683, 693: 684, 694: 685, 695: 686, 696: 687, 697: 688, 698: 689, 699: 690, 700: 691, 701: 692, 702: 693, 703: 694, 704: 695, 705: 696, 706: 697, 707: 698, 708: 699, 709: 700, 710: 701, 711: 702, 712: 703, 713: 704, 714: 705, 715: 706, 716: 707, 717: 708, 718: 709, 719: 710, 720: 711, 721: 712, 722: 713, 723: 714, 724: 715, 725: 716, 726: 717, 727: 718, 728: 719, 729: 720, 730: 721, 731: 722, 732: 723, 733: 724, 734: 725, 735: 726, 736: 727, 737: 728, 738: 729, 739: 730, 741: 731, 742: 732, 743: 733, 744: 734, 745: 735, 746: 736, 747: 737, 748: 738, 749: 739, 750: 740, 751: 741, 752: 742, 753: 743, 754: 744, 755: 745, 756: 746, 757: 747, 758: 748, 759: 749, 760: 750, 761: 751, 762: 752, 763: 753, 764: 754, 765: 755, 766: 756, 767: 757, 768: 758, 769: 759, 770: 760, 771: 761, 772: 762, 773: 763, 774: 764, 775: 765, 776: 766, 777: 767, 778: 768, 779: 769, 780: 770, 781: 771, 782: 772, 783: 773, 784: 774, 785: 775, 786: 776, 787: 777, 788: 778, 789: 779, 790: 780, 791: 781, 792: 782, 793: 783, 794: 784, 795: 785, 796: 786, 797: 787, 798: 788, 799: 789, 800: 790, 801: 791, 802: 792, 803: 793, 804: 794, 805: 795, 806: 796, 807: 797, 808: 798, 809: 799, 810: 800, 811: 801, 812: 802, 813: 803, 814: 804, 815: 805, 816: 806, 818: 807, 819: 808, 820: 809, 821: 810, 822: 811, 823: 812, 824: 813, 825: 814, 826: 815, 827: 816, 828: 817, 829: 818, 830: 819, 831: 820, 832: 821, 833: 822, 834: 823, 835: 824, 836: 825, 837: 826, 838: 827, 839: 828, 840: 829, 841: 830, 842: 831, 843: 832, 844: 833, 845: 834, 846: 835, 847: 836, 848: 837, 849: 838, 850: 839, 851: 840, 852: 841, 853: 842, 854: 843, 855: 844, 856: 845, 857: 846, 858: 847, 859: 848, 860: 849, 861: 850, 862: 851, 863: 852, 864: 853, 865: 854, 866: 855, 867: 856, 868: 857, 869: 858, 870: 859, 871: 860, 872: 861, 873: 862, 874: 863, 875: 864, 876: 865, 877: 866, 878: 867, 879: 868, 880: 869, 881: 870, 882: 871, 884: 872, 885: 873, 886: 874, 887: 875, 888: 876, 889: 877, 890: 878, 891: 879, 892: 880, 893: 881, 894: 882, 895: 883, 896: 884, 897: 885, 898: 886, 899: 887, 900: 888, 901: 889, 902: 890, 903: 891, 904: 892, 905: 893, 906: 894, 907: 895, 908: 896, 909: 897, 910: 898, 911: 899, 912: 900, 913: 901, 914: 902, 915: 903, 916: 904, 917: 905, 918: 906, 919: 907, 920: 908, 921: 909, 922: 910, 923: 911, 924: 912, 925: 913, 926: 914, 927: 915, 928: 916, 929: 917, 930: 918, 931: 919, 932: 920, 933: 921, 934: 922, 935: 923, 936: 924, 937: 925, 938: 926, 939: 927, 940: 928, 941: 929, 942: 930, 943: 931, 944: 932, 945: 933, 946: 934, 947: 935, 948: 936, 949: 937, 950: 938, 951: 939, 952: 940, 953: 941, 954: 942, 955: 943, 956: 944, 957: 945, 958: 946, 959: 947, 960: 948, 961: 949, 962: 950, 963: 951, 964: 952, 965: 953, 966: 954, 967: 955, 968: 956, 969: 957, 970: 958, 971: 959, 972: 960, 973: 961, 974: 962, 975: 963, 976: 964, 977: 965, 978: 966, 979: 967, 980: 968, 981: 969, 982: 970, 983: 971, 984: 972, 985: 973, 986: 974, 987: 975, 988: 976, 989: 977, 990: 978, 991: 979, 992: 980, 993: 981, 994: 982, 996: 983, 997: 984, 998: 985, 999: 986, 1000: 987, 1001: 988, 1002: 989, 1003: 990, 1004: 991, 1005: 992, 1006: 993, 1007: 994, 1008: 995, 1009: 996, 1010: 997, 1011: 998, 1012: 999, 1013: 1000, 1014: 1001, 1015: 1002, 1016: 1003, 1017: 1004, 1018: 1005, 1019: 1006, 1020: 1007, 1021: 1008, 1022: 1009, 1023: 1010, 1024: 1011, 1025: 1012, 1026: 1013, 1027: 1014, 1028: 1015, 1029: 1016, 1030: 1017, 1031: 1018, 1032: 1019, 1033: 1020, 1034: 1021, 1035: 1022, 1036: 1023, 1037: 1024, 1038: 1025, 1039: 1026, 1040: 1027, 1041: 1028, 1042: 1029, 1043: 1030, 1044: 1031, 1045: 1032, 1046: 1033, 1047: 1034, 1049: 1035, 1050: 1036, 1051: 1037, 1052: 1038, 1053: 1039, 1054: 1040, 1055: 1041, 1056: 1042, 1057: 1043, 1058: 1044, 1059: 1045, 1060: 1046, 1061: 1047, 1062: 1048, 1063: 1049, 1064: 1050, 1065: 1051, 1066: 1052, 1067: 1053, 1068: 1054, 1069: 1055, 1070: 1056, 1071: 1057, 1073: 1058, 1075: 1059, 1076: 1060, 1077: 1061, 1078: 1062, 1079: 1063, 1080: 1064, 1081: 1065, 1082: 1066, 1083: 1067, 1084: 1068, 1085: 1069, 1086: 1070, 1087: 1071, 1088: 1072, 1089: 1073, 1090: 1074, 1091: 1075, 1092: 1076, 1093: 1077, 1094: 1078, 1095: 1079, 1096: 1080, 1097: 1081, 1098: 1082, 1099: 1083, 1100: 1084, 1101: 1085, 1102: 1086, 1103: 1087, 1104: 1088, 1105: 1089, 1106: 1090, 1107: 1091, 1108: 1092, 1109: 1093, 1110: 1094, 1111: 1095, 1112: 1096, 1113: 1097, 1114: 1098, 1115: 1099, 1116: 1100, 1117: 1101, 1118: 1102, 1119: 1103, 1120: 1104, 1121: 1105, 1122: 1106, 1123: 1107, 1124: 1108, 1125: 1109, 1126: 1110, 1127: 1111, 1128: 1112, 1129: 1113, 1130: 1114, 1131: 1115, 1132: 1116, 1133: 1117, 1134: 1118, 1135: 1119, 1136: 1120, 1137: 1121, 1138: 1122, 1139: 1123, 1140: 1124, 1141: 1125, 1142: 1126, 1143: 1127, 1144: 1128, 1145: 1129, 1146: 1130, 1147: 1131, 1148: 1132, 1149: 1133, 1150: 1134, 1151: 1135, 1152: 1136, 1153: 1137, 1154: 1138, 1155: 1139, 1156: 1140, 1157: 1141, 1158: 1142, 1159: 1143, 1160: 1144, 1161: 1145, 1162: 1146, 1163: 1147, 1164: 1148, 1165: 1149, 1166: 1150, 1167: 1151, 1168: 1152, 1169: 1153, 1170: 1154, 1171: 1155, 1172: 1156, 1173: 1157, 1174: 1158, 1175: 1159, 1176: 1160, 1177: 1161, 1178: 1162, 1179: 1163, 1180: 1164, 1181: 1165, 1183: 1166, 1184: 1167, 1185: 1168, 1186: 1169, 1187: 1170, 1188: 1171, 1189: 1172, 1190: 1173, 1191: 1174, 1192: 1175, 1193: 1176, 1194: 1177, 1196: 1178, 1197: 1179, 1198: 1180, 1199: 1181, 1200: 1182, 1201: 1183, 1202: 1184, 1203: 1185, 1204: 1186, 1205: 1187, 1206: 1188, 1207: 1189, 1208: 1190, 1209: 1191, 1210: 1192, 1211: 1193, 1212: 1194, 1213: 1195, 1214: 1196, 1215: 1197, 1216: 1198, 1217: 1199, 1218: 1200, 1219: 1201, 1220: 1202, 1221: 1203, 1222: 1204, 1223: 1205, 1224: 1206, 1225: 1207, 1226: 1208, 1227: 1209, 1228: 1210, 1230: 1211, 1231: 1212, 1232: 1213, 1233: 1214, 1234: 1215, 1235: 1216, 1236: 1217, 1237: 1218, 1238: 1219, 1240: 1220, 1241: 1221, 1242: 1222, 1243: 1223, 1244: 1224, 1245: 1225, 1246: 1226, 1247: 1227, 1248: 1228, 1249: 1229, 1250: 1230, 1251: 1231, 1252: 1232, 1253: 1233, 1254: 1234, 1255: 1235, 1256: 1236, 1257: 1237, 1258: 1238, 1259: 1239, 1260: 1240, 1261: 1241, 1262: 1242, 1263: 1243, 1264: 1244, 1265: 1245, 1266: 1246, 1267: 1247, 1268: 1248, 1269: 1249, 1270: 1250, 1271: 1251, 1272: 1252, 1273: 1253, 1274: 1254, 1275: 1255, 1276: 1256, 1277: 1257, 1278: 1258, 1279: 1259, 1280: 1260, 1281: 1261, 1282: 1262, 1283: 1263, 1284: 1264, 1285: 1265, 1286: 1266, 1287: 1267, 1288: 1268, 1289: 1269, 1290: 1270, 1291: 1271, 1292: 1272, 1293: 1273, 1294: 1274, 1295: 1275, 1296: 1276, 1297: 1277, 1298: 1278, 1299: 1279, 1300: 1280, 1301: 1281, 1302: 1282, 1303: 1283, 1304: 1284, 1305: 1285, 1306: 1286, 1307: 1287, 1308: 1288, 1309: 1289, 1310: 1290, 1311: 1291, 1312: 1292, 1313: 1293, 1314: 1294, 1315: 1295, 1316: 1296, 1317: 1297, 1318: 1298, 1319: 1299, 1320: 1300, 1321: 1301, 1322: 1302, 1323: 1303, 1324: 1304, 1325: 1305, 1326: 1306, 1327: 1307, 1328: 1308, 1329: 1309, 1330: 1310, 1331: 1311, 1332: 1312, 1333: 1313, 1334: 1314, 1335: 1315, 1336: 1316, 1337: 1317, 1339: 1318, 1340: 1319, 1341: 1320, 1342: 1321, 1343: 1322, 1344: 1323, 1345: 1324, 1346: 1325, 1347: 1326, 1348: 1327, 1349: 1328, 1350: 1329, 1351: 1330, 1352: 1331, 1353: 1332, 1354: 1333, 1355: 1334, 1356: 1335, 1357: 1336, 1358: 1337, 1359: 1338, 1360: 1339, 1361: 1340, 1362: 1341, 1363: 1342, 1364: 1343, 1365: 1344, 1366: 1345, 1367: 1346, 1368: 1347, 1369: 1348, 1370: 1349, 1371: 1350, 1372: 1351, 1373: 1352, 1374: 1353, 1375: 1354, 1376: 1355, 1377: 1356, 1378: 1357, 1379: 1358, 1380: 1359, 1381: 1360, 1382: 1361, 1383: 1362, 1384: 1363, 1385: 1364, 1386: 1365, 1387: 1366, 1388: 1367, 1389: 1368, 1390: 1369, 1391: 1370, 1392: 1371, 1393: 1372, 1394: 1373, 1395: 1374, 1396: 1375, 1397: 1376, 1398: 1377, 1399: 1378, 1400: 1379, 1401: 1380, 1404: 1381, 1405: 1382, 1406: 1383, 1407: 1384, 1408: 1385, 1409: 1386, 1410: 1387, 1411: 1388, 1412: 1389, 1413: 1390, 1414: 1391, 1415: 1392, 1416: 1393, 1417: 1394, 1419: 1395, 1420: 1396, 1421: 1397, 1422: 1398, 1423: 1399, 1424: 1400, 1425: 1401, 1426: 1402, 1427: 1403, 1428: 1404, 1429: 1405, 1430: 1406, 1431: 1407, 1432: 1408, 1433: 1409, 1434: 1410, 1436: 1411, 1437: 1412, 1438: 1413, 1439: 1414, 1440: 1415, 1441: 1416, 1442: 1417, 1443: 1418, 1444: 1419, 1445: 1420, 1446: 1421, 1447: 1422, 1448: 1423, 1449: 1424, 1450: 1425, 1453: 1426, 1454: 1427, 1455: 1428, 1456: 1429, 1457: 1430, 1458: 1431, 1459: 1432, 1460: 1433, 1461: 1434, 1462: 1435, 1463: 1436, 1464: 1437, 1465: 1438, 1466: 1439, 1467: 1440, 1468: 1441, 1470: 1442, 1471: 1443, 1472: 1444, 1473: 1445, 1474: 1446, 1475: 1447, 1476: 1448, 1477: 1449, 1479: 1450, 1480: 1451, 1482: 1452, 1483: 1453, 1484: 1454, 1485: 1455, 1486: 1456, 1487: 1457, 1488: 1458, 1489: 1459, 1490: 1460, 1493: 1461, 1494: 1462, 1495: 1463, 1496: 1464, 1497: 1465, 1498: 1466, 1499: 1467, 1500: 1468, 1501: 1469, 1502: 1470, 1503: 1471, 1504: 1472, 1507: 1473, 1508: 1474, 1509: 1475, 1510: 1476, 1511: 1477, 1513: 1478, 1514: 1479, 1515: 1480, 1516: 1481, 1517: 1482, 1518: 1483, 1519: 1484, 1520: 1485, 1522: 1486, 1523: 1487, 1524: 1488, 1525: 1489, 1526: 1490, 1527: 1491, 1528: 1492, 1529: 1493, 1531: 1494, 1532: 1495, 1533: 1496, 1534: 1497, 1535: 1498, 1537: 1499, 1538: 1500, 1539: 1501, 1541: 1502, 1542: 1503, 1543: 1504, 1544: 1505, 1545: 1506, 1546: 1507, 1547: 1508, 1548: 1509, 1549: 1510, 1550: 1511, 1551: 1512, 1552: 1513, 1553: 1514, 1554: 1515, 1555: 1516, 1556: 1517, 1557: 1518, 1558: 1519, 1559: 1520, 1561: 1521, 1562: 1522, 1563: 1523, 1564: 1524, 1565: 1525, 1566: 1526, 1567: 1527, 1568: 1528, 1569: 1529, 1570: 1530, 1571: 1531, 1572: 1532, 1573: 1533, 1574: 1534, 1575: 1535, 1577: 1536, 1578: 1537, 1579: 1538, 1580: 1539, 1581: 1540, 1582: 1541, 1583: 1542, 1584: 1543, 1585: 1544, 1586: 1545, 1587: 1546, 1588: 1547, 1589: 1548, 1590: 1549, 1591: 1550, 1592: 1551, 1593: 1552, 1594: 1553, 1595: 1554, 1596: 1555, 1597: 1556, 1598: 1557, 1599: 1558, 1600: 1559, 1601: 1560, 1602: 1561, 1603: 1562, 1604: 1563, 1605: 1564, 1606: 1565, 1608: 1566, 1609: 1567, 1610: 1568, 1611: 1569, 1612: 1570, 1613: 1571, 1614: 1572, 1615: 1573, 1616: 1574, 1617: 1575, 1619: 1576, 1620: 1577, 1621: 1578, 1622: 1579, 1623: 1580, 1624: 1581, 1625: 1582, 1626: 1583, 1627: 1584, 1628: 1585, 1629: 1586, 1630: 1587, 1631: 1588, 1632: 1589, 1633: 1590, 1635: 1591, 1636: 1592, 1639: 1593, 1640: 1594, 1641: 1595, 1642: 1596, 1643: 1597, 1644: 1598, 1645: 1599, 1646: 1600, 1647: 1601, 1648: 1602, 1649: 1603, 1650: 1604, 1651: 1605, 1652: 1606, 1653: 1607, 1654: 1608, 1655: 1609, 1656: 1610, 1657: 1611, 1658: 1612, 1659: 1613, 1660: 1614, 1661: 1615, 1662: 1616, 1663: 1617, 1664: 1618, 1665: 1619, 1666: 1620, 1667: 1621, 1668: 1622, 1669: 1623, 1670: 1624, 1671: 1625, 1672: 1626, 1673: 1627, 1674: 1628, 1675: 1629, 1676: 1630, 1677: 1631, 1678: 1632, 1679: 1633, 1680: 1634, 1681: 1635, 1682: 1636, 1683: 1637, 1684: 1638, 1685: 1639, 1686: 1640, 1687: 1641, 1688: 1642, 1689: 1643, 1690: 1644, 1692: 1645, 1693: 1646, 1694: 1647, 1695: 1648, 1696: 1649, 1697: 1650, 1698: 1651, 1699: 1652, 1701: 1653, 1702: 1654, 1703: 1655, 1704: 1656, 1705: 1657, 1706: 1658, 1707: 1659, 1708: 1660, 1709: 1661, 1710: 1662, 1711: 1663, 1713: 1664, 1714: 1665, 1715: 1666, 1716: 1667, 1717: 1668, 1718: 1669, 1719: 1670, 1720: 1671, 1721: 1672, 1722: 1673, 1723: 1674, 1724: 1675, 1725: 1676, 1726: 1677, 1727: 1678, 1728: 1679, 1729: 1680, 1730: 1681, 1731: 1682, 1732: 1683, 1733: 1684, 1734: 1685, 1735: 1686, 1738: 1687, 1739: 1688, 1740: 1689, 1741: 1690, 1742: 1691, 1743: 1692, 1744: 1693, 1746: 1694, 1747: 1695, 1748: 1696, 1749: 1697, 1750: 1698, 1752: 1699, 1753: 1700, 1754: 1701, 1755: 1702, 1756: 1703, 1757: 1704, 1758: 1705, 1759: 1706, 1760: 1707, 1762: 1708, 1764: 1709, 1765: 1710, 1767: 1711, 1768: 1712, 1769: 1713, 1770: 1714, 1771: 1715, 1772: 1716, 1773: 1717, 1774: 1718, 1776: 1719, 1777: 1720, 1779: 1721, 1780: 1722, 1781: 1723, 1782: 1724, 1783: 1725, 1784: 1726, 1785: 1727, 1787: 1728, 1788: 1729, 1789: 1730, 1791: 1731, 1792: 1732, 1793: 1733, 1794: 1734, 1795: 1735, 1796: 1736, 1797: 1737, 1798: 1738, 1799: 1739, 1801: 1740, 1804: 1741, 1805: 1742, 1806: 1743, 1807: 1744, 1809: 1745, 1810: 1746, 1811: 1747, 1812: 1748, 1814: 1749, 1815: 1750, 1816: 1751, 1817: 1752, 1819: 1753, 1820: 1754, 1821: 1755, 1822: 1756, 1824: 1757, 1825: 1758, 1826: 1759, 1827: 1760, 1829: 1761, 1830: 1762, 1831: 1763, 1832: 1764, 1833: 1765, 1834: 1766, 1835: 1767, 1836: 1768, 1837: 1769, 1839: 1770, 1840: 1771, 1841: 1772, 1842: 1773, 1843: 1774, 1844: 1775, 1845: 1776, 1846: 1777, 1847: 1778, 1848: 1779, 1849: 1780, 1850: 1781, 1851: 1782, 1852: 1783, 1853: 1784, 1854: 1785, 1855: 1786, 1856: 1787, 1857: 1788, 1858: 1789, 1859: 1790, 1860: 1791, 1861: 1792, 1862: 1793, 1863: 1794, 1864: 1795, 1865: 1796, 1866: 1797, 1867: 1798, 1868: 1799, 1869: 1800, 1870: 1801, 1871: 1802, 1872: 1803, 1873: 1804, 1874: 1805, 1875: 1806, 1876: 1807, 1877: 1808, 1878: 1809, 1879: 1810, 1880: 1811, 1881: 1812, 1882: 1813, 1883: 1814, 1884: 1815, 1885: 1816, 1886: 1817, 1887: 1818, 1888: 1819, 1889: 1820, 1890: 1821, 1891: 1822, 1892: 1823, 1893: 1824, 1894: 1825, 1895: 1826, 1896: 1827, 1897: 1828, 1898: 1829, 1899: 1830, 1900: 1831, 1901: 1832, 1902: 1833, 1903: 1834, 1904: 1835, 1905: 1836, 1906: 1837, 1907: 1838, 1908: 1839, 1909: 1840, 1910: 1841, 1911: 1842, 1912: 1843, 1913: 1844, 1914: 1845, 1915: 1846, 1916: 1847, 1917: 1848, 1918: 1849, 1919: 1850, 1920: 1851, 1921: 1852, 1922: 1853, 1923: 1854, 1924: 1855, 1925: 1856, 1926: 1857, 1927: 1858, 1928: 1859, 1929: 1860, 1930: 1861, 1931: 1862, 1932: 1863, 1933: 1864, 1934: 1865, 1935: 1866, 1936: 1867, 1937: 1868, 1938: 1869, 1939: 1870, 1940: 1871, 1941: 1872, 1942: 1873, 1943: 1874, 1944: 1875, 1945: 1876, 1946: 1877, 1947: 1878, 1948: 1879, 1949: 1880, 1950: 1881, 1951: 1882, 1952: 1883, 1953: 1884, 1954: 1885, 1955: 1886, 1956: 1887, 1957: 1888, 1958: 1889, 1959: 1890, 1960: 1891, 1961: 1892, 1962: 1893, 1963: 1894, 1964: 1895, 1965: 1896, 1966: 1897, 1967: 1898, 1968: 1899, 1969: 1900, 1970: 1901, 1971: 1902, 1972: 1903, 1973: 1904, 1974: 1905, 1975: 1906, 1976: 1907, 1977: 1908, 1978: 1909, 1979: 1910, 1980: 1911, 1981: 1912, 1982: 1913, 1983: 1914, 1984: 1915, 1985: 1916, 1986: 1917, 1987: 1918, 1988: 1919, 1989: 1920, 1990: 1921, 1991: 1922, 1992: 1923, 1993: 1924, 1994: 1925, 1995: 1926, 1996: 1927, 1997: 1928, 1998: 1929, 1999: 1930, 2000: 1931, 2001: 1932, 2002: 1933, 2003: 1934, 2004: 1935, 2005: 1936, 2006: 1937, 2007: 1938, 2008: 1939, 2009: 1940, 2010: 1941, 2011: 1942, 2012: 1943, 2013: 1944, 2014: 1945, 2015: 1946, 2016: 1947, 2017: 1948, 2018: 1949, 2019: 1950, 2020: 1951, 2021: 1952, 2022: 1953, 2023: 1954, 2024: 1955, 2025: 1956, 2026: 1957, 2027: 1958, 2028: 1959, 2029: 1960, 2030: 1961, 2031: 1962, 2032: 1963, 2033: 1964, 2034: 1965, 2035: 1966, 2036: 1967, 2037: 1968, 2038: 1969, 2039: 1970, 2040: 1971, 2041: 1972, 2042: 1973, 2043: 1974, 2044: 1975, 2045: 1976, 2046: 1977, 2047: 1978, 2048: 1979, 2049: 1980, 2050: 1981, 2051: 1982, 2052: 1983, 2053: 1984, 2054: 1985, 2055: 1986, 2056: 1987, 2057: 1988, 2058: 1989, 2059: 1990, 2060: 1991, 2061: 1992, 2062: 1993, 2063: 1994, 2064: 1995, 2065: 1996, 2066: 1997, 2067: 1998, 2068: 1999, 2069: 2000, 2070: 2001, 2071: 2002, 2072: 2003, 2073: 2004, 2074: 2005, 2075: 2006, 2076: 2007, 2077: 2008, 2078: 2009, 2079: 2010, 2080: 2011, 2081: 2012, 2082: 2013, 2083: 2014, 2084: 2015, 2085: 2016, 2086: 2017, 2087: 2018, 2088: 2019, 2089: 2020, 2090: 2021, 2091: 2022, 2092: 2023, 2093: 2024, 2094: 2025, 2095: 2026, 2096: 2027, 2097: 2028, 2098: 2029, 2099: 2030, 2100: 2031, 2101: 2032, 2102: 2033, 2103: 2034, 2104: 2035, 2105: 2036, 2106: 2037, 2107: 2038, 2108: 2039, 2109: 2040, 2110: 2041, 2111: 2042, 2112: 2043, 2113: 2044, 2114: 2045, 2115: 2046, 2116: 2047, 2117: 2048, 2118: 2049, 2119: 2050, 2120: 2051, 2121: 2052, 2122: 2053, 2123: 2054, 2124: 2055, 2125: 2056, 2126: 2057, 2127: 2058, 2128: 2059, 2129: 2060, 2130: 2061, 2131: 2062, 2132: 2063, 2133: 2064, 2134: 2065, 2135: 2066, 2136: 2067, 2137: 2068, 2138: 2069, 2139: 2070, 2140: 2071, 2141: 2072, 2142: 2073, 2143: 2074, 2144: 2075, 2145: 2076, 2146: 2077, 2147: 2078, 2148: 2079, 2149: 2080, 2150: 2081, 2151: 2082, 2152: 2083, 2153: 2084, 2154: 2085, 2155: 2086, 2156: 2087, 2157: 2088, 2158: 2089, 2159: 2090, 2160: 2091, 2161: 2092, 2162: 2093, 2163: 2094, 2164: 2095, 2165: 2096, 2166: 2097, 2167: 2098, 2168: 2099, 2169: 2100, 2170: 2101, 2171: 2102, 2172: 2103, 2173: 2104, 2174: 2105, 2175: 2106, 2176: 2107, 2177: 2108, 2178: 2109, 2179: 2110, 2180: 2111, 2181: 2112, 2182: 2113, 2183: 2114, 2184: 2115, 2185: 2116, 2186: 2117, 2187: 2118, 2188: 2119, 2189: 2120, 2190: 2121, 2191: 2122, 2192: 2123, 2193: 2124, 2194: 2125, 2195: 2126, 2196: 2127, 2197: 2128, 2198: 2129, 2199: 2130, 2200: 2131, 2201: 2132, 2202: 2133, 2203: 2134, 2204: 2135, 2205: 2136, 2206: 2137, 2207: 2138, 2208: 2139, 2209: 2140, 2210: 2141, 2211: 2142, 2212: 2143, 2213: 2144, 2214: 2145, 2215: 2146, 2216: 2147, 2217: 2148, 2218: 2149, 2219: 2150, 2220: 2151, 2221: 2152, 2222: 2153, 2223: 2154, 2224: 2155, 2225: 2156, 2226: 2157, 2227: 2158, 2228: 2159, 2229: 2160, 2230: 2161, 2231: 2162, 2232: 2163, 2233: 2164, 2234: 2165, 2235: 2166, 2236: 2167, 2237: 2168, 2238: 2169, 2239: 2170, 2240: 2171, 2241: 2172, 2242: 2173, 2243: 2174, 2244: 2175, 2245: 2176, 2246: 2177, 2247: 2178, 2248: 2179, 2249: 2180, 2250: 2181, 2251: 2182, 2252: 2183, 2253: 2184, 2254: 2185, 2255: 2186, 2256: 2187, 2257: 2188, 2258: 2189, 2259: 2190, 2260: 2191, 2261: 2192, 2262: 2193, 2263: 2194, 2264: 2195, 2265: 2196, 2266: 2197, 2267: 2198, 2268: 2199, 2269: 2200, 2270: 2201, 2271: 2202, 2272: 2203, 2273: 2204, 2274: 2205, 2275: 2206, 2276: 2207, 2277: 2208, 2278: 2209, 2279: 2210, 2280: 2211, 2281: 2212, 2282: 2213, 2283: 2214, 2284: 2215, 2285: 2216, 2286: 2217, 2287: 2218, 2288: 2219, 2289: 2220, 2290: 2221, 2291: 2222, 2292: 2223, 2293: 2224, 2294: 2225, 2295: 2226, 2296: 2227, 2297: 2228, 2298: 2229, 2299: 2230, 2300: 2231, 2301: 2232, 2302: 2233, 2303: 2234, 2304: 2235, 2305: 2236, 2306: 2237, 2307: 2238, 2308: 2239, 2309: 2240, 2310: 2241, 2311: 2242, 2312: 2243, 2313: 2244, 2314: 2245, 2315: 2246, 2316: 2247, 2317: 2248, 2318: 2249, 2319: 2250, 2320: 2251, 2321: 2252, 2322: 2253, 2323: 2254, 2324: 2255, 2325: 2256, 2326: 2257, 2327: 2258, 2328: 2259, 2329: 2260, 2330: 2261, 2331: 2262, 2332: 2263, 2333: 2264, 2334: 2265, 2335: 2266, 2336: 2267, 2337: 2268, 2338: 2269, 2339: 2270, 2340: 2271, 2341: 2272, 2342: 2273, 2343: 2274, 2344: 2275, 2345: 2276, 2346: 2277, 2347: 2278, 2348: 2279, 2349: 2280, 2350: 2281, 2351: 2282, 2352: 2283, 2353: 2284, 2354: 2285, 2355: 2286, 2356: 2287, 2357: 2288, 2358: 2289, 2359: 2290, 2360: 2291, 2361: 2292, 2362: 2293, 2363: 2294, 2364: 2295, 2365: 2296, 2366: 2297, 2367: 2298, 2368: 2299, 2369: 2300, 2370: 2301, 2371: 2302, 2372: 2303, 2373: 2304, 2374: 2305, 2375: 2306, 2376: 2307, 2377: 2308, 2378: 2309, 2379: 2310, 2380: 2311, 2381: 2312, 2382: 2313, 2383: 2314, 2384: 2315, 2385: 2316, 2386: 2317, 2387: 2318, 2388: 2319, 2389: 2320, 2390: 2321, 2391: 2322, 2392: 2323, 2393: 2324, 2394: 2325, 2395: 2326, 2396: 2327, 2397: 2328, 2398: 2329, 2399: 2330, 2400: 2331, 2401: 2332, 2402: 2333, 2403: 2334, 2404: 2335, 2405: 2336, 2406: 2337, 2407: 2338, 2408: 2339, 2409: 2340, 2410: 2341, 2411: 2342, 2412: 2343, 2413: 2344, 2414: 2345, 2415: 2346, 2416: 2347, 2417: 2348, 2418: 2349, 2419: 2350, 2420: 2351, 2421: 2352, 2422: 2353, 2423: 2354, 2424: 2355, 2425: 2356, 2426: 2357, 2427: 2358, 2428: 2359, 2429: 2360, 2430: 2361, 2431: 2362, 2432: 2363, 2433: 2364, 2434: 2365, 2435: 2366, 2436: 2367, 2437: 2368, 2438: 2369, 2439: 2370, 2440: 2371, 2441: 2372, 2442: 2373, 2443: 2374, 2444: 2375, 2445: 2376, 2446: 2377, 2447: 2378, 2448: 2379, 2449: 2380, 2450: 2381, 2451: 2382, 2452: 2383, 2453: 2384, 2454: 2385, 2455: 2386, 2456: 2387, 2457: 2388, 2458: 2389, 2459: 2390, 2460: 2391, 2461: 2392, 2462: 2393, 2463: 2394, 2464: 2395, 2465: 2396, 2466: 2397, 2467: 2398, 2468: 2399, 2469: 2400, 2470: 2401, 2471: 2402, 2472: 2403, 2473: 2404, 2474: 2405, 2475: 2406, 2476: 2407, 2477: 2408, 2478: 2409, 2479: 2410, 2480: 2411, 2481: 2412, 2482: 2413, 2483: 2414, 2484: 2415, 2485: 2416, 2486: 2417, 2487: 2418, 2488: 2419, 2489: 2420, 2490: 2421, 2491: 2422, 2492: 2423, 2493: 2424, 2494: 2425, 2495: 2426, 2496: 2427, 2497: 2428, 2498: 2429, 2499: 2430, 2500: 2431, 2501: 2432, 2502: 2433, 2503: 2434, 2504: 2435, 2505: 2436, 2506: 2437, 2507: 2438, 2508: 2439, 2509: 2440, 2510: 2441, 2511: 2442, 2512: 2443, 2513: 2444, 2514: 2445, 2515: 2446, 2516: 2447, 2517: 2448, 2518: 2449, 2519: 2450, 2520: 2451, 2521: 2452, 2522: 2453, 2523: 2454, 2524: 2455, 2525: 2456, 2526: 2457, 2527: 2458, 2528: 2459, 2529: 2460, 2530: 2461, 2531: 2462, 2532: 2463, 2533: 2464, 2534: 2465, 2535: 2466, 2536: 2467, 2537: 2468, 2538: 2469, 2539: 2470, 2540: 2471, 2541: 2472, 2542: 2473, 2543: 2474, 2544: 2475, 2545: 2476, 2546: 2477, 2547: 2478, 2548: 2479, 2549: 2480, 2550: 2481, 2551: 2482, 2552: 2483, 2553: 2484, 2554: 2485, 2555: 2486, 2556: 2487, 2557: 2488, 2558: 2489, 2559: 2490, 2560: 2491, 2561: 2492, 2562: 2493, 2563: 2494, 2564: 2495, 2565: 2496, 2566: 2497, 2567: 2498, 2568: 2499, 2569: 2500, 2570: 2501, 2571: 2502, 2572: 2503, 2573: 2504, 2574: 2505, 2575: 2506, 2576: 2507, 2577: 2508, 2578: 2509, 2579: 2510, 2580: 2511, 2581: 2512, 2582: 2513, 2583: 2514, 2584: 2515, 2585: 2516, 2586: 2517, 2587: 2518, 2588: 2519, 2589: 2520, 2590: 2521, 2591: 2522, 2592: 2523, 2593: 2524, 2594: 2525, 2595: 2526, 2596: 2527, 2597: 2528, 2598: 2529, 2599: 2530, 2600: 2531, 2601: 2532, 2602: 2533, 2603: 2534, 2604: 2535, 2605: 2536, 2606: 2537, 2607: 2538, 2608: 2539, 2609: 2540, 2610: 2541, 2611: 2542, 2612: 2543, 2613: 2544, 2614: 2545, 2615: 2546, 2616: 2547, 2617: 2548, 2618: 2549, 2619: 2550, 2620: 2551, 2621: 2552, 2622: 2553, 2623: 2554, 2624: 2555, 2625: 2556, 2626: 2557, 2627: 2558, 2628: 2559, 2629: 2560, 2630: 2561, 2631: 2562, 2632: 2563, 2633: 2564, 2634: 2565, 2635: 2566, 2636: 2567, 2637: 2568, 2638: 2569, 2639: 2570, 2640: 2571, 2641: 2572, 2642: 2573, 2643: 2574, 2644: 2575, 2645: 2576, 2646: 2577, 2647: 2578, 2648: 2579, 2649: 2580, 2650: 2581, 2651: 2582, 2652: 2583, 2653: 2584, 2654: 2585, 2655: 2586, 2656: 2587, 2657: 2588, 2658: 2589, 2659: 2590, 2660: 2591, 2661: 2592, 2662: 2593, 2663: 2594, 2664: 2595, 2665: 2596, 2666: 2597, 2667: 2598, 2668: 2599, 2669: 2600, 2670: 2601, 2671: 2602, 2672: 2603, 2673: 2604, 2674: 2605, 2675: 2606, 2676: 2607, 2677: 2608, 2678: 2609, 2679: 2610, 2680: 2611, 2681: 2612, 2682: 2613, 2683: 2614, 2684: 2615, 2685: 2616, 2686: 2617, 2687: 2618, 2688: 2619, 2689: 2620, 2690: 2621, 2691: 2622, 2692: 2623, 2693: 2624, 2694: 2625, 2695: 2626, 2696: 2627, 2697: 2628, 2698: 2629, 2699: 2630, 2700: 2631, 2701: 2632, 2702: 2633, 2703: 2634, 2704: 2635, 2705: 2636, 2706: 2637, 2707: 2638, 2708: 2639, 2709: 2640, 2710: 2641, 2711: 2642, 2712: 2643, 2713: 2644, 2714: 2645, 2715: 2646, 2716: 2647, 2717: 2648, 2718: 2649, 2719: 2650, 2720: 2651, 2721: 2652, 2722: 2653, 2723: 2654, 2724: 2655, 2725: 2656, 2726: 2657, 2727: 2658, 2728: 2659, 2729: 2660, 2730: 2661, 2731: 2662, 2732: 2663, 2733: 2664, 2734: 2665, 2735: 2666, 2736: 2667, 2737: 2668, 2738: 2669, 2739: 2670, 2740: 2671, 2741: 2672, 2742: 2673, 2743: 2674, 2744: 2675, 2745: 2676, 2746: 2677, 2747: 2678, 2748: 2679, 2749: 2680, 2750: 2681, 2751: 2682, 2752: 2683, 2753: 2684, 2754: 2685, 2755: 2686, 2756: 2687, 2757: 2688, 2758: 2689, 2759: 2690, 2760: 2691, 2761: 2692, 2762: 2693, 2763: 2694, 2764: 2695, 2765: 2696, 2766: 2697, 2767: 2698, 2768: 2699, 2769: 2700, 2770: 2701, 2771: 2702, 2772: 2703, 2773: 2704, 2774: 2705, 2775: 2706, 2776: 2707, 2777: 2708, 2778: 2709, 2779: 2710, 2780: 2711, 2781: 2712, 2782: 2713, 2783: 2714, 2784: 2715, 2785: 2716, 2786: 2717, 2787: 2718, 2788: 2719, 2789: 2720, 2790: 2721, 2791: 2722, 2792: 2723, 2793: 2724, 2794: 2725, 2795: 2726, 2796: 2727, 2797: 2728, 2798: 2729, 2799: 2730, 2800: 2731, 2801: 2732, 2802: 2733, 2803: 2734, 2804: 2735, 2805: 2736, 2806: 2737, 2807: 2738, 2808: 2739, 2809: 2740, 2810: 2741, 2811: 2742, 2812: 2743, 2813: 2744, 2814: 2745, 2815: 2746, 2816: 2747, 2817: 2748, 2818: 2749, 2819: 2750, 2820: 2751, 2821: 2752, 2822: 2753, 2823: 2754, 2824: 2755, 2825: 2756, 2826: 2757, 2827: 2758, 2828: 2759, 2829: 2760, 2830: 2761, 2831: 2762, 2832: 2763, 2833: 2764, 2834: 2765, 2835: 2766, 2836: 2767, 2837: 2768, 2838: 2769, 2839: 2770, 2840: 2771, 2841: 2772, 2842: 2773, 2843: 2774, 2844: 2775, 2845: 2776, 2846: 2777, 2847: 2778, 2848: 2779, 2849: 2780, 2850: 2781, 2851: 2782, 2852: 2783, 2853: 2784, 2854: 2785, 2855: 2786, 2856: 2787, 2857: 2788, 2858: 2789, 2859: 2790, 2860: 2791, 2861: 2792, 2862: 2793, 2863: 2794, 2864: 2795, 2865: 2796, 2866: 2797, 2867: 2798, 2868: 2799, 2869: 2800, 2870: 2801, 2871: 2802, 2872: 2803, 2873: 2804, 2874: 2805, 2875: 2806, 2876: 2807, 2877: 2808, 2878: 2809, 2879: 2810, 2880: 2811, 2881: 2812, 2882: 2813, 2883: 2814, 2884: 2815, 2885: 2816, 2886: 2817, 2887: 2818, 2888: 2819, 2889: 2820, 2890: 2821, 2891: 2822, 2892: 2823, 2893: 2824, 2894: 2825, 2895: 2826, 2896: 2827, 2897: 2828, 2898: 2829, 2899: 2830, 2900: 2831, 2901: 2832, 2902: 2833, 2903: 2834, 2904: 2835, 2905: 2836, 2906: 2837, 2907: 2838, 2908: 2839, 2909: 2840, 2910: 2841, 2911: 2842, 2912: 2843, 2913: 2844, 2914: 2845, 2915: 2846, 2916: 2847, 2917: 2848, 2918: 2849, 2919: 2850, 2920: 2851, 2921: 2852, 2922: 2853, 2923: 2854, 2924: 2855, 2925: 2856, 2926: 2857, 2927: 2858, 2928: 2859, 2929: 2860, 2930: 2861, 2931: 2862, 2932: 2863, 2933: 2864, 2934: 2865, 2935: 2866, 2936: 2867, 2937: 2868, 2938: 2869, 2939: 2870, 2940: 2871, 2941: 2872, 2942: 2873, 2943: 2874, 2944: 2875, 2945: 2876, 2946: 2877, 2947: 2878, 2948: 2879, 2949: 2880, 2950: 2881, 2951: 2882, 2952: 2883, 2953: 2884, 2954: 2885, 2955: 2886, 2956: 2887, 2957: 2888, 2958: 2889, 2959: 2890, 2960: 2891, 2961: 2892, 2962: 2893, 2963: 2894, 2964: 2895, 2965: 2896, 2966: 2897, 2967: 2898, 2968: 2899, 2969: 2900, 2970: 2901, 2971: 2902, 2972: 2903, 2973: 2904, 2974: 2905, 2975: 2906, 2976: 2907, 2977: 2908, 2978: 2909, 2979: 2910, 2980: 2911, 2981: 2912, 2982: 2913, 2983: 2914, 2984: 2915, 2985: 2916, 2986: 2917, 2987: 2918, 2988: 2919, 2989: 2920, 2990: 2921, 2991: 2922, 2992: 2923, 2993: 2924, 2994: 2925, 2995: 2926, 2996: 2927, 2997: 2928, 2998: 2929, 2999: 2930, 3000: 2931, 3001: 2932, 3002: 2933, 3003: 2934, 3004: 2935, 3005: 2936, 3006: 2937, 3007: 2938, 3008: 2939, 3009: 2940, 3010: 2941, 3011: 2942, 3012: 2943, 3013: 2944, 3014: 2945, 3015: 2946, 3016: 2947, 3017: 2948, 3018: 2949, 3019: 2950, 3020: 2951, 3021: 2952, 3022: 2953, 3023: 2954, 3024: 2955, 3025: 2956, 3026: 2957, 3027: 2958, 3028: 2959, 3029: 2960, 3030: 2961, 3031: 2962, 3032: 2963, 3033: 2964, 3034: 2965, 3035: 2966, 3036: 2967, 3037: 2968, 3038: 2969, 3039: 2970, 3040: 2971, 3041: 2972, 3042: 2973, 3043: 2974, 3044: 2975, 3045: 2976, 3046: 2977, 3047: 2978, 3048: 2979, 3049: 2980, 3050: 2981, 3051: 2982, 3052: 2983, 3053: 2984, 3054: 2985, 3055: 2986, 3056: 2987, 3057: 2988, 3058: 2989, 3059: 2990, 3060: 2991, 3061: 2992, 3062: 2993, 3063: 2994, 3064: 2995, 3065: 2996, 3066: 2997, 3067: 2998, 3068: 2999, 3069: 3000, 3070: 3001, 3071: 3002, 3072: 3003, 3073: 3004, 3074: 3005, 3075: 3006, 3076: 3007, 3077: 3008, 3078: 3009, 3079: 3010, 3080: 3011, 3081: 3012, 3082: 3013, 3083: 3014, 3084: 3015, 3085: 3016, 3086: 3017, 3087: 3018, 3088: 3019, 3089: 3020, 3090: 3021, 3091: 3022, 3092: 3023, 3093: 3024, 3094: 3025, 3095: 3026, 3096: 3027, 3097: 3028, 3098: 3029, 3099: 3030, 3100: 3031, 3101: 3032, 3102: 3033, 3103: 3034, 3104: 3035, 3105: 3036, 3106: 3037, 3107: 3038, 3108: 3039, 3109: 3040, 3110: 3041, 3111: 3042, 3112: 3043, 3113: 3044, 3114: 3045, 3115: 3046, 3116: 3047, 3117: 3048, 3118: 3049, 3119: 3050, 3120: 3051, 3121: 3052, 3122: 3053, 3123: 3054, 3124: 3055, 3125: 3056, 3126: 3057, 3127: 3058, 3128: 3059, 3129: 3060, 3130: 3061, 3131: 3062, 3132: 3063, 3133: 3064, 3134: 3065, 3135: 3066, 3136: 3067, 3137: 3068, 3138: 3069, 3139: 3070, 3140: 3071, 3141: 3072, 3142: 3073, 3143: 3074, 3144: 3075, 3145: 3076, 3146: 3077, 3147: 3078, 3148: 3079, 3149: 3080, 3150: 3081, 3151: 3082, 3152: 3083, 3153: 3084, 3154: 3085, 3155: 3086, 3156: 3087, 3157: 3088, 3158: 3089, 3159: 3090, 3160: 3091, 3161: 3092, 3162: 3093, 3163: 3094, 3164: 3095, 3165: 3096, 3166: 3097, 3167: 3098, 3168: 3099, 3169: 3100, 3170: 3101, 3171: 3102, 3172: 3103, 3173: 3104, 3174: 3105, 3175: 3106, 3176: 3107, 3177: 3108, 3178: 3109, 3179: 3110, 3180: 3111, 3181: 3112, 3182: 3113, 3183: 3114, 3184: 3115, 3185: 3116, 3186: 3117, 3187: 3118, 3188: 3119, 3189: 3120, 3190: 3121, 3191: 3122, 3192: 3123, 3193: 3124, 3194: 3125, 3195: 3126, 3196: 3127, 3197: 3128, 3198: 3129, 3199: 3130, 3200: 3131, 3201: 3132, 3202: 3133, 3203: 3134, 3204: 3135, 3205: 3136, 3206: 3137, 3207: 3138, 3208: 3139, 3209: 3140, 3210: 3141, 3211: 3142, 3212: 3143, 3213: 3144, 3214: 3145, 3215: 3146, 3216: 3147, 3217: 3148, 3218: 3149, 3219: 3150, 3220: 3151, 3221: 3152, 3222: 3153, 3223: 3154, 3224: 3155, 3225: 3156, 3226: 3157, 3227: 3158, 3228: 3159, 3229: 3160, 3230: 3161, 3231: 3162, 3232: 3163, 3233: 3164, 3234: 3165, 3235: 3166, 3236: 3167, 3237: 3168, 3238: 3169, 3239: 3170, 3240: 3171, 3241: 3172, 3242: 3173, 3243: 3174, 3244: 3175, 3245: 3176, 3246: 3177, 3247: 3178, 3248: 3179, 3249: 3180, 3250: 3181, 3251: 3182, 3252: 3183, 3253: 3184, 3254: 3185, 3255: 3186, 3256: 3187, 3257: 3188, 3258: 3189, 3259: 3190, 3260: 3191, 3261: 3192, 3262: 3193, 3263: 3194, 3264: 3195, 3265: 3196, 3266: 3197, 3267: 3198, 3268: 3199, 3269: 3200, 3270: 3201, 3271: 3202, 3272: 3203, 3273: 3204, 3274: 3205, 3275: 3206, 3276: 3207, 3277: 3208, 3278: 3209, 3279: 3210, 3280: 3211, 3281: 3212, 3282: 3213, 3283: 3214, 3284: 3215, 3285: 3216, 3286: 3217, 3287: 3218, 3288: 3219, 3289: 3220, 3290: 3221, 3291: 3222, 3292: 3223, 3293: 3224, 3294: 3225, 3295: 3226, 3296: 3227, 3297: 3228, 3298: 3229, 3299: 3230, 3300: 3231, 3301: 3232, 3302: 3233, 3303: 3234, 3304: 3235, 3305: 3236, 3306: 3237, 3307: 3238, 3308: 3239, 3309: 3240, 3310: 3241, 3311: 3242, 3312: 3243, 3313: 3244, 3314: 3245, 3315: 3246, 3316: 3247, 3317: 3248, 3318: 3249, 3319: 3250, 3320: 3251, 3321: 3252, 3322: 3253, 3323: 3254, 3324: 3255, 3325: 3256, 3326: 3257, 3327: 3258, 3328: 3259, 3329: 3260, 3330: 3261, 3331: 3262, 3332: 3263, 3333: 3264, 3334: 3265, 3335: 3266, 3336: 3267, 3337: 3268, 3338: 3269, 3339: 3270, 3340: 3271, 3341: 3272, 3342: 3273, 3343: 3274, 3344: 3275, 3345: 3276, 3346: 3277, 3347: 3278, 3348: 3279, 3349: 3280, 3350: 3281, 3351: 3282, 3352: 3283, 3353: 3284, 3354: 3285, 3355: 3286, 3356: 3287, 3357: 3288, 3358: 3289, 3359: 3290, 3360: 3291, 3361: 3292, 3362: 3293, 3363: 3294, 3364: 3295, 3365: 3296, 3366: 3297, 3367: 3298, 3368: 3299, 3369: 3300, 3370: 3301, 3371: 3302, 3372: 3303, 3373: 3304, 3374: 3305, 3375: 3306, 3376: 3307, 3377: 3308, 3378: 3309, 3379: 3310, 3380: 3311, 3381: 3312, 3382: 3313, 3383: 3314, 3384: 3315, 3385: 3316, 3386: 3317, 3387: 3318, 3388: 3319, 3389: 3320, 3390: 3321, 3391: 3322, 3392: 3323, 3393: 3324, 3394: 3325, 3395: 3326, 3396: 3327, 3397: 3328, 3398: 3329, 3399: 3330, 3400: 3331, 3401: 3332, 3402: 3333, 3403: 3334, 3404: 3335, 3405: 3336, 3406: 3337, 3407: 3338, 3408: 3339, 3409: 3340, 3410: 3341, 3411: 3342, 3412: 3343, 3413: 3344, 3414: 3345, 3415: 3346, 3416: 3347, 3417: 3348, 3418: 3349, 3419: 3350, 3420: 3351, 3421: 3352, 3422: 3353, 3423: 3354, 3424: 3355, 3425: 3356, 3426: 3357, 3427: 3358, 3428: 3359, 3429: 3360, 3430: 3361, 3431: 3362, 3432: 3363, 3433: 3364, 3434: 3365, 3435: 3366, 3436: 3367, 3437: 3368, 3438: 3369, 3439: 3370, 3440: 3371, 3441: 3372, 3442: 3373, 3443: 3374, 3444: 3375, 3445: 3376, 3446: 3377, 3447: 3378, 3448: 3379, 3449: 3380, 3450: 3381, 3451: 3382, 3452: 3383, 3453: 3384, 3454: 3385, 3455: 3386, 3456: 3387, 3457: 3388, 3458: 3389, 3459: 3390, 3460: 3391, 3461: 3392, 3462: 3393, 3463: 3394, 3464: 3395, 3465: 3396, 3466: 3397, 3467: 3398, 3468: 3399, 3469: 3400, 3470: 3401, 3471: 3402, 3472: 3403, 3473: 3404, 3474: 3405, 3475: 3406, 3476: 3407, 3477: 3408, 3478: 3409, 3479: 3410, 3480: 3411, 3481: 3412, 3482: 3413, 3483: 3414, 3484: 3415, 3485: 3416, 3486: 3417, 3487: 3418, 3488: 3419, 3489: 3420, 3490: 3421, 3491: 3422, 3492: 3423, 3493: 3424, 3494: 3425, 3495: 3426, 3496: 3427, 3497: 3428, 3498: 3429, 3499: 3430, 3500: 3431, 3501: 3432, 3502: 3433, 3503: 3434, 3504: 3435, 3505: 3436, 3506: 3437, 3507: 3438, 3508: 3439, 3509: 3440, 3510: 3441, 3511: 3442, 3512: 3443, 3513: 3444, 3514: 3445, 3515: 3446, 3516: 3447, 3517: 3448, 3518: 3449, 3519: 3450, 3520: 3451, 3521: 3452, 3522: 3453, 3523: 3454, 3524: 3455, 3525: 3456, 3526: 3457, 3527: 3458, 3528: 3459, 3529: 3460, 3530: 3461, 3531: 3462, 3532: 3463, 3533: 3464, 3534: 3465, 3535: 3466, 3536: 3467, 3537: 3468, 3538: 3469, 3539: 3470, 3540: 3471, 3541: 3472, 3542: 3473, 3543: 3474, 3544: 3475, 3545: 3476, 3546: 3477, 3547: 3478, 3548: 3479, 3549: 3480, 3550: 3481, 3551: 3482, 3552: 3483, 3553: 3484, 3554: 3485, 3555: 3486, 3556: 3487, 3557: 3488, 3558: 3489, 3559: 3490, 3560: 3491, 3561: 3492, 3562: 3493, 3563: 3494, 3564: 3495, 3565: 3496, 3566: 3497, 3567: 3498, 3568: 3499, 3569: 3500, 3570: 3501, 3571: 3502, 3572: 3503, 3573: 3504, 3574: 3505, 3575: 3506, 3576: 3507, 3577: 3508, 3578: 3509, 3579: 3510, 3580: 3511, 3581: 3512, 3582: 3513, 3583: 3514, 3584: 3515, 3585: 3516, 3586: 3517, 3587: 3518, 3588: 3519, 3589: 3520, 3590: 3521, 3591: 3522, 3592: 3523, 3593: 3524, 3594: 3525, 3595: 3526, 3596: 3527, 3597: 3528, 3598: 3529, 3599: 3530, 3600: 3531, 3601: 3532, 3602: 3533, 3603: 3534, 3604: 3535, 3605: 3536, 3606: 3537, 3607: 3538, 3608: 3539, 3609: 3540, 3610: 3541, 3611: 3542, 3612: 3543, 3613: 3544, 3614: 3545, 3615: 3546, 3616: 3547, 3617: 3548, 3618: 3549, 3619: 3550, 3620: 3551, 3621: 3552, 3622: 3553, 3623: 3554, 3624: 3555, 3625: 3556, 3626: 3557, 3627: 3558, 3628: 3559, 3629: 3560, 3630: 3561, 3631: 3562, 3632: 3563, 3633: 3564, 3634: 3565, 3635: 3566, 3636: 3567, 3637: 3568, 3638: 3569, 3639: 3570, 3640: 3571, 3641: 3572, 3642: 3573, 3643: 3574, 3644: 3575, 3645: 3576, 3646: 3577, 3647: 3578, 3648: 3579, 3649: 3580, 3650: 3581, 3651: 3582, 3652: 3583, 3653: 3584, 3654: 3585, 3655: 3586, 3656: 3587, 3657: 3588, 3658: 3589, 3659: 3590, 3660: 3591, 3661: 3592, 3662: 3593, 3663: 3594, 3664: 3595, 3665: 3596, 3666: 3597, 3667: 3598, 3668: 3599, 3669: 3600, 3670: 3601, 3671: 3602, 3672: 3603, 3673: 3604, 3674: 3605, 3675: 3606, 3676: 3607, 3677: 3608, 3678: 3609, 3679: 3610, 3680: 3611, 3681: 3612, 3682: 3613, 3683: 3614, 3684: 3615, 3685: 3616, 3686: 3617, 3687: 3618, 3688: 3619, 3689: 3620, 3690: 3621, 3691: 3622, 3692: 3623, 3693: 3624, 3694: 3625, 3695: 3626, 3696: 3627, 3697: 3628, 3698: 3629, 3699: 3630, 3700: 3631, 3701: 3632, 3702: 3633, 3703: 3634, 3704: 3635, 3705: 3636, 3706: 3637, 3707: 3638, 3708: 3639, 3709: 3640, 3710: 3641, 3711: 3642, 3712: 3643, 3713: 3644, 3714: 3645, 3715: 3646, 3716: 3647, 3717: 3648, 3718: 3649, 3719: 3650, 3720: 3651, 3721: 3652, 3722: 3653, 3723: 3654, 3724: 3655, 3725: 3656, 3726: 3657, 3727: 3658, 3728: 3659, 3729: 3660, 3730: 3661, 3731: 3662, 3732: 3663, 3733: 3664, 3734: 3665, 3735: 3666, 3736: 3667, 3737: 3668, 3738: 3669, 3739: 3670, 3740: 3671, 3741: 3672, 3742: 3673, 3743: 3674, 3744: 3675, 3745: 3676, 3746: 3677, 3747: 3678, 3748: 3679, 3749: 3680, 3750: 3681, 3751: 3682, 3752: 3683, 3753: 3684, 3754: 3685, 3755: 3686, 3756: 3687, 3757: 3688, 3758: 3689, 3759: 3690, 3760: 3691, 3761: 3692, 3762: 3693, 3763: 3694, 3764: 3695, 3765: 3696, 3766: 3697, 3767: 3698, 3768: 3699, 3769: 3700, 3770: 3701, 3771: 3702, 3772: 3703, 3773: 3704, 3774: 3705, 3775: 3706, 3776: 3707, 3777: 3708, 3778: 3709, 3779: 3710, 3780: 3711, 3781: 3712, 3782: 3713, 3783: 3714, 3784: 3715, 3785: 3716, 3786: 3717, 3787: 3718, 3788: 3719, 3789: 3720, 3790: 3721, 3791: 3722, 3792: 3723, 3793: 3724, 3794: 3725, 3795: 3726, 3796: 3727, 3797: 3728, 3798: 3729, 3799: 3730, 3800: 3731, 3801: 3732, 3802: 3733, 3803: 3734, 3804: 3735, 3805: 3736, 3806: 3737, 3807: 3738, 3808: 3739, 3809: 3740, 3810: 3741, 3811: 3742, 3812: 3743, 3813: 3744, 3814: 3745, 3816: 3746, 3817: 3747, 3818: 3748, 3819: 3749, 3820: 3750, 3821: 3751, 3822: 3752, 3823: 3753, 3824: 3754, 3825: 3755, 3826: 3756, 3827: 3757, 3828: 3758, 3829: 3759, 3830: 3760, 3831: 3761, 3832: 3762, 3833: 3763, 3834: 3764, 3835: 3765, 3836: 3766, 3837: 3767, 3838: 3768, 3839: 3769, 3840: 3770, 3841: 3771, 3842: 3772, 3843: 3773, 3844: 3774, 3845: 3775, 3846: 3776, 3847: 3777, 3848: 3778, 3849: 3779, 3850: 3780, 3851: 3781, 3852: 3782, 3853: 3783, 3854: 3784, 3855: 3785, 3856: 3786, 3857: 3787, 3858: 3788, 3859: 3789, 3860: 3790, 3861: 3791, 3862: 3792, 3863: 3793, 3864: 3794, 3865: 3795, 3866: 3796, 3867: 3797, 3868: 3798, 3869: 3799, 3870: 3800, 3871: 3801, 3872: 3802, 3873: 3803, 3874: 3804, 3875: 3805, 3876: 3806, 3877: 3807, 3878: 3808, 3879: 3809, 3880: 3810, 3881: 3811, 3882: 3812, 3883: 3813, 3884: 3814, 3885: 3815, 3886: 3816, 3887: 3817, 3888: 3818, 3889: 3819, 3890: 3820, 3891: 3821, 3892: 3822, 3893: 3823, 3894: 3824, 3895: 3825, 3896: 3826, 3897: 3827, 3898: 3828, 3899: 3829, 3900: 3830, 3901: 3831, 3902: 3832, 3903: 3833, 3904: 3834, 3905: 3835, 3906: 3836, 3907: 3837, 3908: 3838, 3909: 3839, 3910: 3840, 3911: 3841, 3912: 3842, 3913: 3843, 3914: 3844, 3915: 3845, 3916: 3846, 3917: 3847, 3918: 3848, 3919: 3849, 3920: 3850, 3921: 3851, 3922: 3852, 3923: 3853, 3924: 3854, 3925: 3855, 3926: 3856, 3927: 3857, 3928: 3858, 3929: 3859, 3930: 3860, 3931: 3861, 3932: 3862, 3933: 3863, 3934: 3864, 3935: 3865, 3936: 3866, 3937: 3867, 3938: 3868, 3939: 3869, 3940: 3870, 3941: 3871, 3942: 3872, 3943: 3873, 3944: 3874, 3945: 3875, 3946: 3876, 3947: 3877, 3948: 3878, 3949: 3879, 3950: 3880, 3951: 3881, 3952: 3882}} {'item_id': {0: 1, 1: 2, 2: 3, 3: 4, 4: 5, 5: 6, 6: 7, 7: 8, 8: 9, 9: 10, 10: 11, 11: 12, 12: 13, 13: 14, 14: 15, 15: 16, 16: 17, 17: 18, 18: 19, 19: 20, 20: 21, 21: 22, 22: 23, 23: 24, 24: 25, 25: 26, 26: 27, 27: 28, 28: 29, 29: 30, 30: 31, 31: 32, 32: 33, 33: 34, 34: 35, 35: 36, 36: 37, 37: 38, 38: 39, 39: 40, 40: 41, 41: 42, 42: 43, 43: 44, 44: 45, 45: 46, 46: 47, 47: 48, 48: 49, 49: 50, 50: 51, 51: 52, 52: 53, 53: 54, 54: 55, 55: 56, 56: 57, 57: 58, 58: 59, 59: 60, 60: 61, 61: 62, 62: 63, 63: 64, 64: 65, 65: 66, 66: 67, 67: 68, 68: 69, 69: 70, 70: 71, 71: 72, 72: 73, 73: 74, 74: 75, 75: 76, 76: 77, 77: 78, 78: 79, 79: 80, 80: 81, 81: 82, 82: 83, 83: 84, 84: 85, 85: 86, 86: 87, 87: 88, 88: 89, 89: 90, 90: 92, 91: 93, 92: 94, 93: 95, 94: 96, 95: 97, 96: 98, 97: 99, 98: 100, 99: 101, 100: 102, 101: 103, 102: 104, 103: 105, 104: 106, 105: 107, 106: 108, 107: 109, 108: 110, 109: 111, 110: 112, 111: 113, 112: 114, 113: 115, 114: 116, 115: 117, 116: 118, 117: 119, 118: 120, 119: 121, 120: 122, 121: 123, 122: 124, 123: 125, 124: 126, 125: 127, 126: 128, 127: 129, 128: 130, 129: 131, 130: 132, 131: 133, 132: 134, 133: 135, 134: 136, 135: 137, 136: 138, 137: 139, 138: 140, 139: 141, 140: 142, 141: 143, 142: 144, 143: 145, 144: 146, 145: 147, 146: 148, 147: 149, 148: 150, 149: 151, 150: 152, 151: 153, 152: 154, 153: 155, 154: 156, 155: 157, 156: 158, 157: 159, 158: 160, 159: 161, 160: 162, 161: 163, 162: 164, 163: 165, 164: 166, 165: 167, 166: 168, 167: 169, 168: 170, 169: 171, 170: 172, 171: 173, 172: 174, 173: 175, 174: 176, 175: 177, 176: 178, 177: 179, 178: 180, 179: 181, 180: 182, 181: 183, 182: 184, 183: 185, 184: 186, 185: 187, 186: 188, 187: 189, 188: 190, 189: 191, 190: 192, 191: 193, 192: 194, 193: 195, 194: 196, 195: 197, 196: 198, 197: 199, 198: 200, 199: 201, 200: 202, 201: 203, 202: 204, 203: 205, 204: 206, 205: 207, 206: 208, 207: 209, 208: 210, 209: 211, 210: 212, 211: 213, 212: 214, 213: 215, 214: 216, 215: 217, 216: 218, 217: 219, 218: 220, 219: 222, 220: 223, 221: 224, 222: 225, 223: 226, 224: 227, 225: 228, 226: 229, 227: 230, 228: 231, 229: 232, 230: 233, 231: 234, 232: 235, 233: 236, 234: 237, 235: 238, 236: 239, 237: 240, 238: 241, 239: 242, 240: 243, 241: 244, 242: 245, 243: 246, 244: 247, 245: 248, 246: 249, 247: 250, 248: 251, 249: 252, 250: 253, 251: 254, 252: 255, 253: 256, 254: 257, 255: 258, 256: 259, 257: 260, 258: 261, 259: 262, 260: 263, 261: 264, 262: 265, 263: 266, 264: 267, 265: 268, 266: 269, 267: 270, 268: 271, 269: 272, 270: 273, 271: 274, 272: 275, 273: 276, 274: 277, 275: 278, 276: 279, 277: 280, 278: 281, 279: 282, 280: 283, 281: 284, 282: 285, 283: 286, 284: 287, 285: 288, 286: 289, 287: 290, 288: 291, 289: 292, 290: 293, 291: 294, 292: 295, 293: 296, 294: 297, 295: 298, 296: 299, 297: 300, 298: 301, 299: 302, 300: 303, 301: 304, 302: 305, 303: 306, 304: 307, 305: 308, 306: 309, 307: 310, 308: 311, 309: 312, 310: 313, 311: 314, 312: 315, 313: 316, 314: 317, 315: 318, 316: 319, 317: 320, 318: 321, 319: 322, 320: 324, 321: 325, 322: 326, 323: 327, 324: 328, 325: 329, 326: 330, 327: 331, 328: 332, 329: 333, 330: 334, 331: 335, 332: 336, 333: 337, 334: 338, 335: 339, 336: 340, 337: 341, 338: 342, 339: 343, 340: 344, 341: 345, 342: 346, 343: 347, 344: 348, 345: 349, 346: 350, 347: 351, 348: 352, 349: 353, 350: 354, 351: 355, 352: 356, 353: 357, 354: 358, 355: 359, 356: 360, 357: 361, 358: 362, 359: 363, 360: 364, 361: 365, 362: 366, 363: 367, 364: 368, 365: 369, 366: 370, 367: 371, 368: 372, 369: 373, 370: 374, 371: 375, 372: 376, 373: 377, 374: 378, 375: 379, 376: 380, 377: 381, 378: 382, 379: 383, 380: 384, 381: 385, 382: 386, 383: 387, 384: 388, 385: 389, 386: 390, 387: 391, 388: 392, 389: 393, 390: 394, 391: 395, 392: 396, 393: 397, 394: 398, 395: 399, 396: 400, 397: 401, 398: 402, 399: 403, 400: 404, 401: 405, 402: 406, 403: 407, 404: 408, 405: 409, 406: 410, 407: 411, 408: 412, 409: 413, 410: 414, 411: 415, 412: 416, 413: 417, 414: 418, 415: 419, 416: 420, 417: 421, 418: 422, 419: 423, 420: 424, 421: 425, 422: 426, 423: 427, 424: 428, 425: 429, 426: 430, 427: 431, 428: 432, 429: 433, 430: 434, 431: 435, 432: 436, 433: 437, 434: 438, 435: 439, 436: 440, 437: 441, 438: 442, 439: 443, 440: 444, 441: 445, 442: 446, 443: 447, 444: 448, 445: 449, 446: 450, 447: 451, 448: 452, 449: 453, 450: 454, 451: 455, 452: 456, 453: 457, 454: 458, 455: 459, 456: 460, 457: 461, 458: 462, 459: 463, 460: 464, 461: 465, 462: 466, 463: 467, 464: 468, 465: 469, 466: 470, 467: 471, 468: 472, 469: 473, 470: 474, 471: 475, 472: 476, 473: 477, 474: 478, 475: 479, 476: 480, 477: 481, 478: 482, 479: 483, 480: 484, 481: 485, 482: 486, 483: 487, 484: 488, 485: 489, 486: 490, 487: 491, 488: 492, 489: 493, 490: 494, 491: 495, 492: 496, 493: 497, 494: 498, 495: 499, 496: 500, 497: 501, 498: 502, 499: 503, 500: 504, 501: 505, 502: 506, 503: 507, 504: 508, 505: 509, 506: 510, 507: 511, 508: 512, 509: 513, 510: 514, 511: 515, 512: 516, 513: 517, 514: 518, 515: 519, 516: 520, 517: 521, 518: 522, 519: 523, 520: 524, 521: 525, 522: 526, 523: 527, 524: 528, 525: 529, 526: 530, 527: 531, 528: 532, 529: 533, 530: 534, 531: 535, 532: 536, 533: 537, 534: 538, 535: 539, 536: 540, 537: 541, 538: 542, 539: 543, 540: 544, 541: 545, 542: 546, 543: 547, 544: 548, 545: 549, 546: 550, 547: 551, 548: 552, 549: 553, 550: 554, 551: 555, 552: 556, 553: 557, 554: 558, 555: 559, 556: 560, 557: 561, 558: 562, 559: 563, 560: 564, 561: 565, 562: 566, 563: 567, 564: 568, 565: 569, 566: 570, 567: 571, 568: 572, 569: 573, 570: 574, 571: 575, 572: 576, 573: 577, 574: 578, 575: 579, 576: 580, 577: 581, 578: 582, 579: 583, 580: 584, 581: 585, 582: 586, 583: 587, 584: 588, 585: 589, 586: 590, 587: 591, 588: 592, 589: 593, 590: 594, 591: 595, 592: 596, 593: 597, 594: 598, 595: 599, 596: 600, 597: 601, 598: 602, 599: 603, 600: 604, 601: 605, 602: 606, 603: 607, 604: 608, 605: 609, 606: 610, 607: 611, 608: 612, 609: 613, 610: 614, 611: 615, 612: 616, 613: 617, 614: 618, 615: 619, 616: 620, 617: 621, 618: 623, 619: 624, 620: 625, 621: 626, 622: 627, 623: 628, 624: 629, 625: 630, 626: 631, 627: 632, 628: 633, 629: 634, 630: 635, 631: 636, 632: 637, 633: 638, 634: 639, 635: 640, 636: 641, 637: 642, 638: 643, 639: 644, 640: 645, 641: 647, 642: 648, 643: 649, 644: 650, 645: 651, 646: 652, 647: 653, 648: 654, 649: 655, 650: 656, 651: 657, 652: 658, 653: 659, 654: 660, 655: 661, 656: 662, 657: 663, 658: 664, 659: 665, 660: 666, 661: 667, 662: 668, 663: 669, 664: 670, 665: 671, 666: 672, 667: 673, 668: 674, 669: 675, 670: 676, 671: 678, 672: 679, 673: 680, 674: 681, 675: 682, 676: 683, 677: 684, 678: 685, 679: 687, 680: 688, 681: 690, 682: 691, 683: 692, 684: 693, 685: 694, 686: 695, 687: 696, 688: 697, 689: 698, 690: 699, 691: 700, 692: 701, 693: 702, 694: 703, 695: 704, 696: 705, 697: 706, 698: 707, 699: 708, 700: 709, 701: 710, 702: 711, 703: 712, 704: 713, 705: 714, 706: 715, 707: 716, 708: 717, 709: 718, 710: 719, 711: 720, 712: 721, 713: 722, 714: 723, 715: 724, 716: 725, 717: 726, 718: 727, 719: 728, 720: 729, 721: 730, 722: 731, 723: 732, 724: 733, 725: 734, 726: 735, 727: 736, 728: 737, 729: 738, 730: 739, 731: 741, 732: 742, 733: 743, 734: 744, 735: 745, 736: 746, 737: 747, 738: 748, 739: 749, 740: 750, 741: 751, 742: 752, 743: 753, 744: 754, 745: 755, 746: 756, 747: 757, 748: 758, 749: 759, 750: 760, 751: 761, 752: 762, 753: 763, 754: 764, 755: 765, 756: 766, 757: 767, 758: 768, 759: 769, 760: 770, 761: 771, 762: 772, 763: 773, 764: 774, 765: 775, 766: 776, 767: 777, 768: 778, 769: 779, 770: 780, 771: 781, 772: 782, 773: 783, 774: 784, 775: 785, 776: 786, 777: 787, 778: 788, 779: 789, 780: 790, 781: 791, 782: 792, 783: 793, 784: 794, 785: 795, 786: 796, 787: 797, 788: 798, 789: 799, 790: 800, 791: 801, 792: 802, 793: 803, 794: 804, 795: 805, 796: 806, 797: 807, 798: 808, 799: 809, 800: 810, 801: 811, 802: 812, 803: 813, 804: 814, 805: 815, 806: 816, 807: 818, 808: 819, 809: 820, 810: 821, 811: 822, 812: 823, 813: 824, 814: 825, 815: 826, 816: 827, 817: 828, 818: 829, 819: 830, 820: 831, 821: 832, 822: 833, 823: 834, 824: 835, 825: 836, 826: 837, 827: 838, 828: 839, 829: 840, 830: 841, 831: 842, 832: 843, 833: 844, 834: 845, 835: 846, 836: 847, 837: 848, 838: 849, 839: 850, 840: 851, 841: 852, 842: 853, 843: 854, 844: 855, 845: 856, 846: 857, 847: 858, 848: 859, 849: 860, 850: 861, 851: 862, 852: 863, 853: 864, 854: 865, 855: 866, 856: 867, 857: 868, 858: 869, 859: 870, 860: 871, 861: 872, 862: 873, 863: 874, 864: 875, 865: 876, 866: 877, 867: 878, 868: 879, 869: 880, 870: 881, 871: 882, 872: 884, 873: 885, 874: 886, 875: 887, 876: 888, 877: 889, 878: 890, 879: 891, 880: 892, 881: 893, 882: 894, 883: 895, 884: 896, 885: 897, 886: 898, 887: 899, 888: 900, 889: 901, 890: 902, 891: 903, 892: 904, 893: 905, 894: 906, 895: 907, 896: 908, 897: 909, 898: 910, 899: 911, 900: 912, 901: 913, 902: 914, 903: 915, 904: 916, 905: 917, 906: 918, 907: 919, 908: 920, 909: 921, 910: 922, 911: 923, 912: 924, 913: 925, 914: 926, 915: 927, 916: 928, 917: 929, 918: 930, 919: 931, 920: 932, 921: 933, 922: 934, 923: 935, 924: 936, 925: 937, 926: 938, 927: 939, 928: 940, 929: 941, 930: 942, 931: 943, 932: 944, 933: 945, 934: 946, 935: 947, 936: 948, 937: 949, 938: 950, 939: 951, 940: 952, 941: 953, 942: 954, 943: 955, 944: 956, 945: 957, 946: 958, 947: 959, 948: 960, 949: 961, 950: 962, 951: 963, 952: 964, 953: 965, 954: 966, 955: 967, 956: 968, 957: 969, 958: 970, 959: 971, 960: 972, 961: 973, 962: 974, 963: 975, 964: 976, 965: 977, 966: 978, 967: 979, 968: 980, 969: 981, 970: 982, 971: 983, 972: 984, 973: 985, 974: 986, 975: 987, 976: 988, 977: 989, 978: 990, 979: 991, 980: 992, 981: 993, 982: 994, 983: 996, 984: 997, 985: 998, 986: 999, 987: 1000, 988: 1001, 989: 1002, 990: 1003, 991: 1004, 992: 1005, 993: 1006, 994: 1007, 995: 1008, 996: 1009, 997: 1010, 998: 1011, 999: 1012, 1000: 1013, 1001: 1014, 1002: 1015, 1003: 1016, 1004: 1017, 1005: 1018, 1006: 1019, 1007: 1020, 1008: 1021, 1009: 1022, 1010: 1023, 1011: 1024, 1012: 1025, 1013: 1026, 1014: 1027, 1015: 1028, 1016: 1029, 1017: 1030, 1018: 1031, 1019: 1032, 1020: 1033, 1021: 1034, 1022: 1035, 1023: 1036, 1024: 1037, 1025: 1038, 1026: 1039, 1027: 1040, 1028: 1041, 1029: 1042, 1030: 1043, 1031: 1044, 1032: 1045, 1033: 1046, 1034: 1047, 1035: 1049, 1036: 1050, 1037: 1051, 1038: 1052, 1039: 1053, 1040: 1054, 1041: 1055, 1042: 1056, 1043: 1057, 1044: 1058, 1045: 1059, 1046: 1060, 1047: 1061, 1048: 1062, 1049: 1063, 1050: 1064, 1051: 1065, 1052: 1066, 1053: 1067, 1054: 1068, 1055: 1069, 1056: 1070, 1057: 1071, 1058: 1073, 1059: 1075, 1060: 1076, 1061: 1077, 1062: 1078, 1063: 1079, 1064: 1080, 1065: 1081, 1066: 1082, 1067: 1083, 1068: 1084, 1069: 1085, 1070: 1086, 1071: 1087, 1072: 1088, 1073: 1089, 1074: 1090, 1075: 1091, 1076: 1092, 1077: 1093, 1078: 1094, 1079: 1095, 1080: 1096, 1081: 1097, 1082: 1098, 1083: 1099, 1084: 1100, 1085: 1101, 1086: 1102, 1087: 1103, 1088: 1104, 1089: 1105, 1090: 1106, 1091: 1107, 1092: 1108, 1093: 1109, 1094: 1110, 1095: 1111, 1096: 1112, 1097: 1113, 1098: 1114, 1099: 1115, 1100: 1116, 1101: 1117, 1102: 1118, 1103: 1119, 1104: 1120, 1105: 1121, 1106: 1122, 1107: 1123, 1108: 1124, 1109: 1125, 1110: 1126, 1111: 1127, 1112: 1128, 1113: 1129, 1114: 1130, 1115: 1131, 1116: 1132, 1117: 1133, 1118: 1134, 1119: 1135, 1120: 1136, 1121: 1137, 1122: 1138, 1123: 1139, 1124: 1140, 1125: 1141, 1126: 1142, 1127: 1143, 1128: 1144, 1129: 1145, 1130: 1146, 1131: 1147, 1132: 1148, 1133: 1149, 1134: 1150, 1135: 1151, 1136: 1152, 1137: 1153, 1138: 1154, 1139: 1155, 1140: 1156, 1141: 1157, 1142: 1158, 1143: 1159, 1144: 1160, 1145: 1161, 1146: 1162, 1147: 1163, 1148: 1164, 1149: 1165, 1150: 1166, 1151: 1167, 1152: 1168, 1153: 1169, 1154: 1170, 1155: 1171, 1156: 1172, 1157: 1173, 1158: 1174, 1159: 1175, 1160: 1176, 1161: 1177, 1162: 1178, 1163: 1179, 1164: 1180, 1165: 1181, 1166: 1183, 1167: 1184, 1168: 1185, 1169: 1186, 1170: 1187, 1171: 1188, 1172: 1189, 1173: 1190, 1174: 1191, 1175: 1192, 1176: 1193, 1177: 1194, 1178: 1196, 1179: 1197, 1180: 1198, 1181: 1199, 1182: 1200, 1183: 1201, 1184: 1202, 1185: 1203, 1186: 1204, 1187: 1205, 1188: 1206, 1189: 1207, 1190: 1208, 1191: 1209, 1192: 1210, 1193: 1211, 1194: 1212, 1195: 1213, 1196: 1214, 1197: 1215, 1198: 1216, 1199: 1217, 1200: 1218, 1201: 1219, 1202: 1220, 1203: 1221, 1204: 1222, 1205: 1223, 1206: 1224, 1207: 1225, 1208: 1226, 1209: 1227, 1210: 1228, 1211: 1230, 1212: 1231, 1213: 1232, 1214: 1233, 1215: 1234, 1216: 1235, 1217: 1236, 1218: 1237, 1219: 1238, 1220: 1240, 1221: 1241, 1222: 1242, 1223: 1243, 1224: 1244, 1225: 1245, 1226: 1246, 1227: 1247, 1228: 1248, 1229: 1249, 1230: 1250, 1231: 1251, 1232: 1252, 1233: 1253, 1234: 1254, 1235: 1255, 1236: 1256, 1237: 1257, 1238: 1258, 1239: 1259, 1240: 1260, 1241: 1261, 1242: 1262, 1243: 1263, 1244: 1264, 1245: 1265, 1246: 1266, 1247: 1267, 1248: 1268, 1249: 1269, 1250: 1270, 1251: 1271, 1252: 1272, 1253: 1273, 1254: 1274, 1255: 1275, 1256: 1276, 1257: 1277, 1258: 1278, 1259: 1279, 1260: 1280, 1261: 1281, 1262: 1282, 1263: 1283, 1264: 1284, 1265: 1285, 1266: 1286, 1267: 1287, 1268: 1288, 1269: 1289, 1270: 1290, 1271: 1291, 1272: 1292, 1273: 1293, 1274: 1294, 1275: 1295, 1276: 1296, 1277: 1297, 1278: 1298, 1279: 1299, 1280: 1300, 1281: 1301, 1282: 1302, 1283: 1303, 1284: 1304, 1285: 1305, 1286: 1306, 1287: 1307, 1288: 1308, 1289: 1309, 1290: 1310, 1291: 1311, 1292: 1312, 1293: 1313, 1294: 1314, 1295: 1315, 1296: 1316, 1297: 1317, 1298: 1318, 1299: 1319, 1300: 1320, 1301: 1321, 1302: 1322, 1303: 1323, 1304: 1324, 1305: 1325, 1306: 1326, 1307: 1327, 1308: 1328, 1309: 1329, 1310: 1330, 1311: 1331, 1312: 1332, 1313: 1333, 1314: 1334, 1315: 1335, 1316: 1336, 1317: 1337, 1318: 1339, 1319: 1340, 1320: 1341, 1321: 1342, 1322: 1343, 1323: 1344, 1324: 1345, 1325: 1346, 1326: 1347, 1327: 1348, 1328: 1349, 1329: 1350, 1330: 1351, 1331: 1352, 1332: 1353, 1333: 1354, 1334: 1355, 1335: 1356, 1336: 1357, 1337: 1358, 1338: 1359, 1339: 1360, 1340: 1361, 1341: 1362, 1342: 1363, 1343: 1364, 1344: 1365, 1345: 1366, 1346: 1367, 1347: 1368, 1348: 1369, 1349: 1370, 1350: 1371, 1351: 1372, 1352: 1373, 1353: 1374, 1354: 1375, 1355: 1376, 1356: 1377, 1357: 1378, 1358: 1379, 1359: 1380, 1360: 1381, 1361: 1382, 1362: 1383, 1363: 1384, 1364: 1385, 1365: 1386, 1366: 1387, 1367: 1388, 1368: 1389, 1369: 1390, 1370: 1391, 1371: 1392, 1372: 1393, 1373: 1394, 1374: 1395, 1375: 1396, 1376: 1397, 1377: 1398, 1378: 1399, 1379: 1400, 1380: 1401, 1381: 1404, 1382: 1405, 1383: 1406, 1384: 1407, 1385: 1408, 1386: 1409, 1387: 1410, 1388: 1411, 1389: 1412, 1390: 1413, 1391: 1414, 1392: 1415, 1393: 1416, 1394: 1417, 1395: 1419, 1396: 1420, 1397: 1421, 1398: 1422, 1399: 1423, 1400: 1424, 1401: 1425, 1402: 1426, 1403: 1427, 1404: 1428, 1405: 1429, 1406: 1430, 1407: 1431, 1408: 1432, 1409: 1433, 1410: 1434, 1411: 1436, 1412: 1437, 1413: 1438, 1414: 1439, 1415: 1440, 1416: 1441, 1417: 1442, 1418: 1443, 1419: 1444, 1420: 1445, 1421: 1446, 1422: 1447, 1423: 1448, 1424: 1449, 1425: 1450, 1426: 1453, 1427: 1454, 1428: 1455, 1429: 1456, 1430: 1457, 1431: 1458, 1432: 1459, 1433: 1460, 1434: 1461, 1435: 1462, 1436: 1463, 1437: 1464, 1438: 1465, 1439: 1466, 1440: 1467, 1441: 1468, 1442: 1470, 1443: 1471, 1444: 1472, 1445: 1473, 1446: 1474, 1447: 1475, 1448: 1476, 1449: 1477, 1450: 1479, 1451: 1480, 1452: 1482, 1453: 1483, 1454: 1484, 1455: 1485, 1456: 1486, 1457: 1487, 1458: 1488, 1459: 1489, 1460: 1490, 1461: 1493, 1462: 1494, 1463: 1495, 1464: 1496, 1465: 1497, 1466: 1498, 1467: 1499, 1468: 1500, 1469: 1501, 1470: 1502, 1471: 1503, 1472: 1504, 1473: 1507, 1474: 1508, 1475: 1509, 1476: 1510, 1477: 1511, 1478: 1513, 1479: 1514, 1480: 1515, 1481: 1516, 1482: 1517, 1483: 1518, 1484: 1519, 1485: 1520, 1486: 1522, 1487: 1523, 1488: 1524, 1489: 1525, 1490: 1526, 1491: 1527, 1492: 1528, 1493: 1529, 1494: 1531, 1495: 1532, 1496: 1533, 1497: 1534, 1498: 1535, 1499: 1537, 1500: 1538, 1501: 1539, 1502: 1541, 1503: 1542, 1504: 1543, 1505: 1544, 1506: 1545, 1507: 1546, 1508: 1547, 1509: 1548, 1510: 1549, 1511: 1550, 1512: 1551, 1513: 1552, 1514: 1553, 1515: 1554, 1516: 1555, 1517: 1556, 1518: 1557, 1519: 1558, 1520: 1559, 1521: 1561, 1522: 1562, 1523: 1563, 1524: 1564, 1525: 1565, 1526: 1566, 1527: 1567, 1528: 1568, 1529: 1569, 1530: 1570, 1531: 1571, 1532: 1572, 1533: 1573, 1534: 1574, 1535: 1575, 1536: 1577, 1537: 1578, 1538: 1579, 1539: 1580, 1540: 1581, 1541: 1582, 1542: 1583, 1543: 1584, 1544: 1585, 1545: 1586, 1546: 1587, 1547: 1588, 1548: 1589, 1549: 1590, 1550: 1591, 1551: 1592, 1552: 1593, 1553: 1594, 1554: 1595, 1555: 1596, 1556: 1597, 1557: 1598, 1558: 1599, 1559: 1600, 1560: 1601, 1561: 1602, 1562: 1603, 1563: 1604, 1564: 1605, 1565: 1606, 1566: 1608, 1567: 1609, 1568: 1610, 1569: 1611, 1570: 1612, 1571: 1613, 1572: 1614, 1573: 1615, 1574: 1616, 1575: 1617, 1576: 1619, 1577: 1620, 1578: 1621, 1579: 1622, 1580: 1623, 1581: 1624, 1582: 1625, 1583: 1626, 1584: 1627, 1585: 1628, 1586: 1629, 1587: 1630, 1588: 1631, 1589: 1632, 1590: 1633, 1591: 1635, 1592: 1636, 1593: 1639, 1594: 1640, 1595: 1641, 1596: 1642, 1597: 1643, 1598: 1644, 1599: 1645, 1600: 1646, 1601: 1647, 1602: 1648, 1603: 1649, 1604: 1650, 1605: 1651, 1606: 1652, 1607: 1653, 1608: 1654, 1609: 1655, 1610: 1656, 1611: 1657, 1612: 1658, 1613: 1659, 1614: 1660, 1615: 1661, 1616: 1662, 1617: 1663, 1618: 1664, 1619: 1665, 1620: 1666, 1621: 1667, 1622: 1668, 1623: 1669, 1624: 1670, 1625: 1671, 1626: 1672, 1627: 1673, 1628: 1674, 1629: 1675, 1630: 1676, 1631: 1677, 1632: 1678, 1633: 1679, 1634: 1680, 1635: 1681, 1636: 1682, 1637: 1683, 1638: 1684, 1639: 1685, 1640: 1686, 1641: 1687, 1642: 1688, 1643: 1689, 1644: 1690, 1645: 1692, 1646: 1693, 1647: 1694, 1648: 1695, 1649: 1696, 1650: 1697, 1651: 1698, 1652: 1699, 1653: 1701, 1654: 1702, 1655: 1703, 1656: 1704, 1657: 1705, 1658: 1706, 1659: 1707, 1660: 1708, 1661: 1709, 1662: 1710, 1663: 1711, 1664: 1713, 1665: 1714, 1666: 1715, 1667: 1716, 1668: 1717, 1669: 1718, 1670: 1719, 1671: 1720, 1672: 1721, 1673: 1722, 1674: 1723, 1675: 1724, 1676: 1725, 1677: 1726, 1678: 1727, 1679: 1728, 1680: 1729, 1681: 1730, 1682: 1731, 1683: 1732, 1684: 1733, 1685: 1734, 1686: 1735, 1687: 1738, 1688: 1739, 1689: 1740, 1690: 1741, 1691: 1742, 1692: 1743, 1693: 1744, 1694: 1746, 1695: 1747, 1696: 1748, 1697: 1749, 1698: 1750, 1699: 1752, 1700: 1753, 1701: 1754, 1702: 1755, 1703: 1756, 1704: 1757, 1705: 1758, 1706: 1759, 1707: 1760, 1708: 1762, 1709: 1764, 1710: 1765, 1711: 1767, 1712: 1768, 1713: 1769, 1714: 1770, 1715: 1771, 1716: 1772, 1717: 1773, 1718: 1774, 1719: 1776, 1720: 1777, 1721: 1779, 1722: 1780, 1723: 1781, 1724: 1782, 1725: 1783, 1726: 1784, 1727: 1785, 1728: 1787, 1729: 1788, 1730: 1789, 1731: 1791, 1732: 1792, 1733: 1793, 1734: 1794, 1735: 1795, 1736: 1796, 1737: 1797, 1738: 1798, 1739: 1799, 1740: 1801, 1741: 1804, 1742: 1805, 1743: 1806, 1744: 1807, 1745: 1809, 1746: 1810, 1747: 1811, 1748: 1812, 1749: 1814, 1750: 1815, 1751: 1816, 1752: 1817, 1753: 1819, 1754: 1820, 1755: 1821, 1756: 1822, 1757: 1824, 1758: 1825, 1759: 1826, 1760: 1827, 1761: 1829, 1762: 1830, 1763: 1831, 1764: 1832, 1765: 1833, 1766: 1834, 1767: 1835, 1768: 1836, 1769: 1837, 1770: 1839, 1771: 1840, 1772: 1841, 1773: 1842, 1774: 1843, 1775: 1844, 1776: 1845, 1777: 1846, 1778: 1847, 1779: 1848, 1780: 1849, 1781: 1850, 1782: 1851, 1783: 1852, 1784: 1853, 1785: 1854, 1786: 1855, 1787: 1856, 1788: 1857, 1789: 1858, 1790: 1859, 1791: 1860, 1792: 1861, 1793: 1862, 1794: 1863, 1795: 1864, 1796: 1865, 1797: 1866, 1798: 1867, 1799: 1868, 1800: 1869, 1801: 1870, 1802: 1871, 1803: 1872, 1804: 1873, 1805: 1874, 1806: 1875, 1807: 1876, 1808: 1877, 1809: 1878, 1810: 1879, 1811: 1880, 1812: 1881, 1813: 1882, 1814: 1883, 1815: 1884, 1816: 1885, 1817: 1886, 1818: 1887, 1819: 1888, 1820: 1889, 1821: 1890, 1822: 1891, 1823: 1892, 1824: 1893, 1825: 1894, 1826: 1895, 1827: 1896, 1828: 1897, 1829: 1898, 1830: 1899, 1831: 1900, 1832: 1901, 1833: 1902, 1834: 1903, 1835: 1904, 1836: 1905, 1837: 1906, 1838: 1907, 1839: 1908, 1840: 1909, 1841: 1910, 1842: 1911, 1843: 1912, 1844: 1913, 1845: 1914, 1846: 1915, 1847: 1916, 1848: 1917, 1849: 1918, 1850: 1919, 1851: 1920, 1852: 1921, 1853: 1922, 1854: 1923, 1855: 1924, 1856: 1925, 1857: 1926, 1858: 1927, 1859: 1928, 1860: 1929, 1861: 1930, 1862: 1931, 1863: 1932, 1864: 1933, 1865: 1934, 1866: 1935, 1867: 1936, 1868: 1937, 1869: 1938, 1870: 1939, 1871: 1940, 1872: 1941, 1873: 1942, 1874: 1943, 1875: 1944, 1876: 1945, 1877: 1946, 1878: 1947, 1879: 1948, 1880: 1949, 1881: 1950, 1882: 1951, 1883: 1952, 1884: 1953, 1885: 1954, 1886: 1955, 1887: 1956, 1888: 1957, 1889: 1958, 1890: 1959, 1891: 1960, 1892: 1961, 1893: 1962, 1894: 1963, 1895: 1964, 1896: 1965, 1897: 1966, 1898: 1967, 1899: 1968, 1900: 1969, 1901: 1970, 1902: 1971, 1903: 1972, 1904: 1973, 1905: 1974, 1906: 1975, 1907: 1976, 1908: 1977, 1909: 1978, 1910: 1979, 1911: 1980, 1912: 1981, 1913: 1982, 1914: 1983, 1915: 1984, 1916: 1985, 1917: 1986, 1918: 1987, 1919: 1988, 1920: 1989, 1921: 1990, 1922: 1991, 1923: 1992, 1924: 1993, 1925: 1994, 1926: 1995, 1927: 1996, 1928: 1997, 1929: 1998, 1930: 1999, 1931: 2000, 1932: 2001, 1933: 2002, 1934: 2003, 1935: 2004, 1936: 2005, 1937: 2006, 1938: 2007, 1939: 2008, 1940: 2009, 1941: 2010, 1942: 2011, 1943: 2012, 1944: 2013, 1945: 2014, 1946: 2015, 1947: 2016, 1948: 2017, 1949: 2018, 1950: 2019, 1951: 2020, 1952: 2021, 1953: 2022, 1954: 2023, 1955: 2024, 1956: 2025, 1957: 2026, 1958: 2027, 1959: 2028, 1960: 2029, 1961: 2030, 1962: 2031, 1963: 2032, 1964: 2033, 1965: 2034, 1966: 2035, 1967: 2036, 1968: 2037, 1969: 2038, 1970: 2039, 1971: 2040, 1972: 2041, 1973: 2042, 1974: 2043, 1975: 2044, 1976: 2045, 1977: 2046, 1978: 2047, 1979: 2048, 1980: 2049, 1981: 2050, 1982: 2051, 1983: 2052, 1984: 2053, 1985: 2054, 1986: 2055, 1987: 2056, 1988: 2057, 1989: 2058, 1990: 2059, 1991: 2060, 1992: 2061, 1993: 2062, 1994: 2063, 1995: 2064, 1996: 2065, 1997: 2066, 1998: 2067, 1999: 2068, 2000: 2069, 2001: 2070, 2002: 2071, 2003: 2072, 2004: 2073, 2005: 2074, 2006: 2075, 2007: 2076, 2008: 2077, 2009: 2078, 2010: 2079, 2011: 2080, 2012: 2081, 2013: 2082, 2014: 2083, 2015: 2084, 2016: 2085, 2017: 2086, 2018: 2087, 2019: 2088, 2020: 2089, 2021: 2090, 2022: 2091, 2023: 2092, 2024: 2093, 2025: 2094, 2026: 2095, 2027: 2096, 2028: 2097, 2029: 2098, 2030: 2099, 2031: 2100, 2032: 2101, 2033: 2102, 2034: 2103, 2035: 2104, 2036: 2105, 2037: 2106, 2038: 2107, 2039: 2108, 2040: 2109, 2041: 2110, 2042: 2111, 2043: 2112, 2044: 2113, 2045: 2114, 2046: 2115, 2047: 2116, 2048: 2117, 2049: 2118, 2050: 2119, 2051: 2120, 2052: 2121, 2053: 2122, 2054: 2123, 2055: 2124, 2056: 2125, 2057: 2126, 2058: 2127, 2059: 2128, 2060: 2129, 2061: 2130, 2062: 2131, 2063: 2132, 2064: 2133, 2065: 2134, 2066: 2135, 2067: 2136, 2068: 2137, 2069: 2138, 2070: 2139, 2071: 2140, 2072: 2141, 2073: 2142, 2074: 2143, 2075: 2144, 2076: 2145, 2077: 2146, 2078: 2147, 2079: 2148, 2080: 2149, 2081: 2150, 2082: 2151, 2083: 2152, 2084: 2153, 2085: 2154, 2086: 2155, 2087: 2156, 2088: 2157, 2089: 2158, 2090: 2159, 2091: 2160, 2092: 2161, 2093: 2162, 2094: 2163, 2095: 2164, 2096: 2165, 2097: 2166, 2098: 2167, 2099: 2168, 2100: 2169, 2101: 2170, 2102: 2171, 2103: 2172, 2104: 2173, 2105: 2174, 2106: 2175, 2107: 2176, 2108: 2177, 2109: 2178, 2110: 2179, 2111: 2180, 2112: 2181, 2113: 2182, 2114: 2183, 2115: 2184, 2116: 2185, 2117: 2186, 2118: 2187, 2119: 2188, 2120: 2189, 2121: 2190, 2122: 2191, 2123: 2192, 2124: 2193, 2125: 2194, 2126: 2195, 2127: 2196, 2128: 2197, 2129: 2198, 2130: 2199, 2131: 2200, 2132: 2201, 2133: 2202, 2134: 2203, 2135: 2204, 2136: 2205, 2137: 2206, 2138: 2207, 2139: 2208, 2140: 2209, 2141: 2210, 2142: 2211, 2143: 2212, 2144: 2213, 2145: 2214, 2146: 2215, 2147: 2216, 2148: 2217, 2149: 2218, 2150: 2219, 2151: 2220, 2152: 2221, 2153: 2222, 2154: 2223, 2155: 2224, 2156: 2225, 2157: 2226, 2158: 2227, 2159: 2228, 2160: 2229, 2161: 2230, 2162: 2231, 2163: 2232, 2164: 2233, 2165: 2234, 2166: 2235, 2167: 2236, 2168: 2237, 2169: 2238, 2170: 2239, 2171: 2240, 2172: 2241, 2173: 2242, 2174: 2243, 2175: 2244, 2176: 2245, 2177: 2246, 2178: 2247, 2179: 2248, 2180: 2249, 2181: 2250, 2182: 2251, 2183: 2252, 2184: 2253, 2185: 2254, 2186: 2255, 2187: 2256, 2188: 2257, 2189: 2258, 2190: 2259, 2191: 2260, 2192: 2261, 2193: 2262, 2194: 2263, 2195: 2264, 2196: 2265, 2197: 2266, 2198: 2267, 2199: 2268, 2200: 2269, 2201: 2270, 2202: 2271, 2203: 2272, 2204: 2273, 2205: 2274, 2206: 2275, 2207: 2276, 2208: 2277, 2209: 2278, 2210: 2279, 2211: 2280, 2212: 2281, 2213: 2282, 2214: 2283, 2215: 2284, 2216: 2285, 2217: 2286, 2218: 2287, 2219: 2288, 2220: 2289, 2221: 2290, 2222: 2291, 2223: 2292, 2224: 2293, 2225: 2294, 2226: 2295, 2227: 2296, 2228: 2297, 2229: 2298, 2230: 2299, 2231: 2300, 2232: 2301, 2233: 2302, 2234: 2303, 2235: 2304, 2236: 2305, 2237: 2306, 2238: 2307, 2239: 2308, 2240: 2309, 2241: 2310, 2242: 2311, 2243: 2312, 2244: 2313, 2245: 2314, 2246: 2315, 2247: 2316, 2248: 2317, 2249: 2318, 2250: 2319, 2251: 2320, 2252: 2321, 2253: 2322, 2254: 2323, 2255: 2324, 2256: 2325, 2257: 2326, 2258: 2327, 2259: 2328, 2260: 2329, 2261: 2330, 2262: 2331, 2263: 2332, 2264: 2333, 2265: 2334, 2266: 2335, 2267: 2336, 2268: 2337, 2269: 2338, 2270: 2339, 2271: 2340, 2272: 2341, 2273: 2342, 2274: 2343, 2275: 2344, 2276: 2345, 2277: 2346, 2278: 2347, 2279: 2348, 2280: 2349, 2281: 2350, 2282: 2351, 2283: 2352, 2284: 2353, 2285: 2354, 2286: 2355, 2287: 2356, 2288: 2357, 2289: 2358, 2290: 2359, 2291: 2360, 2292: 2361, 2293: 2362, 2294: 2363, 2295: 2364, 2296: 2365, 2297: 2366, 2298: 2367, 2299: 2368, 2300: 2369, 2301: 2370, 2302: 2371, 2303: 2372, 2304: 2373, 2305: 2374, 2306: 2375, 2307: 2376, 2308: 2377, 2309: 2378, 2310: 2379, 2311: 2380, 2312: 2381, 2313: 2382, 2314: 2383, 2315: 2384, 2316: 2385, 2317: 2386, 2318: 2387, 2319: 2388, 2320: 2389, 2321: 2390, 2322: 2391, 2323: 2392, 2324: 2393, 2325: 2394, 2326: 2395, 2327: 2396, 2328: 2397, 2329: 2398, 2330: 2399, 2331: 2400, 2332: 2401, 2333: 2402, 2334: 2403, 2335: 2404, 2336: 2405, 2337: 2406, 2338: 2407, 2339: 2408, 2340: 2409, 2341: 2410, 2342: 2411, 2343: 2412, 2344: 2413, 2345: 2414, 2346: 2415, 2347: 2416, 2348: 2417, 2349: 2418, 2350: 2419, 2351: 2420, 2352: 2421, 2353: 2422, 2354: 2423, 2355: 2424, 2356: 2425, 2357: 2426, 2358: 2427, 2359: 2428, 2360: 2429, 2361: 2430, 2362: 2431, 2363: 2432, 2364: 2433, 2365: 2434, 2366: 2435, 2367: 2436, 2368: 2437, 2369: 2438, 2370: 2439, 2371: 2440, 2372: 2441, 2373: 2442, 2374: 2443, 2375: 2444, 2376: 2445, 2377: 2446, 2378: 2447, 2379: 2448, 2380: 2449, 2381: 2450, 2382: 2451, 2383: 2452, 2384: 2453, 2385: 2454, 2386: 2455, 2387: 2456, 2388: 2457, 2389: 2458, 2390: 2459, 2391: 2460, 2392: 2461, 2393: 2462, 2394: 2463, 2395: 2464, 2396: 2465, 2397: 2466, 2398: 2467, 2399: 2468, 2400: 2469, 2401: 2470, 2402: 2471, 2403: 2472, 2404: 2473, 2405: 2474, 2406: 2475, 2407: 2476, 2408: 2477, 2409: 2478, 2410: 2479, 2411: 2480, 2412: 2481, 2413: 2482, 2414: 2483, 2415: 2484, 2416: 2485, 2417: 2486, 2418: 2487, 2419: 2488, 2420: 2489, 2421: 2490, 2422: 2491, 2423: 2492, 2424: 2493, 2425: 2494, 2426: 2495, 2427: 2496, 2428: 2497, 2429: 2498, 2430: 2499, 2431: 2500, 2432: 2501, 2433: 2502, 2434: 2503, 2435: 2504, 2436: 2505, 2437: 2506, 2438: 2507, 2439: 2508, 2440: 2509, 2441: 2510, 2442: 2511, 2443: 2512, 2444: 2513, 2445: 2514, 2446: 2515, 2447: 2516, 2448: 2517, 2449: 2518, 2450: 2519, 2451: 2520, 2452: 2521, 2453: 2522, 2454: 2523, 2455: 2524, 2456: 2525, 2457: 2526, 2458: 2527, 2459: 2528, 2460: 2529, 2461: 2530, 2462: 2531, 2463: 2532, 2464: 2533, 2465: 2534, 2466: 2535, 2467: 2536, 2468: 2537, 2469: 2538, 2470: 2539, 2471: 2540, 2472: 2541, 2473: 2542, 2474: 2543, 2475: 2544, 2476: 2545, 2477: 2546, 2478: 2547, 2479: 2548, 2480: 2549, 2481: 2550, 2482: 2551, 2483: 2552, 2484: 2553, 2485: 2554, 2486: 2555, 2487: 2556, 2488: 2557, 2489: 2558, 2490: 2559, 2491: 2560, 2492: 2561, 2493: 2562, 2494: 2563, 2495: 2564, 2496: 2565, 2497: 2566, 2498: 2567, 2499: 2568, 2500: 2569, 2501: 2570, 2502: 2571, 2503: 2572, 2504: 2573, 2505: 2574, 2506: 2575, 2507: 2576, 2508: 2577, 2509: 2578, 2510: 2579, 2511: 2580, 2512: 2581, 2513: 2582, 2514: 2583, 2515: 2584, 2516: 2585, 2517: 2586, 2518: 2587, 2519: 2588, 2520: 2589, 2521: 2590, 2522: 2591, 2523: 2592, 2524: 2593, 2525: 2594, 2526: 2595, 2527: 2596, 2528: 2597, 2529: 2598, 2530: 2599, 2531: 2600, 2532: 2601, 2533: 2602, 2534: 2603, 2535: 2604, 2536: 2605, 2537: 2606, 2538: 2607, 2539: 2608, 2540: 2609, 2541: 2610, 2542: 2611, 2543: 2612, 2544: 2613, 2545: 2614, 2546: 2615, 2547: 2616, 2548: 2617, 2549: 2618, 2550: 2619, 2551: 2620, 2552: 2621, 2553: 2622, 2554: 2623, 2555: 2624, 2556: 2625, 2557: 2626, 2558: 2627, 2559: 2628, 2560: 2629, 2561: 2630, 2562: 2631, 2563: 2632, 2564: 2633, 2565: 2634, 2566: 2635, 2567: 2636, 2568: 2637, 2569: 2638, 2570: 2639, 2571: 2640, 2572: 2641, 2573: 2642, 2574: 2643, 2575: 2644, 2576: 2645, 2577: 2646, 2578: 2647, 2579: 2648, 2580: 2649, 2581: 2650, 2582: 2651, 2583: 2652, 2584: 2653, 2585: 2654, 2586: 2655, 2587: 2656, 2588: 2657, 2589: 2658, 2590: 2659, 2591: 2660, 2592: 2661, 2593: 2662, 2594: 2663, 2595: 2664, 2596: 2665, 2597: 2666, 2598: 2667, 2599: 2668, 2600: 2669, 2601: 2670, 2602: 2671, 2603: 2672, 2604: 2673, 2605: 2674, 2606: 2675, 2607: 2676, 2608: 2677, 2609: 2678, 2610: 2679, 2611: 2680, 2612: 2681, 2613: 2682, 2614: 2683, 2615: 2684, 2616: 2685, 2617: 2686, 2618: 2687, 2619: 2688, 2620: 2689, 2621: 2690, 2622: 2691, 2623: 2692, 2624: 2693, 2625: 2694, 2626: 2695, 2627: 2696, 2628: 2697, 2629: 2698, 2630: 2699, 2631: 2700, 2632: 2701, 2633: 2702, 2634: 2703, 2635: 2704, 2636: 2705, 2637: 2706, 2638: 2707, 2639: 2708, 2640: 2709, 2641: 2710, 2642: 2711, 2643: 2712, 2644: 2713, 2645: 2714, 2646: 2715, 2647: 2716, 2648: 2717, 2649: 2718, 2650: 2719, 2651: 2720, 2652: 2721, 2653: 2722, 2654: 2723, 2655: 2724, 2656: 2725, 2657: 2726, 2658: 2727, 2659: 2728, 2660: 2729, 2661: 2730, 2662: 2731, 2663: 2732, 2664: 2733, 2665: 2734, 2666: 2735, 2667: 2736, 2668: 2737, 2669: 2738, 2670: 2739, 2671: 2740, 2672: 2741, 2673: 2742, 2674: 2743, 2675: 2744, 2676: 2745, 2677: 2746, 2678: 2747, 2679: 2748, 2680: 2749, 2681: 2750, 2682: 2751, 2683: 2752, 2684: 2753, 2685: 2754, 2686: 2755, 2687: 2756, 2688: 2757, 2689: 2758, 2690: 2759, 2691: 2760, 2692: 2761, 2693: 2762, 2694: 2763, 2695: 2764, 2696: 2765, 2697: 2766, 2698: 2767, 2699: 2768, 2700: 2769, 2701: 2770, 2702: 2771, 2703: 2772, 2704: 2773, 2705: 2774, 2706: 2775, 2707: 2776, 2708: 2777, 2709: 2778, 2710: 2779, 2711: 2780, 2712: 2781, 2713: 2782, 2714: 2783, 2715: 2784, 2716: 2785, 2717: 2786, 2718: 2787, 2719: 2788, 2720: 2789, 2721: 2790, 2722: 2791, 2723: 2792, 2724: 2793, 2725: 2794, 2726: 2795, 2727: 2796, 2728: 2797, 2729: 2798, 2730: 2799, 2731: 2800, 2732: 2801, 2733: 2802, 2734: 2803, 2735: 2804, 2736: 2805, 2737: 2806, 2738: 2807, 2739: 2808, 2740: 2809, 2741: 2810, 2742: 2811, 2743: 2812, 2744: 2813, 2745: 2814, 2746: 2815, 2747: 2816, 2748: 2817, 2749: 2818, 2750: 2819, 2751: 2820, 2752: 2821, 2753: 2822, 2754: 2823, 2755: 2824, 2756: 2825, 2757: 2826, 2758: 2827, 2759: 2828, 2760: 2829, 2761: 2830, 2762: 2831, 2763: 2832, 2764: 2833, 2765: 2834, 2766: 2835, 2767: 2836, 2768: 2837, 2769: 2838, 2770: 2839, 2771: 2840, 2772: 2841, 2773: 2842, 2774: 2843, 2775: 2844, 2776: 2845, 2777: 2846, 2778: 2847, 2779: 2848, 2780: 2849, 2781: 2850, 2782: 2851, 2783: 2852, 2784: 2853, 2785: 2854, 2786: 2855, 2787: 2856, 2788: 2857, 2789: 2858, 2790: 2859, 2791: 2860, 2792: 2861, 2793: 2862, 2794: 2863, 2795: 2864, 2796: 2865, 2797: 2866, 2798: 2867, 2799: 2868, 2800: 2869, 2801: 2870, 2802: 2871, 2803: 2872, 2804: 2873, 2805: 2874, 2806: 2875, 2807: 2876, 2808: 2877, 2809: 2878, 2810: 2879, 2811: 2880, 2812: 2881, 2813: 2882, 2814: 2883, 2815: 2884, 2816: 2885, 2817: 2886, 2818: 2887, 2819: 2888, 2820: 2889, 2821: 2890, 2822: 2891, 2823: 2892, 2824: 2893, 2825: 2894, 2826: 2895, 2827: 2896, 2828: 2897, 2829: 2898, 2830: 2899, 2831: 2900, 2832: 2901, 2833: 2902, 2834: 2903, 2835: 2904, 2836: 2905, 2837: 2906, 2838: 2907, 2839: 2908, 2840: 2909, 2841: 2910, 2842: 2911, 2843: 2912, 2844: 2913, 2845: 2914, 2846: 2915, 2847: 2916, 2848: 2917, 2849: 2918, 2850: 2919, 2851: 2920, 2852: 2921, 2853: 2922, 2854: 2923, 2855: 2924, 2856: 2925, 2857: 2926, 2858: 2927, 2859: 2928, 2860: 2929, 2861: 2930, 2862: 2931, 2863: 2932, 2864: 2933, 2865: 2934, 2866: 2935, 2867: 2936, 2868: 2937, 2869: 2938, 2870: 2939, 2871: 2940, 2872: 2941, 2873: 2942, 2874: 2943, 2875: 2944, 2876: 2945, 2877: 2946, 2878: 2947, 2879: 2948, 2880: 2949, 2881: 2950, 2882: 2951, 2883: 2952, 2884: 2953, 2885: 2954, 2886: 2955, 2887: 2956, 2888: 2957, 2889: 2958, 2890: 2959, 2891: 2960, 2892: 2961, 2893: 2962, 2894: 2963, 2895: 2964, 2896: 2965, 2897: 2966, 2898: 2967, 2899: 2968, 2900: 2969, 2901: 2970, 2902: 2971, 2903: 2972, 2904: 2973, 2905: 2974, 2906: 2975, 2907: 2976, 2908: 2977, 2909: 2978, 2910: 2979, 2911: 2980, 2912: 2981, 2913: 2982, 2914: 2983, 2915: 2984, 2916: 2985, 2917: 2986, 2918: 2987, 2919: 2988, 2920: 2989, 2921: 2990, 2922: 2991, 2923: 2992, 2924: 2993, 2925: 2994, 2926: 2995, 2927: 2996, 2928: 2997, 2929: 2998, 2930: 2999, 2931: 3000, 2932: 3001, 2933: 3002, 2934: 3003, 2935: 3004, 2936: 3005, 2937: 3006, 2938: 3007, 2939: 3008, 2940: 3009, 2941: 3010, 2942: 3011, 2943: 3012, 2944: 3013, 2945: 3014, 2946: 3015, 2947: 3016, 2948: 3017, 2949: 3018, 2950: 3019, 2951: 3020, 2952: 3021, 2953: 3022, 2954: 3023, 2955: 3024, 2956: 3025, 2957: 3026, 2958: 3027, 2959: 3028, 2960: 3029, 2961: 3030, 2962: 3031, 2963: 3032, 2964: 3033, 2965: 3034, 2966: 3035, 2967: 3036, 2968: 3037, 2969: 3038, 2970: 3039, 2971: 3040, 2972: 3041, 2973: 3042, 2974: 3043, 2975: 3044, 2976: 3045, 2977: 3046, 2978: 3047, 2979: 3048, 2980: 3049, 2981: 3050, 2982: 3051, 2983: 3052, 2984: 3053, 2985: 3054, 2986: 3055, 2987: 3056, 2988: 3057, 2989: 3058, 2990: 3059, 2991: 3060, 2992: 3061, 2993: 3062, 2994: 3063, 2995: 3064, 2996: 3065, 2997: 3066, 2998: 3067, 2999: 3068, 3000: 3069, 3001: 3070, 3002: 3071, 3003: 3072, 3004: 3073, 3005: 3074, 3006: 3075, 3007: 3076, 3008: 3077, 3009: 3078, 3010: 3079, 3011: 3080, 3012: 3081, 3013: 3082, 3014: 3083, 3015: 3084, 3016: 3085, 3017: 3086, 3018: 3087, 3019: 3088, 3020: 3089, 3021: 3090, 3022: 3091, 3023: 3092, 3024: 3093, 3025: 3094, 3026: 3095, 3027: 3096, 3028: 3097, 3029: 3098, 3030: 3099, 3031: 3100, 3032: 3101, 3033: 3102, 3034: 3103, 3035: 3104, 3036: 3105, 3037: 3106, 3038: 3107, 3039: 3108, 3040: 3109, 3041: 3110, 3042: 3111, 3043: 3112, 3044: 3113, 3045: 3114, 3046: 3115, 3047: 3116, 3048: 3117, 3049: 3118, 3050: 3119, 3051: 3120, 3052: 3121, 3053: 3122, 3054: 3123, 3055: 3124, 3056: 3125, 3057: 3126, 3058: 3127, 3059: 3128, 3060: 3129, 3061: 3130, 3062: 3131, 3063: 3132, 3064: 3133, 3065: 3134, 3066: 3135, 3067: 3136, 3068: 3137, 3069: 3138, 3070: 3139, 3071: 3140, 3072: 3141, 3073: 3142, 3074: 3143, 3075: 3144, 3076: 3145, 3077: 3146, 3078: 3147, 3079: 3148, 3080: 3149, 3081: 3150, 3082: 3151, 3083: 3152, 3084: 3153, 3085: 3154, 3086: 3155, 3087: 3156, 3088: 3157, 3089: 3158, 3090: 3159, 3091: 3160, 3092: 3161, 3093: 3162, 3094: 3163, 3095: 3164, 3096: 3165, 3097: 3166, 3098: 3167, 3099: 3168, 3100: 3169, 3101: 3170, 3102: 3171, 3103: 3172, 3104: 3173, 3105: 3174, 3106: 3175, 3107: 3176, 3108: 3177, 3109: 3178, 3110: 3179, 3111: 3180, 3112: 3181, 3113: 3182, 3114: 3183, 3115: 3184, 3116: 3185, 3117: 3186, 3118: 3187, 3119: 3188, 3120: 3189, 3121: 3190, 3122: 3191, 3123: 3192, 3124: 3193, 3125: 3194, 3126: 3195, 3127: 3196, 3128: 3197, 3129: 3198, 3130: 3199, 3131: 3200, 3132: 3201, 3133: 3202, 3134: 3203, 3135: 3204, 3136: 3205, 3137: 3206, 3138: 3207, 3139: 3208, 3140: 3209, 3141: 3210, 3142: 3211, 3143: 3212, 3144: 3213, 3145: 3214, 3146: 3215, 3147: 3216, 3148: 3217, 3149: 3218, 3150: 3219, 3151: 3220, 3152: 3221, 3153: 3222, 3154: 3223, 3155: 3224, 3156: 3225, 3157: 3226, 3158: 3227, 3159: 3228, 3160: 3229, 3161: 3230, 3162: 3231, 3163: 3232, 3164: 3233, 3165: 3234, 3166: 3235, 3167: 3236, 3168: 3237, 3169: 3238, 3170: 3239, 3171: 3240, 3172: 3241, 3173: 3242, 3174: 3243, 3175: 3244, 3176: 3245, 3177: 3246, 3178: 3247, 3179: 3248, 3180: 3249, 3181: 3250, 3182: 3251, 3183: 3252, 3184: 3253, 3185: 3254, 3186: 3255, 3187: 3256, 3188: 3257, 3189: 3258, 3190: 3259, 3191: 3260, 3192: 3261, 3193: 3262, 3194: 3263, 3195: 3264, 3196: 3265, 3197: 3266, 3198: 3267, 3199: 3268, 3200: 3269, 3201: 3270, 3202: 3271, 3203: 3272, 3204: 3273, 3205: 3274, 3206: 3275, 3207: 3276, 3208: 3277, 3209: 3278, 3210: 3279, 3211: 3280, 3212: 3281, 3213: 3282, 3214: 3283, 3215: 3284, 3216: 3285, 3217: 3286, 3218: 3287, 3219: 3288, 3220: 3289, 3221: 3290, 3222: 3291, 3223: 3292, 3224: 3293, 3225: 3294, 3226: 3295, 3227: 3296, 3228: 3297, 3229: 3298, 3230: 3299, 3231: 3300, 3232: 3301, 3233: 3302, 3234: 3303, 3235: 3304, 3236: 3305, 3237: 3306, 3238: 3307, 3239: 3308, 3240: 3309, 3241: 3310, 3242: 3311, 3243: 3312, 3244: 3313, 3245: 3314, 3246: 3315, 3247: 3316, 3248: 3317, 3249: 3318, 3250: 3319, 3251: 3320, 3252: 3321, 3253: 3322, 3254: 3323, 3255: 3324, 3256: 3325, 3257: 3326, 3258: 3327, 3259: 3328, 3260: 3329, 3261: 3330, 3262: 3331, 3263: 3332, 3264: 3333, 3265: 3334, 3266: 3335, 3267: 3336, 3268: 3337, 3269: 3338, 3270: 3339, 3271: 3340, 3272: 3341, 3273: 3342, 3274: 3343, 3275: 3344, 3276: 3345, 3277: 3346, 3278: 3347, 3279: 3348, 3280: 3349, 3281: 3350, 3282: 3351, 3283: 3352, 3284: 3353, 3285: 3354, 3286: 3355, 3287: 3356, 3288: 3357, 3289: 3358, 3290: 3359, 3291: 3360, 3292: 3361, 3293: 3362, 3294: 3363, 3295: 3364, 3296: 3365, 3297: 3366, 3298: 3367, 3299: 3368, 3300: 3369, 3301: 3370, 3302: 3371, 3303: 3372, 3304: 3373, 3305: 3374, 3306: 3375, 3307: 3376, 3308: 3377, 3309: 3378, 3310: 3379, 3311: 3380, 3312: 3381, 3313: 3382, 3314: 3383, 3315: 3384, 3316: 3385, 3317: 3386, 3318: 3387, 3319: 3388, 3320: 3389, 3321: 3390, 3322: 3391, 3323: 3392, 3324: 3393, 3325: 3394, 3326: 3395, 3327: 3396, 3328: 3397, 3329: 3398, 3330: 3399, 3331: 3400, 3332: 3401, 3333: 3402, 3334: 3403, 3335: 3404, 3336: 3405, 3337: 3406, 3338: 3407, 3339: 3408, 3340: 3409, 3341: 3410, 3342: 3411, 3343: 3412, 3344: 3413, 3345: 3414, 3346: 3415, 3347: 3416, 3348: 3417, 3349: 3418, 3350: 3419, 3351: 3420, 3352: 3421, 3353: 3422, 3354: 3423, 3355: 3424, 3356: 3425, 3357: 3426, 3358: 3427, 3359: 3428, 3360: 3429, 3361: 3430, 3362: 3431, 3363: 3432, 3364: 3433, 3365: 3434, 3366: 3435, 3367: 3436, 3368: 3437, 3369: 3438, 3370: 3439, 3371: 3440, 3372: 3441, 3373: 3442, 3374: 3443, 3375: 3444, 3376: 3445, 3377: 3446, 3378: 3447, 3379: 3448, 3380: 3449, 3381: 3450, 3382: 3451, 3383: 3452, 3384: 3453, 3385: 3454, 3386: 3455, 3387: 3456, 3388: 3457, 3389: 3458, 3390: 3459, 3391: 3460, 3392: 3461, 3393: 3462, 3394: 3463, 3395: 3464, 3396: 3465, 3397: 3466, 3398: 3467, 3399: 3468, 3400: 3469, 3401: 3470, 3402: 3471, 3403: 3472, 3404: 3473, 3405: 3474, 3406: 3475, 3407: 3476, 3408: 3477, 3409: 3478, 3410: 3479, 3411: 3480, 3412: 3481, 3413: 3482, 3414: 3483, 3415: 3484, 3416: 3485, 3417: 3486, 3418: 3487, 3419: 3488, 3420: 3489, 3421: 3490, 3422: 3491, 3423: 3492, 3424: 3493, 3425: 3494, 3426: 3495, 3427: 3496, 3428: 3497, 3429: 3498, 3430: 3499, 3431: 3500, 3432: 3501, 3433: 3502, 3434: 3503, 3435: 3504, 3436: 3505, 3437: 3506, 3438: 3507, 3439: 3508, 3440: 3509, 3441: 3510, 3442: 3511, 3443: 3512, 3444: 3513, 3445: 3514, 3446: 3515, 3447: 3516, 3448: 3517, 3449: 3518, 3450: 3519, 3451: 3520, 3452: 3521, 3453: 3522, 3454: 3523, 3455: 3524, 3456: 3525, 3457: 3526, 3458: 3527, 3459: 3528, 3460: 3529, 3461: 3530, 3462: 3531, 3463: 3532, 3464: 3533, 3465: 3534, 3466: 3535, 3467: 3536, 3468: 3537, 3469: 3538, 3470: 3539, 3471: 3540, 3472: 3541, 3473: 3542, 3474: 3543, 3475: 3544, 3476: 3545, 3477: 3546, 3478: 3547, 3479: 3548, 3480: 3549, 3481: 3550, 3482: 3551, 3483: 3552, 3484: 3553, 3485: 3554, 3486: 3555, 3487: 3556, 3488: 3557, 3489: 3558, 3490: 3559, 3491: 3560, 3492: 3561, 3493: 3562, 3494: 3563, 3495: 3564, 3496: 3565, 3497: 3566, 3498: 3567, 3499: 3568, 3500: 3569, 3501: 3570, 3502: 3571, 3503: 3572, 3504: 3573, 3505: 3574, 3506: 3575, 3507: 3576, 3508: 3577, 3509: 3578, 3510: 3579, 3511: 3580, 3512: 3581, 3513: 3582, 3514: 3583, 3515: 3584, 3516: 3585, 3517: 3586, 3518: 3587, 3519: 3588, 3520: 3589, 3521: 3590, 3522: 3591, 3523: 3592, 3524: 3593, 3525: 3594, 3526: 3595, 3527: 3596, 3528: 3597, 3529: 3598, 3530: 3599, 3531: 3600, 3532: 3601, 3533: 3602, 3534: 3603, 3535: 3604, 3536: 3605, 3537: 3606, 3538: 3607, 3539: 3608, 3540: 3609, 3541: 3610, 3542: 3611, 3543: 3612, 3544: 3613, 3545: 3614, 3546: 3615, 3547: 3616, 3548: 3617, 3549: 3618, 3550: 3619, 3551: 3620, 3552: 3621, 3553: 3622, 3554: 3623, 3555: 3624, 3556: 3625, 3557: 3626, 3558: 3627, 3559: 3628, 3560: 3629, 3561: 3630, 3562: 3631, 3563: 3632, 3564: 3633, 3565: 3634, 3566: 3635, 3567: 3636, 3568: 3637, 3569: 3638, 3570: 3639, 3571: 3640, 3572: 3641, 3573: 3642, 3574: 3643, 3575: 3644, 3576: 3645, 3577: 3646, 3578: 3647, 3579: 3648, 3580: 3649, 3581: 3650, 3582: 3651, 3583: 3652, 3584: 3653, 3585: 3654, 3586: 3655, 3587: 3656, 3588: 3657, 3589: 3658, 3590: 3659, 3591: 3660, 3592: 3661, 3593: 3662, 3594: 3663, 3595: 3664, 3596: 3665, 3597: 3666, 3598: 3667, 3599: 3668, 3600: 3669, 3601: 3670, 3602: 3671, 3603: 3672, 3604: 3673, 3605: 3674, 3606: 3675, 3607: 3676, 3608: 3677, 3609: 3678, 3610: 3679, 3611: 3680, 3612: 3681, 3613: 3682, 3614: 3683, 3615: 3684, 3616: 3685, 3617: 3686, 3618: 3687, 3619: 3688, 3620: 3689, 3621: 3690, 3622: 3691, 3623: 3692, 3624: 3693, 3625: 3694, 3626: 3695, 3627: 3696, 3628: 3697, 3629: 3698, 3630: 3699, 3631: 3700, 3632: 3701, 3633: 3702, 3634: 3703, 3635: 3704, 3636: 3705, 3637: 3706, 3638: 3707, 3639: 3708, 3640: 3709, 3641: 3710, 3642: 3711, 3643: 3712, 3644: 3713, 3645: 3714, 3646: 3715, 3647: 3716, 3648: 3717, 3649: 3718, 3650: 3719, 3651: 3720, 3652: 3721, 3653: 3722, 3654: 3723, 3655: 3724, 3656: 3725, 3657: 3726, 3658: 3727, 3659: 3728, 3660: 3729, 3661: 3730, 3662: 3731, 3663: 3732, 3664: 3733, 3665: 3734, 3666: 3735, 3667: 3736, 3668: 3737, 3669: 3738, 3670: 3739, 3671: 3740, 3672: 3741, 3673: 3742, 3674: 3743, 3675: 3744, 3676: 3745, 3677: 3746, 3678: 3747, 3679: 3748, 3680: 3749, 3681: 3750, 3682: 3751, 3683: 3752, 3684: 3753, 3685: 3754, 3686: 3755, 3687: 3756, 3688: 3757, 3689: 3758, 3690: 3759, 3691: 3760, 3692: 3761, 3693: 3762, 3694: 3763, 3695: 3764, 3696: 3765, 3697: 3766, 3698: 3767, 3699: 3768, 3700: 3769, 3701: 3770, 3702: 3771, 3703: 3772, 3704: 3773, 3705: 3774, 3706: 3775, 3707: 3776, 3708: 3777, 3709: 3778, 3710: 3779, 3711: 3780, 3712: 3781, 3713: 3782, 3714: 3783, 3715: 3784, 3716: 3785, 3717: 3786, 3718: 3787, 3719: 3788, 3720: 3789, 3721: 3790, 3722: 3791, 3723: 3792, 3724: 3793, 3725: 3794, 3726: 3795, 3727: 3796, 3728: 3797, 3729: 3798, 3730: 3799, 3731: 3800, 3732: 3801, 3733: 3802, 3734: 3803, 3735: 3804, 3736: 3805, 3737: 3806, 3738: 3807, 3739: 3808, 3740: 3809, 3741: 3810, 3742: 3811, 3743: 3812, 3744: 3813, 3745: 3814, 3746: 3816, 3747: 3817, 3748: 3818, 3749: 3819, 3750: 3820, 3751: 3821, 3752: 3822, 3753: 3823, 3754: 3824, 3755: 3825, 3756: 3826, 3757: 3827, 3758: 3828, 3759: 3829, 3760: 3830, 3761: 3831, 3762: 3832, 3763: 3833, 3764: 3834, 3765: 3835, 3766: 3836, 3767: 3837, 3768: 3838, 3769: 3839, 3770: 3840, 3771: 3841, 3772: 3842, 3773: 3843, 3774: 3844, 3775: 3845, 3776: 3846, 3777: 3847, 3778: 3848, 3779: 3849, 3780: 3850, 3781: 3851, 3782: 3852, 3783: 3853, 3784: 3854, 3785: 3855, 3786: 3856, 3787: 3857, 3788: 3858, 3789: 3859, 3790: 3860, 3791: 3861, 3792: 3862, 3793: 3863, 3794: 3864, 3795: 3865, 3796: 3866, 3797: 3867, 3798: 3868, 3799: 3869, 3800: 3870, 3801: 3871, 3802: 3872, 3803: 3873, 3804: 3874, 3805: 3875, 3806: 3876, 3807: 3877, 3808: 3878, 3809: 3879, 3810: 3880, 3811: 3881, 3812: 3882, 3813: 3883, 3814: 3884, 3815: 3885, 3816: 3886, 3817: 3887, 3818: 3888, 3819: 3889, 3820: 3890, 3821: 3891, 3822: 3892, 3823: 3893, 3824: 3894, 3825: 3895, 3826: 3896, 3827: 3897, 3828: 3898, 3829: 3899, 3830: 3900, 3831: 3901, 3832: 3902, 3833: 3903, 3834: 3904, 3835: 3905, 3836: 3906, 3837: 3907, 3838: 3908, 3839: 3909, 3840: 3910, 3841: 3911, 3842: 3912, 3843: 3913, 3844: 3914, 3845: 3915, 3846: 3916, 3847: 3917, 3848: 3918, 3849: 3919, 3850: 3920, 3851: 3921, 3852: 3922, 3853: 3923, 3854: 3924, 3855: 3925, 3856: 3926, 3857: 3927, 3858: 3928, 3859: 3929, 3860: 3930, 3861: 3931, 3862: 3932, 3863: 3933, 3864: 3934, 3865: 3935, 3866: 3936, 3867: 3937, 3868: 3938, 3869: 3939, 3870: 3940, 3871: 3941, 3872: 3942, 3873: 3943, 3874: 3944, 3875: 3945, 3876: 3946, 3877: 3947, 3878: 3948, 3879: 3949, 3880: 3950, 3881: 3951, 3882: 3952}}\n"
     ]
    }
   ],
   "source": [
    "print(tokenizer.query_id_encoder.mapping, tokenizer.query_id_encoder.inverse_mapping)\n",
    "print(tokenizer.item_id_encoder.mapping, tokenizer.item_id_encoder.inverse_mapping)"
   ]
  },
  {
   "attachments": {},
   "cell_type": "markdown",
   "metadata": {},
   "source": [
    "## Train model\n",
    "### Create SASRec model instance and run the training stage using lightning\n",
    "After each epoch validation metrics are shown. You can change the list of validation metrics in ValidationMetricsCallback\n",
    "The model is determined to be the best and is saved if the metric updates its maximum during validation (see the ModelCheckpoint)"
   ]
  },
  {
   "cell_type": "code",
   "execution_count": null,
   "metadata": {},
   "outputs": [],
   "source": [
    "MAX_SEQ_LEN = 200\n",
    "BATCH_SIZE = 512\n",
    "NUM_WORKERS = 4\n",
    "MAX_EPOCHS = 1\n",
    "\n",
    "model = SasRec(\n",
    "    tensor_schema,\n",
    "    block_count=2,\n",
    "    head_count=2,\n",
    "    max_seq_len=MAX_SEQ_LEN,\n",
    "    hidden_size=300,\n",
    "    dropout_rate=0.5,\n",
    "    optimizer_factory=FatOptimizerFactory(learning_rate=0.001),\n",
    ")\n",
    "\n",
    "csv_logger = CSVLogger(save_dir=\".logs/train\", name=\"SASRec_example\")\n",
    "\n",
    "checkpoint_callback = ModelCheckpoint(\n",
    "    dirpath=\".checkpoints\",\n",
    "    save_top_k=1,\n",
    "    verbose=True,\n",
    "    # if you use multiple dataloaders, then add the serial number of the dataloader to the suffix of the metric name.\n",
    "    # For example,\"recall@10/dataloader_idx_0\"\n",
    "    monitor=\"recall@10\",\n",
    "    mode=\"max\",\n",
    ")\n",
    "\n",
    "validation_metrics_callback = ValidationMetricsCallback(\n",
    "    metrics=[\"map\", \"ndcg\", \"recall\"],\n",
    "    ks=[1, 5, 10, 20],\n",
    "    item_count=train_dataset.item_count,\n",
    "    postprocessors=[RemoveSeenItems(sequential_validation_dataset)],\n",
    ")\n",
    "\n",
    "trainer = L.Trainer(\n",
    "    max_epochs=MAX_EPOCHS,\n",
    "    callbacks=[checkpoint_callback, validation_metrics_callback],\n",
    "    logger=csv_logger,\n",
    ")\n",
    "\n",
    "train_dataloader = DataLoader(\n",
    "    dataset=SasRecTrainingDataset(\n",
    "        sequential_train_dataset,\n",
    "        max_sequence_length=MAX_SEQ_LEN,\n",
    "    ),\n",
    "    batch_size=BATCH_SIZE,\n",
    "    shuffle=True,\n",
    "    num_workers=NUM_WORKERS,\n",
    "    pin_memory=True,\n",
    ")\n",
    "\n",
    "validation_dataloader = DataLoader(\n",
    "    dataset=SasRecValidationDataset(\n",
    "        sequential_validation_dataset,\n",
    "        sequential_validation_gt,\n",
    "        sequential_train_dataset,\n",
    "        max_sequence_length=MAX_SEQ_LEN,\n",
    "    ),\n",
    "    batch_size=BATCH_SIZE,\n",
    "    num_workers=NUM_WORKERS,\n",
    "    pin_memory=True,\n",
    ")\n",
    "\n",
    "trainer.fit(\n",
    "    model,\n",
    "    train_dataloaders=train_dataloader,\n",
    "    val_dataloaders=validation_dataloader,\n",
    ")"
   ]
  },
  {
   "attachments": {},
   "cell_type": "markdown",
   "metadata": {},
   "source": [
    "The path to the best model is saved inside checkpoint_callback"
   ]
  },
  {
   "cell_type": "code",
   "execution_count": 18,
   "metadata": {},
   "outputs": [],
   "source": [
    "best_model = SasRec.load_from_checkpoint(checkpoint_callback.best_model_path).eval()"
   ]
  },
  {
   "attachments": {},
   "cell_type": "markdown",
   "metadata": {},
   "source": [
    "## Inference stage\n",
    "### Prepare Dataloader and logger"
   ]
  },
  {
   "cell_type": "code",
   "execution_count": 19,
   "metadata": {},
   "outputs": [],
   "source": [
    "prediction_dataloader = DataLoader(\n",
    "    dataset=SasRecPredictionDataset(\n",
    "        sequential_test_dataset,\n",
    "        max_sequence_length=MAX_SEQ_LEN,\n",
    "    ),\n",
    "    batch_size=BATCH_SIZE,\n",
    "    num_workers=NUM_WORKERS,\n",
    "    pin_memory=True,\n",
    ")\n",
    "\n",
    "csv_logger = CSVLogger(save_dir=\".logs/test\", name=\"SASRec_example\")"
   ]
  },
  {
   "attachments": {},
   "cell_type": "markdown",
   "metadata": {},
   "source": [
    "### Run inference\n",
<<<<<<< HEAD
    "You can get the recommendations in three formats: PySpark DataFrame, Pandas DataFrame, PyTorch tensors. Each of the types corresponds a callback.\n",
=======
    "You can get the recommendations in four formats: PySpark DataFrame, Pandas DataFrame, Polars DataFrame, PyTorch tensors. Each of the types corresponds a callback.\n",
>>>>>>> 4b5960bf
    "\n",
    "You can filter the results using postprocessors strategy. For example the RemoveSeenItems postprocessor is filtering out the items that already have been seen in test dataset.\n",
    "\n",
    "You don't need to use all three callbacks. This is shown only for example\n",
    "\n",
    "Also, you can get user embeddings, that were used to perform predictions, using `get_query_embedding` method inside SasRecModel or `QueryEmbeddingsPredictionCallback` for lightning module."
   ]
  },
  {
   "cell_type": "markdown",
   "metadata": {},
   "source": [
    "To operate with PySpark DataFrames and use ``SparkPredictionCallback`` you should create a spark session."
   ]
  },
  {
   "cell_type": "code",
   "execution_count": 2,
   "metadata": {},
   "outputs": [],
   "source": [
    "from replay.utils import get_spark_session\n",
    "spark_session = get_spark_session()"
   ]
  },
  {
   "cell_type": "code",
   "execution_count": null,
   "metadata": {},
   "outputs": [],
   "source": [
    "TOPK = [1, 10, 20, 100]\n",
    "\n",
    "postprocessors = [RemoveSeenItems(sequential_test_dataset)]\n",
    "\n",
    "spark_prediction_callback = SparkPredictionCallback(\n",
    "    spark_session=spark_session,\n",
    "    top_k=max(TOPK),\n",
    "    query_column=\"user_id\",\n",
    "    item_column=\"item_id\",\n",
    "    rating_column=\"score\",\n",
    "    postprocessors=postprocessors,\n",
    ")\n",
    "\n",
    "pandas_prediction_callback = PandasPredictionCallback(\n",
    "    top_k=max(TOPK),\n",
    "    query_column=\"user_id\",\n",
    "    item_column=\"item_id\",\n",
    "    rating_column=\"score\",\n",
    "    postprocessors=postprocessors,\n",
    ")\n",
    "\n",
    "torch_prediction_callback = TorchPredictionCallback(\n",
    "    top_k=max(TOPK),\n",
    "    postprocessors=postprocessors,\n",
    ")\n",
    "\n",
    "query_embeddings_callback = QueryEmbeddingsPredictionCallback()\n",
    "\n",
    "trainer = L.Trainer(\n",
    "    callbacks=[\n",
    "        spark_prediction_callback,\n",
    "        pandas_prediction_callback,\n",
    "        torch_prediction_callback,\n",
    "        query_embeddings_callback,\n",
    "    ],\n",
    "    logger=csv_logger,\n",
    "    inference_mode=True,\n",
    ")\n",
    "trainer.predict(best_model, dataloaders=prediction_dataloader, return_predictions=False)\n",
    "\n",
    "spark_res = spark_prediction_callback.get_result()\n",
    "pandas_res = pandas_prediction_callback.get_result()\n",
    "torch_user_ids, torch_item_ids, torch_scores = torch_prediction_callback.get_result()\n",
    "user_embeddings = query_embeddings_callback.get_result()"
   ]
  },
  {
   "cell_type": "code",
   "execution_count": 23,
   "metadata": {},
   "outputs": [
    {
     "name": "stderr",
     "output_type": "stream",
     "text": [
      "[Stage 0:>                                                          (0 + 1) / 1]\r"
     ]
    },
    {
     "name": "stdout",
     "output_type": "stream",
     "text": [
      "+-------+-------+------------------+\n",
      "|user_id|item_id|             score|\n",
      "+-------+-------+------------------+\n",
      "|      0|   1178|3.5885117053985596|\n",
      "|      0|    476|3.5384256839752197|\n",
      "|      0|   2789| 3.507075548171997|\n",
      "|      0|    585| 3.505156993865967|\n",
      "|      0|   1192| 3.410585403442383|\n",
      "|      0|   1539| 3.384791851043701|\n",
      "|      0|   1575|3.3331282138824463|\n",
      "|      0|   2502|  3.29717755317688|\n",
      "|      0|   1196|3.2777607440948486|\n",
      "|      0|    108|3.2731778621673584|\n",
      "|      0|   1180|3.2617220878601074|\n",
      "|      0|   1220| 3.234489679336548|\n",
      "|      0|   2559| 3.188918352127075|\n",
      "|      0|    847|3.1777091026306152|\n",
      "|      0|   2847|3.1535818576812744|\n",
      "|      0|   3509|3.1391689777374268|\n",
      "|      0|     49|3.1181435585021973|\n",
      "|      0|    770| 3.102733612060547|\n",
      "|      0|    352| 3.085745334625244|\n",
      "|      0|   2928|3.0841736793518066|\n",
      "+-------+-------+------------------+\n",
      "only showing top 20 rows\n",
      "\n"
     ]
    },
    {
     "name": "stderr",
     "output_type": "stream",
     "text": [
      "                                                                                \r"
     ]
    }
   ],
   "source": [
    "spark_res.show()"
   ]
  },
  {
   "cell_type": "code",
   "execution_count": 24,
   "metadata": {},
   "outputs": [
    {
     "data": {
      "text/html": [
       "<div>\n",
       "<style scoped>\n",
       "    .dataframe tbody tr th:only-of-type {\n",
       "        vertical-align: middle;\n",
       "    }\n",
       "\n",
       "    .dataframe tbody tr th {\n",
       "        vertical-align: top;\n",
       "    }\n",
       "\n",
       "    .dataframe thead th {\n",
       "        text-align: right;\n",
       "    }\n",
       "</style>\n",
       "<table border=\"1\" class=\"dataframe\">\n",
       "  <thead>\n",
       "    <tr style=\"text-align: right;\">\n",
       "      <th></th>\n",
       "      <th>user_id</th>\n",
       "      <th>item_id</th>\n",
       "      <th>score</th>\n",
       "    </tr>\n",
       "  </thead>\n",
       "  <tbody>\n",
       "    <tr>\n",
       "      <th>0</th>\n",
       "      <td>0</td>\n",
       "      <td>1178</td>\n",
       "      <td>3.588512</td>\n",
       "    </tr>\n",
       "    <tr>\n",
       "      <th>0</th>\n",
       "      <td>0</td>\n",
       "      <td>476</td>\n",
       "      <td>3.538426</td>\n",
       "    </tr>\n",
       "    <tr>\n",
       "      <th>0</th>\n",
       "      <td>0</td>\n",
       "      <td>2789</td>\n",
       "      <td>3.507076</td>\n",
       "    </tr>\n",
       "    <tr>\n",
       "      <th>0</th>\n",
       "      <td>0</td>\n",
       "      <td>585</td>\n",
       "      <td>3.505157</td>\n",
       "    </tr>\n",
       "    <tr>\n",
       "      <th>0</th>\n",
       "      <td>0</td>\n",
       "      <td>1192</td>\n",
       "      <td>3.410585</td>\n",
       "    </tr>\n",
       "    <tr>\n",
       "      <th>...</th>\n",
       "      <td>...</td>\n",
       "      <td>...</td>\n",
       "      <td>...</td>\n",
       "    </tr>\n",
       "    <tr>\n",
       "      <th>6039</th>\n",
       "      <td>6039</td>\n",
       "      <td>3012</td>\n",
       "      <td>2.21179</td>\n",
       "    </tr>\n",
       "    <tr>\n",
       "      <th>6039</th>\n",
       "      <td>6039</td>\n",
       "      <td>2199</td>\n",
       "      <td>2.203226</td>\n",
       "    </tr>\n",
       "    <tr>\n",
       "      <th>6039</th>\n",
       "      <td>6039</td>\n",
       "      <td>3441</td>\n",
       "      <td>2.192126</td>\n",
       "    </tr>\n",
       "    <tr>\n",
       "      <th>6039</th>\n",
       "      <td>6039</td>\n",
       "      <td>1468</td>\n",
       "      <td>2.188128</td>\n",
       "    </tr>\n",
       "    <tr>\n",
       "      <th>6039</th>\n",
       "      <td>6039</td>\n",
       "      <td>10</td>\n",
       "      <td>2.18362</td>\n",
       "    </tr>\n",
       "  </tbody>\n",
       "</table>\n",
       "<p>604000 rows × 3 columns</p>\n",
       "</div>"
      ],
      "text/plain": [
       "      user_id item_id     score\n",
       "0           0    1178  3.588512\n",
       "0           0     476  3.538426\n",
       "0           0    2789  3.507076\n",
       "0           0     585  3.505157\n",
       "0           0    1192  3.410585\n",
       "...       ...     ...       ...\n",
       "6039     6039    3012   2.21179\n",
       "6039     6039    2199  2.203226\n",
       "6039     6039    3441  2.192126\n",
       "6039     6039    1468  2.188128\n",
       "6039     6039      10   2.18362\n",
       "\n",
       "[604000 rows x 3 columns]"
      ]
     },
     "execution_count": 24,
     "metadata": {},
     "output_type": "execute_result"
    }
   ],
   "source": [
    "pandas_res"
   ]
  },
  {
   "cell_type": "code",
   "execution_count": 25,
   "metadata": {},
   "outputs": [
    {
     "name": "stdout",
     "output_type": "stream",
     "text": [
      "tensor(0) tensor([1178,  476, 2789,  585, 1192, 1539, 1575, 2502, 1196,  108, 1180, 1220,\n",
      "        2559,  847, 2847, 3509,   49,  770,  352, 2928,  537, 1023, 3106,  453,\n",
      "         315, 1182,   33, 3724, 1120,  293, 1931, 1203, 2647, 1245,  912,  642,\n",
      "        1366,  373, 1271, 2327, 1656, 2530,   31, 1533, 2614, 2637,  220,  589,\n",
      "        1195, 2918, 2105, 1353, 2222, 2890, 1726,  900, 1373, 3107, 1287, 3682,\n",
      "        1491,  376,  724, 3412, 3684, 1899, 1372, 1284, 3078, 1207, 1854, 1073,\n",
      "        1188,  588,  740,   38, 1239, 1568, 1111, 1201, 1063, 2630, 2631, 1211,\n",
      "        1505, 1595, 1543,   20, 1227, 2255, 1268, 3402, 1258, 3349,  911,  583,\n",
      "        1202, 2916, 1058, 2641]) tensor([3.5885, 3.5384, 3.5071, 3.5052, 3.4106, 3.3848, 3.3331, 3.2972, 3.2778,\n",
      "        3.2732, 3.2617, 3.2345, 3.1889, 3.1777, 3.1536, 3.1392, 3.1181, 3.1027,\n",
      "        3.0857, 3.0842, 3.0725, 3.0314, 3.0309, 3.0186, 3.0083, 2.9766, 2.9718,\n",
      "        2.9429, 2.9349, 2.9295, 2.9257, 2.9225, 2.9016, 2.8875, 2.8823, 2.8751,\n",
      "        2.8749, 2.8681, 2.8620, 2.8447, 2.8317, 2.8308, 2.8185, 2.8160, 2.8081,\n",
      "        2.7915, 2.7863, 2.7791, 2.7750, 2.7745, 2.7735, 2.7733, 2.7606, 2.7571,\n",
      "        2.7502, 2.7485, 2.7228, 2.7107, 2.7013, 2.6981, 2.6912, 2.6878, 2.6867,\n",
      "        2.6864, 2.6788, 2.6757, 2.6705, 2.6669, 2.6632, 2.6314, 2.6177, 2.6072,\n",
      "        2.6010, 2.5981, 2.5932, 2.5833, 2.5785, 2.5693, 2.5615, 2.5558, 2.5534,\n",
      "        2.5473, 2.5456, 2.5299, 2.5273, 2.5103, 2.5074, 2.5069, 2.5036, 2.5029,\n",
      "        2.5025, 2.4980, 2.4953, 2.4929, 2.4913, 2.4844, 2.4805, 2.4792, 2.4772,\n",
      "        2.4720])\n"
     ]
    }
   ],
   "source": [
    "print(torch_user_ids[0], torch_item_ids[0], torch_scores[0])"
   ]
  },
  {
   "attachments": {},
   "cell_type": "markdown",
   "metadata": {},
   "source": [
    "Suppose we want to get the recomendations in PySpark format. \n",
    "Let's get the inverse representation of labels using inverse_transform method.\n",
    "\n",
    "Note that the reverse representation can only be obtained for PySpark and Pandas formats. When working with PyTorch tensors, the reverse representation must be done manually"
   ]
  },
  {
   "cell_type": "code",
   "execution_count": 26,
   "metadata": {},
   "outputs": [],
   "source": [
    "recommendations = tokenizer.query_and_item_id_encoder.inverse_transform(spark_res)"
   ]
  },
  {
   "cell_type": "code",
   "execution_count": 27,
   "metadata": {},
   "outputs": [
    {
     "name": "stdout",
     "output_type": "stream",
     "text": [
      "+------------------+-------+-------+\n",
      "|             score|user_id|item_id|\n",
      "+------------------+-------+-------+\n",
      "|3.5885117053985596|      1|   1196|\n",
      "|3.5384256839752197|      1|    480|\n",
      "| 3.507075548171997|      1|   2858|\n",
      "| 3.505156993865967|      1|    589|\n",
      "| 3.410585403442383|      1|   1210|\n",
      "| 3.384791851043701|      1|   1580|\n",
      "|3.3331282138824463|      1|   1617|\n",
      "|  3.29717755317688|      1|   2571|\n",
      "|3.2777607440948486|      1|   1214|\n",
      "|3.2731778621673584|      1|    110|\n",
      "|3.2617220878601074|      1|   1198|\n",
      "| 3.234489679336548|      1|   1240|\n",
      "| 3.188918352127075|      1|   2628|\n",
      "|3.1777091026306152|      1|    858|\n",
      "|3.1535818576812744|      1|   2916|\n",
      "|3.1391689777374268|      1|   3578|\n",
      "|3.1181435585021973|      1|     50|\n",
      "| 3.102733612060547|      1|    780|\n",
      "| 3.085745334625244|      1|    356|\n",
      "|3.0841736793518066|      1|   2997|\n",
      "+------------------+-------+-------+\n",
      "only showing top 20 rows\n",
      "\n"
     ]
    }
   ],
   "source": [
    "recommendations.show()"
   ]
  },
  {
   "cell_type": "markdown",
   "metadata": {},
   "source": [
    "#### Run inference on a subset of items\n",
    "It happens that it is necessary to process an inference not on all items, but on a certain subset (we will call it ``candidates``). For example, you want to make predictions only for the cartoons among all possible movies. \n",
    "\n",
    "To speed up the inference in this case, you can use the SasRec's property ``candidates_to_score``. It should be a ``torch.LongTensor`` with the IDs of the objects on which you want to process an inference. It is important that the candidate scores will be returned in the order in which their IDs were in the ``candidates_to_score``."
   ]
  },
  {
   "cell_type": "code",
   "execution_count": 28,
   "metadata": {},
   "outputs": [],
   "source": [
    "best_model_candidates = SasRec.load_from_checkpoint(checkpoint_callback.best_model_path)"
<<<<<<< HEAD
   ]
  },
  {
   "cell_type": "code",
   "execution_count": null,
   "metadata": {},
   "outputs": [],
   "source": [
    "TOPK = 2\n",
    "CANDIDATES = torch.LongTensor([42, 1337])\n",
    "\n",
    "postprocessors = [RemoveSeenItems(sequential_test_dataset)]\n",
    "\n",
    "pandas_prediction_callback = PandasPredictionCallback(\n",
    "    top_k=TOPK,\n",
    "    query_column=\"user_id\",\n",
    "    item_column=\"item_id\",\n",
    "    rating_column=\"score\",\n",
    "    postprocessors=postprocessors,\n",
    ")\n",
    "\n",
    "trainer = L.Trainer(callbacks=[pandas_prediction_callback], logger=csv_logger, inference_mode=True)\n",
    "best_model_candidates.candidates_to_score = CANDIDATES\n",
    "trainer.predict(best_model_candidates, dataloaders=prediction_dataloader, return_predictions=False)"
   ]
  },
  {
   "cell_type": "markdown",
   "metadata": {},
   "source": [
    "There will be scores only for items whose IDs are contained in ``candidates_to_score``.\n",
    "\n",
    "If ``candidates_to_score`` contains a small number of candidates and ``top_k`` parameter is small, it may happen that the required number of items will not remain after the postprocessor is running. In this case, the ``top_k`` items for each user will be returned from the model, then the postprocessor will remove the seen items and if the user has less than the ``top_k`` items, then the non-candidate items with a score equal to ``-inf`` will be added to it."
=======
>>>>>>> 4b5960bf
   ]
  },
  {
   "cell_type": "code",
<<<<<<< HEAD
=======
   "execution_count": null,
   "metadata": {},
   "outputs": [],
   "source": [
    "TOPK = 2\n",
    "CANDIDATES = torch.LongTensor([42, 1337])\n",
    "\n",
    "postprocessors = [RemoveSeenItems(sequential_test_dataset)]\n",
    "\n",
    "pandas_prediction_callback = PandasPredictionCallback(\n",
    "    top_k=TOPK,\n",
    "    query_column=\"user_id\",\n",
    "    item_column=\"item_id\",\n",
    "    rating_column=\"score\",\n",
    "    postprocessors=postprocessors,\n",
    ")\n",
    "\n",
    "trainer = L.Trainer(callbacks=[pandas_prediction_callback], logger=csv_logger, inference_mode=True)\n",
    "best_model_candidates.candidates_to_score = CANDIDATES\n",
    "trainer.predict(best_model_candidates, dataloaders=prediction_dataloader, return_predictions=False)"
   ]
  },
  {
   "cell_type": "markdown",
   "metadata": {},
   "source": [
    "There will be scores only for items whose IDs are contained in ``candidates_to_score``.\n",
    "\n",
    "If ``candidates_to_score`` contains a small number of candidates and ``top_k`` parameter is small, it may happen that the required number of items will not remain after the postprocessor is running. In this case, the ``top_k`` items for each user will be returned from the model, then the postprocessor will remove the seen items and if the user has less than the ``top_k`` items, then the non-candidate items with a score equal to ``-inf`` will be added to it."
   ]
  },
  {
   "cell_type": "code",
>>>>>>> 4b5960bf
   "execution_count": 33,
   "metadata": {},
   "outputs": [
    {
     "data": {
      "text/html": [
       "<div>\n",
       "<style scoped>\n",
       "    .dataframe tbody tr th:only-of-type {\n",
       "        vertical-align: middle;\n",
       "    }\n",
       "\n",
       "    .dataframe tbody tr th {\n",
       "        vertical-align: top;\n",
       "    }\n",
       "\n",
       "    .dataframe thead th {\n",
       "        text-align: right;\n",
       "    }\n",
       "</style>\n",
       "<table border=\"1\" class=\"dataframe\">\n",
       "  <thead>\n",
       "    <tr style=\"text-align: right;\">\n",
       "      <th></th>\n",
       "      <th>user_id</th>\n",
       "      <th>item_id</th>\n",
       "      <th>score</th>\n",
       "    </tr>\n",
       "  </thead>\n",
       "  <tbody>\n",
       "    <tr>\n",
       "      <th>0</th>\n",
       "      <td>0</td>\n",
       "      <td>1337</td>\n",
       "      <td>2.424251</td>\n",
       "    </tr>\n",
       "    <tr>\n",
       "      <th>0</th>\n",
       "      <td>0</td>\n",
       "      <td>42</td>\n",
       "      <td>-0.840065</td>\n",
       "    </tr>\n",
       "    <tr>\n",
       "      <th>1</th>\n",
       "      <td>1</td>\n",
       "      <td>1337</td>\n",
       "      <td>2.412392</td>\n",
       "    </tr>\n",
       "    <tr>\n",
       "      <th>1</th>\n",
       "      <td>1</td>\n",
       "      <td>42</td>\n",
       "      <td>-0.81834</td>\n",
       "    </tr>\n",
       "    <tr>\n",
       "      <th>2</th>\n",
       "      <td>2</td>\n",
       "      <td>1337</td>\n",
       "      <td>2.419046</td>\n",
       "    </tr>\n",
       "    <tr>\n",
       "      <th>...</th>\n",
       "      <td>...</td>\n",
       "      <td>...</td>\n",
       "      <td>...</td>\n",
       "    </tr>\n",
       "    <tr>\n",
       "      <th>6037</th>\n",
       "      <td>6037</td>\n",
       "      <td>42</td>\n",
       "      <td>-0.809542</td>\n",
       "    </tr>\n",
       "    <tr>\n",
       "      <th>6038</th>\n",
       "      <td>6038</td>\n",
       "      <td>1337</td>\n",
       "      <td>2.415145</td>\n",
       "    </tr>\n",
       "    <tr>\n",
       "      <th>6038</th>\n",
       "      <td>6038</td>\n",
       "      <td>42</td>\n",
       "      <td>-0.826277</td>\n",
       "    </tr>\n",
       "    <tr>\n",
       "      <th>6039</th>\n",
       "      <td>6039</td>\n",
       "      <td>42</td>\n",
       "      <td>-0.799789</td>\n",
       "    </tr>\n",
       "    <tr>\n",
       "      <th>6039</th>\n",
       "      <td>6039</td>\n",
       "      <td>0</td>\n",
       "      <td>-inf</td>\n",
       "    </tr>\n",
       "  </tbody>\n",
       "</table>\n",
       "<p>12080 rows × 3 columns</p>\n",
       "</div>"
      ],
      "text/plain": [
       "      user_id item_id     score\n",
       "0           0    1337  2.424251\n",
       "0           0      42 -0.840065\n",
       "1           1    1337  2.412392\n",
       "1           1      42  -0.81834\n",
       "2           2    1337  2.419046\n",
       "...       ...     ...       ...\n",
       "6037     6037      42 -0.809542\n",
       "6038     6038    1337  2.415145\n",
       "6038     6038      42 -0.826277\n",
       "6039     6039      42 -0.799789\n",
       "6039     6039       0      -inf\n",
       "\n",
       "[12080 rows x 3 columns]"
      ]
     },
     "execution_count": 33,
     "metadata": {},
     "output_type": "execute_result"
    }
   ],
   "source": [
    "pandas_prediction_callback.get_result()"
   ]
  },
  {
<<<<<<< HEAD
=======
   "cell_type": "markdown",
   "metadata": {},
   "source": [
    "**Note:** don`t forget to reset ``candidates_to_score`` to ``None`` if they are no longer needed and you want to run the model inference with all items."
   ]
  },
  {
   "cell_type": "code",
   "execution_count": null,
   "metadata": {},
   "outputs": [],
   "source": [
    "best_model_candidates.candidates_to_score = None"
   ]
  },
  {
>>>>>>> 4b5960bf
   "attachments": {},
   "cell_type": "markdown",
   "metadata": {},
   "source": [
    "### Calculating metrics"
   ]
  },
  {
   "cell_type": "code",
   "execution_count": 34,
   "metadata": {},
   "outputs": [],
   "source": [
    "init_args = {\"query_column\": \"user_id\", \"rating_column\": \"score\"}"
   ]
  },
  {
   "cell_type": "code",
   "execution_count": 35,
   "metadata": {},
   "outputs": [],
   "source": [
    "result_metrics = OfflineMetrics(\n",
    "    [Recall(TOPK), Precision(TOPK), MAP(TOPK), NDCG(TOPK), MRR(TOPK), HitRate(TOPK)], **init_args\n",
    ")(recommendations.toPandas(), raw_test_gt)"
   ]
  },
  {
   "cell_type": "code",
   "execution_count": 36,
   "metadata": {},
   "outputs": [
    {
     "data": {
      "text/html": [
       "<div>\n",
       "<style scoped>\n",
       "    .dataframe tbody tr th:only-of-type {\n",
       "        vertical-align: middle;\n",
       "    }\n",
       "\n",
       "    .dataframe tbody tr th {\n",
       "        vertical-align: top;\n",
       "    }\n",
       "\n",
       "    .dataframe thead th {\n",
       "        text-align: right;\n",
       "    }\n",
       "</style>\n",
       "<table border=\"1\" class=\"dataframe\">\n",
       "  <thead>\n",
       "    <tr style=\"text-align: right;\">\n",
       "      <th>k</th>\n",
       "      <th>2</th>\n",
       "    </tr>\n",
       "  </thead>\n",
       "  <tbody>\n",
       "    <tr>\n",
       "      <th>HitRate</th>\n",
       "      <td>0.008278</td>\n",
       "    </tr>\n",
       "    <tr>\n",
       "      <th>MAP</th>\n",
       "      <td>0.006291</td>\n",
       "    </tr>\n",
       "    <tr>\n",
       "      <th>MRR</th>\n",
       "      <td>0.006291</td>\n",
       "    </tr>\n",
       "    <tr>\n",
       "      <th>NDCG</th>\n",
       "      <td>0.006812</td>\n",
       "    </tr>\n",
       "    <tr>\n",
       "      <th>Precision</th>\n",
       "      <td>0.004139</td>\n",
       "    </tr>\n",
       "    <tr>\n",
       "      <th>Recall</th>\n",
       "      <td>0.008278</td>\n",
       "    </tr>\n",
       "  </tbody>\n",
       "</table>\n",
       "</div>"
      ],
      "text/plain": [
       "k                 2\n",
       "HitRate    0.008278\n",
       "MAP        0.006291\n",
       "MRR        0.006291\n",
       "NDCG       0.006812\n",
       "Precision  0.004139\n",
       "Recall     0.008278"
      ]
     },
     "execution_count": 36,
     "metadata": {},
     "output_type": "execute_result"
    }
   ],
   "source": [
    "metrics_to_df(result_metrics)"
   ]
  },
  {
   "cell_type": "markdown",
   "metadata": {},
   "source": [
    "### User embeddings"
   ]
  },
  {
   "cell_type": "markdown",
   "metadata": {},
   "source": [
    "Got 6040 x 300 user embeddings, because among all 12 batches: \n",
    "\n",
    "11 batches contains 512 samples\n",
    "\n",
    "1 batch contains 408 left samples\n",
    "\n",
    "11 * 512 + 408 == 6040"
   ]
  },
  {
   "cell_type": "code",
   "execution_count": 37,
   "metadata": {},
   "outputs": [
    {
     "data": {
      "text/plain": [
       "tensor([[-1.0552,  0.4752,  1.0247,  ...,  1.1565, -1.0123,  0.8807],\n",
       "        [-1.0668,  0.4451,  1.0222,  ...,  1.1616, -0.9487,  0.8842],\n",
       "        [-0.9756,  0.4984,  1.0899,  ...,  1.1721, -1.0131,  0.9048],\n",
       "        ...,\n",
       "        [-0.9972,  0.4614,  0.9711,  ...,  1.1111, -0.9304,  0.9788],\n",
       "        [-1.0409,  0.4961,  1.0886,  ...,  1.1576, -0.9697,  0.9456],\n",
       "        [-1.0410,  0.4870,  1.0076,  ...,  1.1648, -0.9412,  0.9579]])"
      ]
     },
     "execution_count": 37,
     "metadata": {},
     "output_type": "execute_result"
    }
   ],
   "source": [
    "user_embeddings"
   ]
  },
  {
   "cell_type": "code",
   "execution_count": 38,
   "metadata": {},
   "outputs": [
    {
     "data": {
      "text/plain": [
       "torch.Size([6040, 300])"
      ]
     },
     "execution_count": 38,
     "metadata": {},
     "output_type": "execute_result"
    }
   ],
   "source": [
    "user_embeddings.shape"
   ]
  },
  {
   "cell_type": "markdown",
   "metadata": {},
   "source": [
    "You can access user embeddings directly with `SasRecModel` class"
   ]
  },
  {
   "cell_type": "code",
   "execution_count": 39,
   "metadata": {},
   "outputs": [
    {
     "data": {
      "text/plain": [
       "tensor([[ 0.9250, -0.2808,  0.4892,  ..., -0.2213, -0.2618, -1.6309],\n",
       "        [ 0.6379, -0.6346,  0.6803,  ..., -0.8519, -1.8054, -0.2082],\n",
       "        [ 0.6610, -1.2338, -1.1149,  ..., -1.1833,  0.1578, -1.6709],\n",
       "        ...,\n",
       "        [ 0.8832,  0.4134,  1.1514,  ...,  1.6798,  1.2664, -0.1323],\n",
       "        [ 0.7696, -1.0891, -0.0255,  ..., -0.6802, -2.3859,  0.9376],\n",
       "        [ 0.3594,  0.4212, -0.1415,  ..., -1.7924,  0.8588,  1.4970]],\n",
       "       grad_fn=<SliceBackward0>)"
      ]
     },
     "execution_count": 39,
     "metadata": {},
     "output_type": "execute_result"
    }
   ],
   "source": [
    "device = \"cuda\" if torch.cuda.is_available() else \"cpu\"\n",
    "\n",
    "core_model = SasRecModel(tensor_schema, num_blocks=2, num_heads=2, max_len=MAX_SEQ_LEN, hidden_size=300, dropout=0.5)\n",
    "core_model.eval()\n",
    "core_model = core_model.to(device)\n",
    "\n",
    "# Get first batch of data\n",
    "data = next(iter(prediction_dataloader))\n",
    "tensor_map, padding_mask = data.features, data.padding_mask\n",
    "\n",
    "# Ensure everything is on the same device\n",
    "padding_mask = padding_mask.to(device)\n",
    "tensor_map[\"item_id_seq\"] = tensor_map[\"item_id_seq\"].to(device)\n",
    "\n",
    "# Get user embeddings\n",
    "user_embeddings_batch = core_model.get_query_embeddings(tensor_map, padding_mask)\n",
    "user_embeddings_batch"
   ]
  },
  {
   "cell_type": "code",
   "execution_count": 40,
   "metadata": {},
   "outputs": [
    {
     "data": {
      "text/plain": [
       "torch.Size([512, 300])"
      ]
     },
     "execution_count": 40,
     "metadata": {},
     "output_type": "execute_result"
    }
   ],
   "source": [
    "user_embeddings_batch.shape"
   ]
  },
  {
   "cell_type": "markdown",
   "metadata": {},
   "source": [
    "### Item embeddings"
   ]
  },
  {
   "cell_type": "markdown",
   "metadata": {},
   "source": [
    "`get_all_embeddings()` method in transformers can be used to get copies of all embeddings that are presented in model as a dict."
   ]
  },
  {
   "cell_type": "code",
   "execution_count": 41,
   "metadata": {},
   "outputs": [
    {
     "data": {
      "text/plain": [
       "{'item_embedding': tensor([[-0.0088,  0.0053,  0.0240,  ...,  0.0405, -0.0129, -0.0295],\n",
       "         [-0.0342, -0.0158,  0.0267,  ..., -0.0280,  0.0091, -0.0065],\n",
       "         [-0.0102,  0.0370,  0.0512,  ...,  0.0010, -0.0135,  0.0495],\n",
       "         ...,\n",
       "         [ 0.0089, -0.0347, -0.0122,  ...,  0.0173, -0.0082, -0.0398],\n",
       "         [-0.0394, -0.0049, -0.0017,  ...,  0.0211,  0.0258, -0.0514],\n",
       "         [-0.0051, -0.0094,  0.0008,  ..., -0.0190,  0.0255,  0.0364]]),\n",
       " 'positional_embedding': tensor([[ 0.1177, -0.0036, -0.0918,  ..., -0.1263, -0.0596, -0.0295],\n",
       "         [-0.0880, -0.0568,  0.0890,  ...,  0.1338, -0.0961, -0.0389],\n",
       "         [ 0.1122,  0.0297, -0.0375,  ...,  0.0995, -0.0452, -0.0724],\n",
       "         ...,\n",
       "         [-0.0280,  0.0620, -0.0093,  ...,  0.0499,  0.1338, -0.0431],\n",
       "         [-0.0352,  0.0070,  0.0676,  ...,  0.1163,  0.0015, -0.0117],\n",
       "         [ 0.0129,  0.0570, -0.0643,  ...,  0.1092, -0.0102,  0.0391]])}"
      ]
     },
     "execution_count": 41,
     "metadata": {},
     "output_type": "execute_result"
    }
   ],
   "source": [
    "all_embeddings = best_model.get_all_embeddings()\n",
    "all_embeddings"
   ]
  },
  {
   "cell_type": "markdown",
   "metadata": {},
   "source": [
    "You can access item embeddings from this dictionary"
   ]
  },
  {
   "cell_type": "code",
   "execution_count": 42,
   "metadata": {},
   "outputs": [
    {
     "data": {
      "text/plain": [
       "tensor([[-0.0088,  0.0053,  0.0240,  ...,  0.0405, -0.0129, -0.0295],\n",
       "        [-0.0342, -0.0158,  0.0267,  ..., -0.0280,  0.0091, -0.0065],\n",
       "        [-0.0102,  0.0370,  0.0512,  ...,  0.0010, -0.0135,  0.0495],\n",
       "        ...,\n",
       "        [ 0.0089, -0.0347, -0.0122,  ...,  0.0173, -0.0082, -0.0398],\n",
       "        [-0.0394, -0.0049, -0.0017,  ...,  0.0211,  0.0258, -0.0514],\n",
       "        [-0.0051, -0.0094,  0.0008,  ..., -0.0190,  0.0255,  0.0364]])"
      ]
     },
     "execution_count": 42,
     "metadata": {},
     "output_type": "execute_result"
    }
   ],
   "source": [
    "item_embeddings = all_embeddings[\"item_embedding\"]\n",
    "item_embeddings"
   ]
  },
  {
   "cell_type": "markdown",
   "metadata": {},
   "source": [
    "Item embeddings shape is (N_ITEMS, HIDDEN_SIZE)"
   ]
  },
  {
   "cell_type": "code",
   "execution_count": 43,
   "metadata": {},
   "outputs": [
    {
     "data": {
      "text/plain": [
       "torch.Size([3883, 300])"
      ]
     },
     "execution_count": 43,
     "metadata": {},
     "output_type": "execute_result"
    }
   ],
   "source": [
    "item_embeddings.shape"
   ]
  },
  {
   "cell_type": "markdown",
   "metadata": {},
   "source": [
    "Ensure we got correct dimension and ensure we got the copy of tensor"
   ]
  },
  {
   "cell_type": "code",
   "execution_count": 44,
   "metadata": {},
   "outputs": [],
   "source": [
    "assert item_embeddings.shape[0] == len(tokenizer.item_id_encoder.mapping[\"item_id\"])\n",
    "assert id(item_embeddings) != id(best_model._model.item_embedder.item_emb.weight.data)"
   ]
  },
  {
   "cell_type": "markdown",
   "metadata": {},
   "source": [
    "For example we observe one new item id in our training data. We can easily expand our item embedder by one element"
   ]
  },
  {
   "cell_type": "markdown",
   "metadata": {},
   "source": [
    "In order to expand item embeddings by new size `set_item_embeddings_by_size` method is applied"
   ]
  },
  {
   "cell_type": "code",
   "execution_count": 45,
   "metadata": {},
   "outputs": [],
   "source": [
    "best_model.set_item_embeddings_by_size(item_embeddings.shape[0] + 1)"
   ]
  },
  {
   "cell_type": "markdown",
   "metadata": {},
   "source": [
    "Now our new item embeddings have one extra embedding"
   ]
  },
  {
   "cell_type": "code",
   "execution_count": 46,
   "metadata": {},
   "outputs": [],
   "source": [
    "new_size = best_model.get_all_embeddings()[\"item_embedding\"].shape[0]\n",
    "old_size = item_embeddings.shape[0]\n",
    "\n",
    "assert new_size == old_size + 1"
   ]
  },
  {
   "cell_type": "markdown",
   "metadata": {},
   "source": [
    "Alternatively, we can pass our item embeddings that replace the existing ones by calling `set_item_embeddings_by_tensor`.\n",
    "\n",
    "If tensor contains new items, they will be added to item embedder."
   ]
  },
  {
   "cell_type": "code",
   "execution_count": 47,
   "metadata": {},
   "outputs": [],
   "source": [
    "new_embeddings_weights = torch.rand((new_size + 1, 300))  # randint used for example only\n",
    "\n",
    "best_model.set_item_embeddings_by_tensor(new_embeddings_weights)"
   ]
  },
  {
   "cell_type": "markdown",
   "metadata": {},
   "source": [
    "At the moment we expanded our item embeddings by one more item and replace weights by passing `new_embeddings_weights`"
   ]
  },
  {
   "cell_type": "code",
   "execution_count": 48,
   "metadata": {},
   "outputs": [],
   "source": [
    "old_size = new_size\n",
    "new_size = best_model.get_all_embeddings()[\"item_embedding\"].shape[0]\n",
    "\n",
    "assert new_size == old_size + 1"
   ]
  },
  {
   "cell_type": "markdown",
   "metadata": {},
   "source": [
    "Similarly, we can append tensor for only new items with no replace for existing by calling `append_item_embeddings`"
   ]
  },
  {
   "cell_type": "code",
   "execution_count": 49,
   "metadata": {},
   "outputs": [],
   "source": [
    "new_item_weights = torch.rand((1, 300))  # randint used for example only\n",
    "\n",
    "best_model.append_item_embeddings(new_item_weights)"
   ]
  },
  {
   "cell_type": "markdown",
   "metadata": {},
   "source": [
    "We passed one new example and its weights to item embeddings, thus expanded our vocabulary by one item again"
   ]
  },
  {
   "cell_type": "code",
   "execution_count": 50,
   "metadata": {},
   "outputs": [],
   "source": [
    "old_size = new_size\n",
    "new_size = best_model.get_all_embeddings()[\"item_embedding\"].shape[0]\n",
    "\n",
    "assert new_size == old_size + 1"
   ]
  },
  {
   "attachments": {},
   "cell_type": "markdown",
   "metadata": {},
   "source": [
    "## Example of launching an inference for a single user without using a trainer (in order to speed up)\n",
    "An example for the production of an online script\n",
    "\n",
    "Let's assume that the user's sequence consisted of a sequence of items [1, 2, 3, 4, 5]. \n",
    "Сreate a padding mask corresponding to the sequence of items.\n",
    "\n",
    "It is important to take only the latest MAX_SEQ_LEN or less items.\n",
    "\n",
    "You can use ``candidates_to_score`` here as well. It is possible to set a property or pass ``candidates_to_score`` as a parameter of ``predict`` method.\n",
    "\n",
    "**Note**: make sure that you set the ``torch.set_num_threads()`` parameter in the product environment. This is important because torch can consume resources exceeding the k8s limit and thus activating CPU throttling."
   ]
  },
  {
   "cell_type": "markdown",
   "metadata": {},
   "source": [
    "#### Create sequence and padding_mask"
   ]
  },
  {
   "cell_type": "code",
   "execution_count": 51,
   "metadata": {},
   "outputs": [],
   "source": [
    "item_sequence = torch.arange(1, 5).unsqueeze(0)[:, -MAX_SEQ_LEN:]\n",
    "padding_mask = torch.ones_like(item_sequence, dtype=torch.bool)\n",
    "sequence_item_count = item_sequence.shape[1]"
   ]
  },
  {
   "attachments": {},
   "cell_type": "markdown",
   "metadata": {},
   "source": [
    "#### Wrapping created tensors in the SasRecPredictionBatch entity"
   ]
  },
  {
   "cell_type": "code",
   "execution_count": 78,
   "metadata": {},
   "outputs": [],
   "source": [
    "batch = SasRecPredictionBatch(\n",
    "    query_id=torch.arange(0, item_sequence.shape[0], 1).long(),\n",
    "    padding_mask=padding_mask.bool(),\n",
    "    features={ITEM_FEATURE_NAME: item_sequence.long()},\n",
    ")"
   ]
  },
  {
   "attachments": {},
   "cell_type": "markdown",
   "metadata": {},
   "source": [
    "### Run predict step of the SasRec and get scores from the model"
   ]
  },
  {
   "cell_type": "code",
   "execution_count": 69,
   "metadata": {},
   "outputs": [
    {
     "data": {
      "text/plain": [
       "tensor([[-5.6152,  2.8685,  3.3463,  ...,  4.3111,  2.4290, -7.1570]])"
      ]
     },
     "execution_count": 69,
<<<<<<< HEAD
     "metadata": {},
     "output_type": "execute_result"
    }
   ],
   "source": [
    "with torch.no_grad():\n",
    "    scores = best_model.predict(batch)\n",
    "scores"
   ]
  },
  {
   "cell_type": "markdown",
   "metadata": {},
   "source": [
    "You can pass ``candidates_to_score`` in ``predict()``."
   ]
  },
  {
   "cell_type": "code",
   "execution_count": 72,
   "metadata": {},
   "outputs": [
    {
     "data": {
      "text/plain": [
       "tensor([[-4.7949, -4.2651]])"
      ]
     },
     "execution_count": 72,
=======
>>>>>>> 4b5960bf
     "metadata": {},
     "output_type": "execute_result"
    }
   ],
   "source": [
    "with torch.no_grad():\n",
<<<<<<< HEAD
=======
    "    scores = best_model.predict(batch)\n",
    "scores"
   ]
  },
  {
   "cell_type": "markdown",
   "metadata": {},
   "source": [
    "You can pass ``candidates_to_score`` in ``predict()``."
   ]
  },
  {
   "cell_type": "code",
   "execution_count": 72,
   "metadata": {},
   "outputs": [
    {
     "data": {
      "text/plain": [
       "tensor([[-4.7949, -4.2651]])"
      ]
     },
     "execution_count": 72,
     "metadata": {},
     "output_type": "execute_result"
    }
   ],
   "source": [
    "with torch.no_grad():\n",
>>>>>>> 4b5960bf
    "    scores = best_model.predict(batch, candidates_to_score=CANDIDATES)\n",
    "scores"
   ]
  },
  {
   "attachments": {},
   "cell_type": "markdown",
   "metadata": {},
   "source": [
    "### Getting three items with the highest score"
   ]
  },
  {
   "cell_type": "code",
   "execution_count": 76,
   "metadata": {},
   "outputs": [
    {
     "data": {
      "text/plain": [
       "tensor([[ 863, 1828, 1170]])"
      ]
     },
     "execution_count": 76,
     "metadata": {},
     "output_type": "execute_result"
    }
   ],
   "source": [
    "with torch.no_grad():\n",
    "    scores = best_model.predict(batch)\n",
    "torch.topk(scores, k=3).indices"
   ]
  },
  {
   "cell_type": "markdown",
   "metadata": {},
   "source": [
    "### Optimized inference on CPU with OpenVino\n",
    "SasRec model can be compiled into IR format of OpenVino for faster inference on CPU.\n",
    "\n",
    "SasRec model itself or the path to the checkpoint of the model can be passed as ``model`` parameter .\n",
    "\n",
    "Parameter ``mode`` defines inference mode and shape of inputs. Could be one of ``one_query``, ``batch``, ``dynamic_batch_size``. This parameter determines whether the first dimension of the input (the batch size) will be static or dynamic.\n",
    "\n",
    "Parameter ``num_candidates_to_score`` defines number of item ids to calculate scores if it is necessary. This parameter determines whether the model will make a partial inference and, if so, whether the list of candidates will have a static or dynamic length.\n",
    "\n",
    "Parameter ``num_threads`` defines number of CPU threads to use."
   ]
  },
  {
   "cell_type": "code",
<<<<<<< HEAD
=======
   "execution_count": null,
   "metadata": {},
   "outputs": [],
   "source": [
    "from replay.models.nn.sequential.compiled import SasRecCompiled"
   ]
  },
  {
   "cell_type": "code",
>>>>>>> 4b5960bf
   "execution_count": 80,
   "metadata": {},
   "outputs": [],
   "source": [
    "best_model = SasRec.load_from_checkpoint(checkpoint_callback.best_model_path)"
   ]
  },
  {
   "cell_type": "markdown",
   "metadata": {},
   "source": [
    "Compile model from SasRec model or checkpoint."
   ]
  },
  {
   "cell_type": "code",
   "execution_count": 81,
   "metadata": {},
   "outputs": [],
   "source": [
    "opt_model = SasRecCompiled.compile(\n",
    "    model=best_model,  # or checkpoint_callback.best_model_path\n",
    "    mode=\"one_query\",\n",
    ")"
   ]
  },
  {
   "cell_type": "markdown",
   "metadata": {},
   "source": [
    "Wrapping tensors in the SasRecPredictionBatch entity"
   ]
  },
  {
   "cell_type": "code",
   "execution_count": 82,
   "metadata": {},
   "outputs": [],
   "source": [
    "item_sequence = torch.arange(1, 5).unsqueeze(0)[:, -MAX_SEQ_LEN:]\n",
    "padding_mask = torch.ones_like(item_sequence, dtype=torch.bool)\n",
    "sequence_item_count = item_sequence.shape[1]"
   ]
  },
  {
   "cell_type": "code",
   "execution_count": 83,
   "metadata": {},
   "outputs": [],
   "source": [
    "batch = SasRecPredictionBatch(\n",
    "    query_id=torch.arange(0, item_sequence.shape[0], 1).long(),\n",
    "    padding_mask=padding_mask.bool(),\n",
    "    features={ITEM_FEATURE_NAME: item_sequence.long()},\n",
    ")"
   ]
  },
  {
   "cell_type": "markdown",
   "metadata": {},
   "source": [
    "Run predict and get scores from the model"
   ]
  },
  {
   "cell_type": "code",
   "execution_count": 84,
   "metadata": {},
   "outputs": [
    {
     "data": {
      "text/plain": [
       "torch.Size([1, 3883])"
      ]
     },
     "execution_count": 84,
     "metadata": {},
     "output_type": "execute_result"
    }
   ],
   "source": [
    "opt_model.predict(batch).shape"
   ]
  },
  {
   "cell_type": "markdown",
   "metadata": {},
   "source": [
    "#### Compiled model also supports inference on submitted candidates."
   ]
  },
  {
   "cell_type": "markdown",
   "metadata": {},
   "source": [
    "Wrapping created tensors in the SasRecPredictionBatch entity"
   ]
  },
  {
   "cell_type": "code",
   "execution_count": 93,
   "metadata": {},
   "outputs": [],
   "source": [
    "batch = SasRecPredictionBatch(\n",
    "    query_id=torch.arange(0, item_sequence.shape[0], 1).long(),\n",
    "    padding_mask=padding_mask.bool(),\n",
    "    features={ITEM_FEATURE_NAME: item_sequence.long()},\n",
    ")"
   ]
  },
  {
   "cell_type": "markdown",
   "metadata": {},
   "source": [
    "Compile model with defined ``num_candidates_to_score``. There are 3 alternatives:\n",
    "- ``-1`` - sets ``candidates_to_score`` shape to dynamic range [1, ?]\n",
    "- ``N`` - sets ``candidates_to_score`` shape to [1, N]\n",
    "- ``None`` - disable ``candidates_to_score`` usage"
   ]
  },
  {
   "cell_type": "code",
   "execution_count": 94,
   "metadata": {},
   "outputs": [],
   "source": [
    "opt_model = SasRecCompiled.compile(\n",
    "    model=best_model,\n",
    "    mode=\"one_query\",\n",
    "    num_candidates_to_score=2,\n",
    ")"
   ]
  },
  {
   "cell_type": "markdown",
   "metadata": {},
   "source": [
    "Run predict and get scores from the model"
   ]
  },
  {
   "cell_type": "code",
   "execution_count": 95,
   "metadata": {},
   "outputs": [
    {
     "data": {
      "text/plain": [
       "torch.Size([1, 2])"
      ]
     },
     "execution_count": 95,
     "metadata": {},
     "output_type": "execute_result"
    }
   ],
   "source": [
    "opt_model.predict(batch, CANDIDATES).shape"
   ]
  }
 ],
 "metadata": {
  "kernelspec": {
   "display_name": "Python 3",
   "language": "python",
   "name": "python3"
  },
  "language_info": {
   "codemirror_mode": {
    "name": "ipython",
    "version": 3
   },
   "file_extension": ".py",
   "mimetype": "text/x-python",
   "name": "python",
   "nbconvert_exporter": "python",
   "pygments_lexer": "ipython3",
   "version": "3.9.19"
  },
  "orig_nbformat": 4,
  "vscode": {
   "interpreter": {
    "hash": "0857f111b041889635bea848a6a183706c3f1c18c9dafdb447caa5e8bea01452"
   }
  }
 },
 "nbformat": 4,
 "nbformat_minor": 2
}<|MERGE_RESOLUTION|>--- conflicted
+++ resolved
@@ -50,11 +50,6 @@
     "    SasRecPredictionBatch,\n",
     "    SasRecModel,\n",
     ")\n",
-<<<<<<< HEAD
-    "from replay.models.nn.sequential.compiled import SasRecCompiled\n",
-    "\n",
-=======
->>>>>>> 4b5960bf
     "import pandas as pd"
    ]
   },
@@ -940,11 +935,7 @@
    "metadata": {},
    "source": [
     "### Run inference\n",
-<<<<<<< HEAD
-    "You can get the recommendations in three formats: PySpark DataFrame, Pandas DataFrame, PyTorch tensors. Each of the types corresponds a callback.\n",
-=======
     "You can get the recommendations in four formats: PySpark DataFrame, Pandas DataFrame, Polars DataFrame, PyTorch tensors. Each of the types corresponds a callback.\n",
->>>>>>> 4b5960bf
     "\n",
     "You can filter the results using postprocessors strategy. For example the RemoveSeenItems postprocessor is filtering out the items that already have been seen in test dataset.\n",
     "\n",
@@ -1322,7 +1313,6 @@
    "outputs": [],
    "source": [
     "best_model_candidates = SasRec.load_from_checkpoint(checkpoint_callback.best_model_path)"
-<<<<<<< HEAD
    ]
   },
   {
@@ -1356,48 +1346,10 @@
     "There will be scores only for items whose IDs are contained in ``candidates_to_score``.\n",
     "\n",
     "If ``candidates_to_score`` contains a small number of candidates and ``top_k`` parameter is small, it may happen that the required number of items will not remain after the postprocessor is running. In this case, the ``top_k`` items for each user will be returned from the model, then the postprocessor will remove the seen items and if the user has less than the ``top_k`` items, then the non-candidate items with a score equal to ``-inf`` will be added to it."
-=======
->>>>>>> 4b5960bf
-   ]
-  },
-  {
-   "cell_type": "code",
-<<<<<<< HEAD
-=======
-   "execution_count": null,
-   "metadata": {},
-   "outputs": [],
-   "source": [
-    "TOPK = 2\n",
-    "CANDIDATES = torch.LongTensor([42, 1337])\n",
-    "\n",
-    "postprocessors = [RemoveSeenItems(sequential_test_dataset)]\n",
-    "\n",
-    "pandas_prediction_callback = PandasPredictionCallback(\n",
-    "    top_k=TOPK,\n",
-    "    query_column=\"user_id\",\n",
-    "    item_column=\"item_id\",\n",
-    "    rating_column=\"score\",\n",
-    "    postprocessors=postprocessors,\n",
-    ")\n",
-    "\n",
-    "trainer = L.Trainer(callbacks=[pandas_prediction_callback], logger=csv_logger, inference_mode=True)\n",
-    "best_model_candidates.candidates_to_score = CANDIDATES\n",
-    "trainer.predict(best_model_candidates, dataloaders=prediction_dataloader, return_predictions=False)"
-   ]
-  },
-  {
-   "cell_type": "markdown",
-   "metadata": {},
-   "source": [
-    "There will be scores only for items whose IDs are contained in ``candidates_to_score``.\n",
-    "\n",
-    "If ``candidates_to_score`` contains a small number of candidates and ``top_k`` parameter is small, it may happen that the required number of items will not remain after the postprocessor is running. In this case, the ``top_k`` items for each user will be returned from the model, then the postprocessor will remove the seen items and if the user has less than the ``top_k`` items, then the non-candidate items with a score equal to ``-inf`` will be added to it."
-   ]
-  },
-  {
-   "cell_type": "code",
->>>>>>> 4b5960bf
+   ]
+  },
+  {
+   "cell_type": "code",
    "execution_count": 33,
    "metadata": {},
    "outputs": [
@@ -1526,8 +1478,6 @@
    ]
   },
   {
-<<<<<<< HEAD
-=======
    "cell_type": "markdown",
    "metadata": {},
    "source": [
@@ -1544,7 +1494,6 @@
    ]
   },
   {
->>>>>>> 4b5960bf
    "attachments": {},
    "cell_type": "markdown",
    "metadata": {},
@@ -2106,46 +2055,12 @@
       ]
      },
      "execution_count": 69,
-<<<<<<< HEAD
      "metadata": {},
      "output_type": "execute_result"
     }
    ],
    "source": [
     "with torch.no_grad():\n",
-    "    scores = best_model.predict(batch)\n",
-    "scores"
-   ]
-  },
-  {
-   "cell_type": "markdown",
-   "metadata": {},
-   "source": [
-    "You can pass ``candidates_to_score`` in ``predict()``."
-   ]
-  },
-  {
-   "cell_type": "code",
-   "execution_count": 72,
-   "metadata": {},
-   "outputs": [
-    {
-     "data": {
-      "text/plain": [
-       "tensor([[-4.7949, -4.2651]])"
-      ]
-     },
-     "execution_count": 72,
-=======
->>>>>>> 4b5960bf
-     "metadata": {},
-     "output_type": "execute_result"
-    }
-   ],
-   "source": [
-    "with torch.no_grad():\n",
-<<<<<<< HEAD
-=======
     "    scores = best_model.predict(batch)\n",
     "scores"
    ]
@@ -2175,7 +2090,6 @@
    ],
    "source": [
     "with torch.no_grad():\n",
->>>>>>> 4b5960bf
     "    scores = best_model.predict(batch, candidates_to_score=CANDIDATES)\n",
     "scores"
    ]
@@ -2228,8 +2142,6 @@
   },
   {
    "cell_type": "code",
-<<<<<<< HEAD
-=======
    "execution_count": null,
    "metadata": {},
    "outputs": [],
@@ -2239,7 +2151,6 @@
   },
   {
    "cell_type": "code",
->>>>>>> 4b5960bf
    "execution_count": 80,
    "metadata": {},
    "outputs": [],
